--- conflicted
+++ resolved
@@ -117,28 +117,27 @@
     margin-bottom: .25rem !important;
 }
 
-<<<<<<< HEAD
+.hr-task-group-box {
+    display: flex;
+    align-items: center;
+    margin-bottom: 0.5rem;
+}
+
+.hr-task-group-line {
+    border-top: 0.125rem solid;
+    flex-grow: 1;
+}
+
+.hr-task-group-text {
+    margin: 0 0.5rem;
+    font-size: 0.875rem;
+}
+
 .status-point {
     margin: 37% 50% 63% 50%;
     width: .75rem;
     height: .75rem;
     border-radius: 50%;
-=======
-.hr-task-group-box {
-    display: flex;
-    align-items: center;
-    margin-bottom: 0.5rem;
-}
-
-.hr-task-group-line {
-    border-top: 0.125rem solid;
-    flex-grow: 1;
-}
-
-.hr-task-group-text {
-    margin: 0 0.5rem;
-    font-size: 0.875rem;
->>>>>>> e0be9888
 }
 
 input[type="checkbox"] {
