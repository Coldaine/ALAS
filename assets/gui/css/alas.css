--- conflicted
+++ resolved
@@ -393,12 +393,7 @@
     width: 100%;
     display: grid;
     grid-auto-flow: row;
-<<<<<<< HEAD
-    grid-template-columns: 1fr 1fr 1fr 1fr;
-    grid-template-rows: 1fr 1fr;
-=======
     grid-template-columns: repeat(auto-fit,minmax(150px,1fr));
->>>>>>> a3562ef4
 }
 
 #pywebio-scope-log {
