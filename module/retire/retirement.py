from module.base.button import ButtonGrid
from module.base.timer import Timer
from module.base.utils import get_color, color_similar
from module.combat.assets import GET_ITEMS_1
from module.exception import RequestHumanTakeover, ScriptError
from module.logger import logger
from module.retire.assets import *
from module.retire.enhancement import Enhancement

CARD_GRIDS = ButtonGrid(
    origin=(93, 76), delta=(164 + 2 / 3, 227), button_shape=(138, 204), grid_shape=(7, 2), name='CARD')
CARD_RARITY_GRIDS = ButtonGrid(
    origin=(93, 76), delta=(164 + 2 / 3, 227), button_shape=(138, 5), grid_shape=(7, 2), name='RARITY')

CARD_RARITY_COLORS = {
    'N': (174, 176, 187),
    'R': (106, 195, 248),
    'SR': (151, 134, 254),
    'SSR': (248, 223, 107)
    # Not support marriage cards.
}


class Retirement(Enhancement):
    _unable_to_enhance = False
    _have_keeped_cv = True

    def _retirement_choose(self, amount=10, target_rarity=('N',)):
        """
        Args:
            amount (int): Amount of cards retire. 0 to 10.
            target_rarity (tuple(str)): Card rarity. N, R, SR, SSR.

        Returns:
            int: Amount of cards have retired.
        """
        cards = []
        rarity = []
        for x, y, button in CARD_RARITY_GRIDS.generate():
            card_color = get_color(image=self.device.image, area=button.area)
            f = False
            for r, rarity_color in CARD_RARITY_COLORS.items():

                if color_similar(card_color, rarity_color, threshold=15):
                    cards.append([x, y])
                    rarity.append(r)
                    f = True

            if not f:
                logger.warning(f'Unknown rarity color. Grid: ({x}, {y}). Color: {card_color}')

        logger.info(' '.join([r.rjust(3) for r in rarity[:7]]))
        logger.info(' '.join([r.rjust(3) for r in rarity[7:]]))

        selected = 0
        for card, r in zip(cards, rarity):
            if r in target_rarity:
                self.device.click(CARD_GRIDS[card])
                self.device.sleep((0.1, 0.15))
                selected += 1
            if selected >= amount:
                break
        return selected

    def _retirement_set_sort_method(self, method):
        """
        Args:
            method (str): ASC for ascending, DESC for descending.

        Returns:
            bool: If method change.
        """
        current = 'UNKNOWN'
        self.device.screenshot()
        if self.appear(SORT_ASC):
            current = 'ASC'
        if self.appear(SORT_DESC):
            current = 'DESC'

        logger.info(f'Current sorting: {current}')
        if current != method:
            logger.info(f'Sorting set to {method}')
            self.device.click(SORTING_CLICK)
            self.handle_dock_cards_loading()
            self.device.screenshot()
            return True
        else:
            return False

    def _retirement_set_common_ship_filter(self, enable=False):
        """
        Args:
            enable (bool): If enable common_ship_filter

        Returns:
            bool: If changed.
        """
        self.device.screenshot()
        if self.appear(COMMON_SHIP_FILTER_ENABLE):
            current = True
        elif self.appear(COMMON_SHIP_FILTER_DISABLE):
            current = False
        else:
            logger.warning('Common ship filter not detected, skipped')
            return False

        if current != enable:
            logger.info(f'Common ship filter set to {enable}')
            self.device.click(COMMON_SHIP_FILTER_ENABLE)
            self.handle_dock_cards_loading()
            self.device.screenshot()
            return True
        else:
            return False

    def _retirement_confirm(self, skip_first_screenshot=True):
        executed = False
        backup, self._popup_offset = self._popup_offset, (20, 50)
        while 1:
            if skip_first_screenshot:
                skip_first_screenshot = False
            else:
                self.device.screenshot()

            if self.appear_then_click(SHIP_CONFIRM, offset=(30, 30), interval=2):
                continue
            if self.appear(SHIP_CONFIRM_2, offset=(30, 30), interval=2):
                if self.config.RETIRE_KEEP_COMMON_CV and not self._have_keeped_cv:
                    self.keep_one_common_cv()
                self.device.click(SHIP_CONFIRM_2)
                continue
            if self.appear_then_click(EQUIP_CONFIRM, offset=(30, 30), interval=2):
                continue
            if self.appear_then_click(EQUIP_CONFIRM_2, offset=(30, 30), interval=2):
                executed = True
                continue
            if self.appear(GET_ITEMS_1, offset=(30, 30)):
                self.device.click(GET_ITEMS_1_RETIREMENT_SAVE)
                self.interval_reset(SHIP_CONFIRM)
                continue
            if self.config.Retirement_OldRetireSR \
                    or self.config.Retirement_OldRetireSSR \
                    or self.config.Retirement_RetireMode == 'one_click_retire':
                if self.handle_popup_confirm('RETIRE_SR_SSR'):
                    continue
                if (self.config.SERVER == 'en' or self.config.SERVER == 'jp') and \
                        self.appear_then_click(SR_SSR_CONFIRM, offset=self._popup_offset, interval=2):
                    continue

                    # End
            if executed and self.appear(IN_RETIREMENT_CHECK):
                # self._handle_retirement_cards_loading()
                # self.device.screenshot()
                self.handle_info_bar()
                self.device.screenshot()
                break

        self._popup_offset = backup

    def retirement_appear(self):
        return self.appear(RETIRE_APPEAR_1, offset=30) \
               and self.appear(RETIRE_APPEAR_2, offset=30) \
               and self.appear(RETIRE_APPEAR_3, offset=30)

    def _retirement_quit_check_func(self):
        return not self.appear(IN_RETIREMENT_CHECK)

    def _retirement_quit(self):
        self.ui_back(check_button=self._retirement_quit_check_func, skip_first_screenshot=True)

    @property
    def _retire_rarity(self):
        rarity = set()
        if self.config.Retirement_OldRetireN:
            rarity.add('N')
        if self.config.Retirement_OldRetireR:
            rarity.add('R')
        if self.config.Retirement_OldRetireSR:
            rarity.add('SR')
        if self.config.Retirement_OldRetireSSR:
            rarity.add('SSR')
        return rarity

    def retire_ships_one_click(self, amount=None):
        logger.hr('Retirement')
        logger.info('Using one click retirement.')
        self._retirement_set_common_ship_filter()
        if amount is None:
            amount = self._retire_amount
        end = False
        total = 0

        if self.config.RETIRE_KEEP_COMMON_CV:
            self._have_keeped_cv = False

        while 1:
            self.handle_info_bar()

            while 1:
                self.device.screenshot()
                if self.appear(SHIP_CONFIRM_2):
                    break
                if self.info_bar_count():
                    logger.info('No more ships to retire.')
                    end = True
                    break
                if self.appear_then_click(ONE_CLICK_RETIREMENT, interval=2):
                    continue

            if end:
                break
            self._retirement_confirm()
            total += 10
            if total >= amount:
                break

        logger.info(f'Total retired round: {total // 10}')
        return total

    def retire_ships_old(self, amount=None, rarity=None):
        """
        Args:
            amount (int): Amount of cards retire. 0 to 2000.
            rarity (tuple(str)): Card rarity. N, R, SR, SSR.

        Returns:
            int: Total retired.
        """
        if amount is None:
            amount = self._retire_amount
        if rarity is None:
            rarity = self._retire_rarity
        logger.hr('Retirement')
        logger.info(f'Amount={amount}. Rarity={rarity}')
        self._retirement_set_sort_method('ASC')
        self._retirement_set_common_ship_filter()
        total = 0

        if self.config.RETIRE_KEEP_COMMON_CV:
            self._have_keeped_cv = False

        while amount:
            selected = self._retirement_choose(amount=10 if amount > 10 else amount, target_rarity=rarity)
            total += selected
            if selected == 0:
                break

            self._retirement_confirm()

            amount -= selected
            if amount <= 0:
                break

        self._retirement_set_sort_method('DESC')
        logger.info(f'Total retired: {total}')
        return total

    def handle_retirement(self):
        if not self.config.Retirement_Enable:
            return False
        if not self.retirement_appear():
            return False

        if self._unable_to_enhance:
            self._retire_handler(mode='one_click_retire')
        elif self.config.Retirement_RetireMode == 'enhance':
            total = self._enhance_handler()
            if not total:
                logger.info('No ship to enhance, but dock full, will try retire')
                self._unable_to_enhance = True
        else:
            self._retire_handler()
            self._unable_to_enhance = False

        return True

    def _retire_handler(self, mode=None):
        """
        Args:
            mode (str): `one_click_retire` or `old_retire`

        Returns:
            int: Amount of retired ships
        """
        if mode is None:
            mode = self.config.Retirement_RetireMode
        self.ui_click(RETIRE_APPEAR_1, check_button=IN_RETIREMENT_CHECK, skip_first_screenshot=True)
        self.handle_dock_cards_loading()

        if mode == 'one_click_retire':
            total = self.retire_ships_one_click()
            if not total:
                logger.warning('No ship retired, trying to reset dock filter and disable favourite, then retire again')
                self.dock_filter_set_faster()
                self.dock_favourite_set(enable=False)
                total = self.retire_ships_one_click()
            if not total:
                logger.critical('No ship retired')
                logger.critical('Please configure your one-click-retire in game, '
                                'make sure it can select ships to retire')
                raise RequestHumanTakeover
        elif mode == 'old_retire':
            total = self.retire_ships_old()
            if not total:
                logger.critical('No ship retired')
                logger.critical('Please configure your retirement settings in Alas, '
                                'make sure it can select ships to retire')
                raise RequestHumanTakeover
        else:
            raise ScriptError(f'Unknown retire mode: {self.config.Retirement_RetireMode}')

        self._retirement_quit()
        self.config.DOCK_FULL_TRIGGERED = True

        return total

    def _retire_select_one(self, button, skip_first_screenshot=True):
        """
        Args:
            button (Button): Ship button to select
            skip_first_screenshot:
        """

        retire_coin_timer = Timer(2)
        RETIRE_COIN.load_color(self.device.image)

        while 1:
            if skip_first_screenshot:
                skip_first_screenshot = False
            else:
                self.device.screenshot()
            if self.appear(SHIP_CONFIRM_2, offset=(30, 30), interval=3):
                self.device.click(button)
                continue

            if retire_coin_timer.reached() and not self.appear(RETIRE_COIN, threshold=0.97):
                return True
        return False

    def retirement_get_common_rarity_cv(self):
        """
        Returns:
            Button:
        """
        if self.config.GemsFarming_CommonCV == 'any':
            for commen_cv_name in ['BOGUE', 'HERMES', 'LANGLEY', 'RANGER']:
                template = globals()[f'TEMPLATE_{commen_cv_name}']
                sim, button = template.match_result(self.device.image.resize(size=(1189, 669)))

                if sim > self.config.COMMON_CV_THRESHOLD:
<<<<<<< HEAD
                    return Button(button=tuple(_ * 155 // 144 for _ in button.button), area=button.area,
                                  color=button.color)
=======
                    return Button(button=tuple(_*155//144 for _ in button.button), area=button.area, color=button.color, name=f'TEMPLATE_{commen_cv_name}_RETIRE')
>>>>>>> 4bd1e075

                return None
        else:

            template = globals()[f'TEMPLATE_{self.config.GemsFarming_CommonCV.upper()}']
            sim, button = template.match_result(self.device.image.resize(size=(1189, 669)))

            if sim > self.config.COMMON_CV_THRESHOLD:
<<<<<<< HEAD
                return Button(button=tuple(_ * 155 // 144 for _ in button.button), area=button.area, color=button.color)
=======
                return Button(button=tuple(_*155//144 for _ in button.button), area=button.area, color=button.color, name=f'TEMPLATE_{self.config.COMMON_CV_NAME.upper()}_RETIRE')
>>>>>>> 4bd1e075

            return None

    def keep_one_common_cv(self):
        button = self.retirement_get_common_rarity_cv()
        if button is not None:
            self._retire_select_one(button, skip_first_screenshot=False)
            self._have_keeped_cv = True<|MERGE_RESOLUTION|>--- conflicted
+++ resolved
@@ -348,12 +348,8 @@
                 sim, button = template.match_result(self.device.image.resize(size=(1189, 669)))
 
                 if sim > self.config.COMMON_CV_THRESHOLD:
-<<<<<<< HEAD
-                    return Button(button=tuple(_ * 155 // 144 for _ in button.button), area=button.area,
-                                  color=button.color)
-=======
-                    return Button(button=tuple(_*155//144 for _ in button.button), area=button.area, color=button.color, name=f'TEMPLATE_{commen_cv_name}_RETIRE')
->>>>>>> 4bd1e075
+                    return Button(button=tuple(_*155//144 for _ in button.button), area=button.area, color=button.color,
+                                  name=f'TEMPLATE_{commen_cv_name}_RETIRE')
 
                 return None
         else:
@@ -362,11 +358,8 @@
             sim, button = template.match_result(self.device.image.resize(size=(1189, 669)))
 
             if sim > self.config.COMMON_CV_THRESHOLD:
-<<<<<<< HEAD
-                return Button(button=tuple(_ * 155 // 144 for _ in button.button), area=button.area, color=button.color)
-=======
-                return Button(button=tuple(_*155//144 for _ in button.button), area=button.area, color=button.color, name=f'TEMPLATE_{self.config.COMMON_CV_NAME.upper()}_RETIRE')
->>>>>>> 4bd1e075
+                return Button(button=tuple(_*155//144 for _ in button.button), area=button.area, color=button.color,
+                              name=f'TEMPLATE_{self.config.GemsFarming_CommonCV.upper()}_RETIRE')
 
             return None
 
