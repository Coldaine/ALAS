from module.base.button import ButtonGrid
from module.base.timer import Timer
from module.base.utils import color_similar, get_color, resize
from module.combat.assets import GET_ITEMS_1
from module.exception import RequestHumanTakeover, ScriptError
from module.logger import logger
from module.retire.assets import *
from module.retire.enhancement import Enhancement
from module.retire.scanner import ShipScanner
from module.retire.setting import QuickRetireSettingHandler

CARD_GRIDS = ButtonGrid(
    origin=(93, 76), delta=(164 + 2 / 3, 227), button_shape=(138, 204), grid_shape=(7, 2), name='CARD')
CARD_RARITY_GRIDS = ButtonGrid(
    origin=(93, 76), delta=(164 + 2 / 3, 227), button_shape=(138, 5), grid_shape=(7, 2), name='RARITY')

CARD_RARITY_COLORS = {
    'N': (174, 176, 187),
    'R': (106, 195, 248),
    'SR': (151, 134, 254),
    'SSR': (248, 223, 107)
    # Not support marriage cards.
}


class Retirement(Enhancement, QuickRetireSettingHandler):
    _unable_to_enhance = False
    _have_kept_cv = True

    def _retirement_choose(self, amount=10, target_rarity=('N',)):
        """
        Args:
            amount (int): Amount of cards retire. 0 to 10.
            target_rarity (tuple(str)): Card rarity. N, R, SR, SSR.

        Returns:
            int: Amount of cards have retired.
        """
        cards = []
        rarity = []
        for x, y, button in CARD_RARITY_GRIDS.generate():
            card_color = get_color(image=self.device.image, area=button.area)
            f = False
            for r, rarity_color in CARD_RARITY_COLORS.items():

                if color_similar(card_color, rarity_color, threshold=15):
                    cards.append([x, y])
                    rarity.append(r)
                    f = True

            if not f:
                logger.warning(
                    f'Unknown rarity color. Grid: ({x}, {y}). Color: {card_color}')

        logger.info(' '.join([r.rjust(3) for r in rarity[:7]]))
        logger.info(' '.join([r.rjust(3) for r in rarity[7:]]))

        selected = 0
        for card, r in zip(cards, rarity):
            if r in target_rarity:
                self.device.click(CARD_GRIDS[card])
                self.device.sleep((0.1, 0.15))
                selected += 1
            if selected >= amount:
                break
        return selected

    def _retirement_confirm(self, skip_first_screenshot=True):
        """
        Pages:
            in: IN_RETIREMENT_CHECK, and also
                SHIP_CONFIRM_2 if using one_click_retire
                SHIP_CONFIRM if using old_retire
            out: IN_RETIREMENT_CHECK
        """
        logger.info('Retirement confirm')
        executed = False
        backup, self._popup_offset = self._popup_offset, (20, 50)
        for button in [SHIP_CONFIRM, SHIP_CONFIRM_2, EQUIP_CONFIRM, EQUIP_CONFIRM_2, GET_ITEMS_1, SR_SSR_CONFIRM]:
            self.interval_clear(button)
        timeout = Timer(10, count=10).start()
        while 1:
            if skip_first_screenshot:
                skip_first_screenshot = False
            else:
                self.device.screenshot()

            # End
            if timeout.reached():
                # Ships being used by GemsFarming have no equipment to disassemble
                # So `executed` is never set to True, causing infinite loop
                # Handled with dirty timeout, a better fix is required
                logger.warning('Wait _retirement_confirm timeout, assume finished')
                break
            if self.appear(IN_RETIREMENT_CHECK):
                if executed:
                    self.handle_info_bar()
                    break
            else:
                timeout.reset()

            # Click
            if self.appear(SHIP_CONFIRM, offset=(30, 30), interval=2):
                if SHIP_CONFIRM.match_appear_on(self.device.image):
                    self.device.click(SHIP_CONFIRM)
                    continue
                else:
                    self.interval_clear(SHIP_CONFIRM)
            if self.appear(SHIP_CONFIRM_2, offset=(30, 30), interval=2):
                if self.config.RETIRE_KEEP_COMMON_CV and not self._have_kept_cv:
                    self.keep_one_common_cv()
                self.device.click(SHIP_CONFIRM_2)
                self.interval_clear(GET_ITEMS_1)
                continue
            if self.appear_then_click(EQUIP_CONFIRM, offset=(30, 30), interval=2):
                continue
            if self.appear_then_click(EQUIP_CONFIRM_2, offset=(30, 30), interval=2):
                self.interval_clear(GET_ITEMS_1)
                executed = True
                continue
            if self.appear(GET_ITEMS_1, offset=(30, 30), interval=2):
                self.device.click(GET_ITEMS_1_RETIREMENT_SAVE)
                self.interval_reset(SHIP_CONFIRM)
                continue
            if self._unable_to_enhance \
                    or self.config.Retirement_OldRetireSR \
                    or self.config.Retirement_OldRetireSSR \
                    or self.config.Retirement_RetireMode == 'one_click_retire':
                if self.handle_popup_confirm('RETIRE_SR_SSR'):
                    continue
                if self.config.SERVER in ['cn', 'jp', 'tw'] and \
                        self.appear_then_click(SR_SSR_CONFIRM, offset=self._popup_offset, interval=2):
                    continue

        self._popup_offset = backup

    def retirement_appear(self):
        return self.appear(RETIRE_APPEAR_1, offset=30) \
            and self.appear(RETIRE_APPEAR_2, offset=30) \
            and self.appear(RETIRE_APPEAR_3, offset=30)

    def _retirement_quit(self):
        def check_func():
            return not self.appear(IN_RETIREMENT_CHECK, offset=(20, 20)) \
                and not self.appear(DOCK_CHECK, offset=(20, 20))

        self.ui_back(check_button=check_func, skip_first_screenshot=True)

    @property
    def _retire_rarity(self):
        rarity = set()
        if self.config.Retirement_OldRetireN:
            rarity.add('N')
        if self.config.Retirement_OldRetireR:
            rarity.add('R')
        if self.config.Retirement_OldRetireSR:
            rarity.add('SR')
        if self.config.Retirement_OldRetireSSR:
            rarity.add('SSR')
        return rarity

    def retire_ships_one_click(self, amount=None):
        logger.hr('Retirement')
        logger.info('Using one click retirement.')
        self.dock_favourite_set(False)
        if amount is None:
            amount = self._retire_amount
        end = False
        total = 0

        if self.config.RETIRE_KEEP_COMMON_CV:
            self._have_kept_cv = False

        while 1:
            self.handle_info_bar()

            skip_first_screenshot = True
            click_count = 0
            while 1:
                if skip_first_screenshot:
                    skip_first_screenshot = False
                else:
                    self.device.screenshot()
                # End
                if self.appear(SHIP_CONFIRM_2, offset=(30, 30)):
                    break
                if self.info_bar_count():
                    logger.info('No more ships to retire.')
                    end = True
                    break

                # Click
                if click_count >= 3:
                    logger.warning('Failed to select ships using ONE_CLICK_RETIREMENT after 3 trial, '
                                   'probably because game bugged, a re-enter should fix it')
                    # Mark as retire finished, higher level will call retires
                    end = True
                    total = 10
                    break
                elif self.appear_then_click(ONE_CLICK_RETIREMENT, interval=2):
                    click_count += 1
                    continue

            if end:
                break
            self._retirement_confirm()
            total += 10
            if total >= amount:
                break

        logger.info(f'Total retired round: {total // 10}')
        return total

    def retire_ships_old(self, amount=None, rarity=None):
        """
        Args:
            amount (int): Amount of cards retire. 0 to 2000.
            rarity (tuple(str)): Card rarity. N, R, SR, SSR.

        Returns:
            int: Total retired.
        """
        if amount is None:
            amount = self._retire_amount
        if rarity is None:
            rarity = self._retire_rarity
        logger.hr('Retirement')
        logger.info(f'Amount={amount}. Rarity={rarity}')

        # transfer N R SR SSR to filter name
        correspond_name = {
            'N': 'common',
            'R': 'rare',
            'SR': 'elite',
            'SSR': 'super_rare'
        }
        _rarity = [correspond_name[i] for i in rarity]
        self.dock_filter_set(sort='level', index='all',
                             faction='all', rarity=_rarity, extra='no_limit')
        self.dock_sort_method_dsc_set(False)
        self.dock_favourite_set(False)
        total = 0

        if self.config.RETIRE_KEEP_COMMON_CV:
            self._have_kept_cv = False

        while amount:
            selected = self._retirement_choose(
                amount=10 if amount > 10 else amount, target_rarity=rarity)
            total += selected
            if selected == 0:
                break
            self.device.screenshot()
            if not (self.appear(SHIP_CONFIRM, offset=(30, 30)) and SHIP_CONFIRM.match_appear_on(self.device.image)):
                logger.warning('No ship selected, retrying')
                continue

            self._retirement_confirm()

            amount -= selected
            if amount <= 0:
                break

            self.handle_dock_cards_loading()
            continue

        self.dock_sort_method_dsc_set(True)
        self.dock_filter_set()
        logger.info(f'Total retired: {total}')
        return total

    def retire_gems_farming_flagships(self, keep_one=True) -> int:
        """
        Retire abandoned flagships of GemsFarming.
        Common CV whose level > 1, fleet is none and status is free
        will be regarded as targets.
        """
        logger.info('Retire abandoned flagships of GemsFarming')

        gems_farming_enable: bool = self.config.cross_get(keys='GemsFarming.Scheduler.Enable', default=False)
        if not (gems_farming_enable and self.config.GemsFarming_FlagshipChange):
            logger.info('GemsFarming or GemsFarming_FlagshipChange is not enabled, skip')
            return 0

        def server_support_flagship_retire() -> bool:
            return self.config.SERVER in ['cn', 'en']

        if not server_support_flagship_retire():
            logger.info(f'Server {self.config.SERVER} does not yet support flagships retirement, skip')
            logger.info('Please contact the developer to improve as soon as possible')
            return 0

        self.dock_filter_set(index='cv', rarity='common', extra='not_level_max', sort='level')
        self.dock_favourite_set(False)

        scanner = ShipScanner(
            rarity='common', fleet=0, status='free', level=(2, 100))
        scanner.disable('emotion')

        total = 0
        _ = self._have_kept_cv
        self._have_kept_cv = True

        skip_first_screenshot = True
        while 1:
            if skip_first_screenshot:
                skip_first_screenshot = False
            else:
                self.device.screenshot()

            ships = scanner.scan(self.device.image)
<<<<<<< HEAD
            if keep_one:
                if len(ships) < 2:
                    break
                else:
                    # Try to keep the one with the lowest level
                    ships.sort(key=lambda ship: -ship.level)
                    ships = ships[:-1]
=======
            if len(ships) < 2:
                break
            else:
                # Try to keep the one with the lowest level
                ships.sort(key=lambda ship: -ship.level)
                ships = ships[:-1]
>>>>>>> d363077d

            for ship in ships[:10]:
                self.device.click(ship.button)
                self.device.sleep((0.1, 0.15))
                total += 1

            self._retirement_confirm()

        self._have_kept_cv = _
        self.dock_filter_set()

        return total

    def handle_retirement(self):
        """
        Returns:
            bool: If retired.
        """
        if not self.config.Retirement_Enable:
            return False

        if self._unable_to_enhance:
            if self.appear_then_click(RETIRE_APPEAR_1, offset=(20, 20), interval=3):
                self.interval_clear(IN_RETIREMENT_CHECK)
                return False
            if self.appear(IN_RETIREMENT_CHECK, offset=(20, 20), interval=10):
                self._retire_handler(mode='one_click_retire')
                self._unable_to_enhance = False
                self.interval_reset(IN_RETIREMENT_CHECK)
                return True
        elif self.config.Retirement_RetireMode == 'enhance':
            if self.appear_then_click(RETIRE_APPEAR_3, offset=(20, 20), interval=3):
                self.interval_clear(DOCK_CHECK)
                return False
            if self.appear(DOCK_CHECK, offset=(20, 20), interval=10):
                self.handle_dock_cards_loading()
                total, remain = self._enhance_handler()
                if not total:
                    logger.info(
                        'No ship to enhance, but dock full, will try retire')
                    self._unable_to_enhance = True
                logger.info(f'The remaining spare dock amount is {remain}')
                if remain < 3:
                    logger.info('Too few spare docks, retire next time')
                    self._unable_to_enhance = True
                self.interval_reset(DOCK_CHECK)
                return True
        else:
            if self.appear_then_click(RETIRE_APPEAR_1, offset=(20, 20), interval=3):
                self.interval_clear(IN_RETIREMENT_CHECK)
                return False
            if self.appear(IN_RETIREMENT_CHECK, offset=(20, 20), interval=10):
                self._retire_handler()
                self._unable_to_enhance = False
                self.interval_reset(IN_RETIREMENT_CHECK)
                return True

        return False

    def _retire_handler(self, mode=None):
        """
        Args:
            mode (str): `one_click_retire` or `old_retire`

        Returns:
            int: Amount of retired ships

        Pages:
            in: IN_RETIREMENT_CHECK
            out: the page before retirement popup
        """
        if mode is None:
            mode = self.config.Retirement_RetireMode

        if mode == 'one_click_retire':
            total = self.retire_ships_one_click()
            if not total:
                logger.warning(
                    'No ship retired, trying to reset dock filter and disable favourite, then retire again')
                self.dock_filter_set()
                self.dock_favourite_set(False)
                total = self.retire_ships_one_click()
            if self.server_support_quick_retire_setting_fallback():
                # Some users may have already set filter_5='all', try with it first
                if not total:
                    logger.warning('No ship retired, trying to reset the first 4 quick retire settings')
                    self.quick_retire_setting_set(filter_5=None)
                    total = self.retire_ships_one_click()
                if not total:
                    logger.warning('No ship retired, trying to reset quick retire settings to "keep_limit_break"')
                    self.quick_retire_setting_set(filter_5='keep_limit_break')
                    total = self.retire_ships_one_click()
                # Not determined, this may cause user loss
                # if not total:
                #     logger.warning('No ship retired, trying to reset quick retire settings to "all"')
                #     self.quick_retire_setting_set('all')
                #     total = self.retire_ships_one_click()
            total += self.retire_gems_farming_flagships(keep_one=total > 0)
            if not total:
                logger.critical('No ship retired')
                logger.critical('Please configure your "Quick Retire Options" in game, '
                                'make sure it can select ships to retire')
                raise RequestHumanTakeover
        elif mode == 'old_retire':
            self.handle_dock_cards_loading()
            total = self.retire_ships_old()
            total += self.retire_gems_farming_flagships()
            if not total:
                logger.critical('No ship retired')
                logger.critical('Please configure your retirement settings in Alas, '
                                'make sure it can select ships to retire')
                raise RequestHumanTakeover
        else:
            raise ScriptError(
                f'Unknown retire mode: {self.config.Retirement_RetireMode}')

        self._retirement_quit()
        self.config.DOCK_FULL_TRIGGERED = True

        return total

    def _retire_select_one(self, button, skip_first_screenshot=True):
        """
        Args:
            button (Button): Ship button to select
            skip_first_screenshot:
        """

        retire_coin_timer = Timer(2)
        RETIRE_COIN.load_color(self.device.image)

        while 1:
            if skip_first_screenshot:
                skip_first_screenshot = False
            else:
                self.device.screenshot()
            if self.appear(SHIP_CONFIRM_2, offset=(30, 30), interval=3):
                self.device.click(button)
                continue

            if retire_coin_timer.reached() and not self.appear(RETIRE_COIN, threshold=0.97):
                return True
        return False

    def retirement_get_common_rarity_cv(self):
        """
        Returns:
            Button:
        """
        if self.config.GemsFarming_CommonCV == 'any':
            for common_cv_name in ['BOGUE', 'HERMES', 'LANGLEY', 'RANGER']:
                template = globals()[f'TEMPLATE_{common_cv_name}']
                sim, button = template.match_result(
                    resize(self.device.image, size=(1189, 669)))

                if sim > self.config.COMMON_CV_THRESHOLD:
                    return Button(button=tuple(_ * 155 // 144 for _ in button.button), area=button.area,
                                  color=button.color,
                                  name=f'TEMPLATE_{common_cv_name}_RETIRE')

                return None
        else:

            template = globals()[
                f'TEMPLATE_{self.config.GemsFarming_CommonCV.upper()}']
            sim, button = template.match_result(
                resize(self.device.image, size=(1189, 669)))

            if sim > self.config.COMMON_CV_THRESHOLD:
                return Button(button=tuple(_ * 155 // 144 for _ in button.button), area=button.area, color=button.color,
                              name=f'TEMPLATE_{self.config.GemsFarming_CommonCV.upper()}_RETIRE')

            return None

    def keep_one_common_cv(self):
        button = self.retirement_get_common_rarity_cv()
        if button is not None:
            self._retire_select_one(button, skip_first_screenshot=False)
            self._have_kept_cv = True<|MERGE_RESOLUTION|>--- conflicted
+++ resolved
@@ -309,7 +309,6 @@
                 self.device.screenshot()
 
             ships = scanner.scan(self.device.image)
-<<<<<<< HEAD
             if keep_one:
                 if len(ships) < 2:
                     break
@@ -317,14 +316,6 @@
                     # Try to keep the one with the lowest level
                     ships.sort(key=lambda ship: -ship.level)
                     ships = ships[:-1]
-=======
-            if len(ships) < 2:
-                break
-            else:
-                # Try to keep the one with the lowest level
-                ships.sort(key=lambda ship: -ship.level)
-                ships = ships[:-1]
->>>>>>> d363077d
 
             for ship in ships[:10]:
                 self.device.click(ship.button)
