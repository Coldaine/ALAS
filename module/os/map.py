--- conflicted
+++ resolved
@@ -365,10 +365,14 @@
         """
         remain = get_os_reset_remain()
         if remain <= 0:
-<<<<<<< HEAD
-            logger.info('Just less than 1 day to OpSi reset, '
-                        'set ActionPointPreserve to 0 temporarily')
-            return 0
+            if self.config.cross_get('OpsiCrossMonth.Scheduler.Enable', default=False):
+                logger.info('Just less than 1 day to OpSi reset, OpsiCrossMonth is enabled'
+                            'set OpsiMeowfficerFarming.ActionPointPreserve to 300 temporarily')
+                return 300
+            else:
+                logger.info('Just less than 1 day to OpSi reset, '
+                            'set ActionPointPreserve to 0 temporarily')
+                return 0
         elif self.config.cross_get(
                 keys='OpsiHazard1Leveling.Scheduler.Enable',
                 default=False
@@ -376,17 +380,6 @@
             logger.info('Just less than 3 days to OpSi reset, '
                         'set ActionPointPreserve to 500 temporarily for hazard 1 leveling')
             return 500
-=======
-            if self.config.cross_get('OpsiCrossMonth.Scheduler.Enable', default=False):
-                logger.info('Just less than 1 day to OpSi reset, OpsiCrossMonth is enabled'
-                            'set OpsiMeowfficerFarming.ActionPointPreserve to 300 temporarily')
-                self.config.override(OpsiMeowfficerFarming_ActionPointPreserve=300)
-            else:
-                logger.info('Just less than 1 day to OpSi reset, '
-                            'set OpsiMeowfficerFarming.ActionPointPreserve to 0 temporarily')
-                self.config.override(OpsiMeowfficerFarming_ActionPointPreserve=0)
-            return True
->>>>>>> fbf17e30
         elif remain <= 2:
             logger.info('Just less than 3 days to OpSi reset, '
                         'set ActionPointPreserve to 300 temporarily')
