import datetime
import re

import cv2
import numpy as np

from module.base.timer import Timer
<<<<<<< HEAD
from module.campaign.assets import OCR_EVENT_PT, OCR_COIN, OCR_OIL, OCR_GEM, OCR_COIN_LIMIT, OCR_OIL_LIMIT
=======
from module.campaign.assets import OCR_EVENT_PT, OCR_COIN, OCR_OIL, OCR_OIL_CHECK
>>>>>>> 1c413856
from module.logger import logger
from module.ocr.ocr import Ocr, Digit
from module.ui.ui import UI
from module.log_res.log_res import LogRes

OCR_OIL = Digit(OCR_OIL, name='OCR_OIL', letter=(247, 247, 247), threshold=128)
OCR_COIN = Digit(OCR_COIN, name='OCR_COIN', letter=(239, 239, 239), threshold=128)
OCR_OIL_LIMIT = Digit(OCR_OIL_LIMIT, name='OCR_OIL_LIMIT', letter=(235, 235, 235), threshold=128)
OCR_COIN_LIMIT = Digit(OCR_COIN_LIMIT, name='OCR_COIN_LIMIT', letter=(239, 239, 239), threshold=128)


class PtOcr(Ocr):
    def __init__(self, *args, **kwargs):
        super().__init__(*args, lang='azur_lane', alphabet='X0123456789', **kwargs)

    def pre_process(self, image):
        """
        Args:
            image (np.ndarray): Shape (height, width, channel)

        Returns:
            np.ndarray: Shape (width, height)
        """
        # Use MAX(r, g, b)
        r, g, b = cv2.split(cv2.subtract((255, 255, 255, 0), image))
        image = cv2.min(cv2.min(r, g), b)
        # Remove background, 0-192 => 0-255
        image = cv2.multiply(image, 255 / 192)

        return image.astype(np.uint8)


OCR_PT = PtOcr(OCR_EVENT_PT)


class CampaignStatus(UI):
    def get_event_pt(self, update=False):
        """
        Returns:
            int: PT amount, or 0 if unable to parse
        """
        pt = OCR_PT.ocr(self.device.image)

        res = re.search(r'X(\d+)', pt)
        if res:
            pt = int(res.group(1))
            logger.attr('Event_PT', pt)
            LogRes(self.config).Pt = pt
        else:
            logger.warning(f'Invalid pt result: {pt}')
            pt = 0
        if update:
            self.config.update()
        return pt

    def get_coin(self, skip_first_screenshot=True, update=False):
        """
        Returns:
            int: Coin amount
        """
        _coin = {}
        timeout = Timer(1, count=2).start()
        while 1:
            if skip_first_screenshot:
                skip_first_screenshot = False
            else:
                self.device.screenshot()

            if timeout.reached():
                logger.warning('Get coin timeout')
                break

            _coin = {
                'Value': OCR_COIN.ocr(self.device.image),
                'Limit': OCR_COIN_LIMIT.ocr(self.device.image)
            }
            if _coin['Value'] >= 100:
                break
        LogRes(self.config).Coin = _coin
        if update:
            self.config.update()

        return _coin['Value']

    def _watch_statistics_in_auto_search(self):
        _coin = {
            'Value': OCR_COIN.ocr(self.device.image),
            'Limit': OCR_COIN_LIMIT.ocr(self.device.image)
        }
        _oil = {
            'Value': OCR_OIL.ocr(self.device.image),
            'Limit': OCR_OIL_LIMIT.ocr(self.device.image)
        }
        LogRes(self.config).Oil = _oil
        LogRes(self.config).Coin = _coin
        return _oil['Value']

    def get_oil(self, skip_first_screenshot=True, update=False):
        """
        Returns:
            int: Oil amount
        """
        _oil = {}
        timeout = Timer(1, count=2).start()
        while 1:
            if skip_first_screenshot:
                skip_first_screenshot = False
            else:
                self.device.screenshot()

            if timeout.reached():
                logger.warning('Get oil timeout')
                break

<<<<<<< HEAD
            _oil = {
                'Value': OCR_OIL.ocr(self.device.image),
                'Limit': OCR_OIL_LIMIT.ocr(self.device.image)
            }
            if _oil['Value'] >= 100:
=======
            if not self.appear(OCR_OIL_CHECK, offset=(10, 2)):
                logger.info('No oil icon')
                continue

            amount = OCR_OIL.ocr(self.device.image)
            if amount >= 100:
>>>>>>> 1c413856
                break
        LogRes(self.config).Oil = _oil
        if update:
            self.config.update()

        return _oil['Value']

    def is_balancer_task(self):
        """
        Returns:
             bool: If is event task but not daily event task
        """
        tasks = [
            'Event',
            'Event2',
            'Raid',
            'GemsFarming',
        ]
        command = self.config.Scheduler_Command
        if command in tasks:
            if self.config.Campaign_Event == 'campaign_main':
                return False
            else:
                return True
        else:
            return False<|MERGE_RESOLUTION|>--- conflicted
+++ resolved
@@ -5,11 +5,7 @@
 import numpy as np
 
 from module.base.timer import Timer
-<<<<<<< HEAD
-from module.campaign.assets import OCR_EVENT_PT, OCR_COIN, OCR_OIL, OCR_GEM, OCR_COIN_LIMIT, OCR_OIL_LIMIT
-=======
-from module.campaign.assets import OCR_EVENT_PT, OCR_COIN, OCR_OIL, OCR_OIL_CHECK
->>>>>>> 1c413856
+from module.campaign.assets import OCR_EVENT_PT, OCR_COIN, OCR_OIL, OCR_COIN_LIMIT, OCR_OIL_LIMIT, OCR_OIL_CHECK
 from module.logger import logger
 from module.ocr.ocr import Ocr, Digit
 from module.ui.ui import UI
@@ -124,20 +120,15 @@
                 logger.warning('Get oil timeout')
                 break
 
-<<<<<<< HEAD
+            if not self.appear(OCR_OIL_CHECK, offset=(10, 2)):
+                logger.info('No oil icon')
+                continue
+
             _oil = {
                 'Value': OCR_OIL.ocr(self.device.image),
                 'Limit': OCR_OIL_LIMIT.ocr(self.device.image)
             }
             if _oil['Value'] >= 100:
-=======
-            if not self.appear(OCR_OIL_CHECK, offset=(10, 2)):
-                logger.info('No oil icon')
-                continue
-
-            amount = OCR_OIL.ocr(self.device.image)
-            if amount >= 100:
->>>>>>> 1c413856
                 break
         LogRes(self.config).Oil = _oil
         if update:
