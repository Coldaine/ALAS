import datetime
import re

import cv2
import numpy as np

from module.base.timer import Timer
<<<<<<< HEAD
from module.campaign.assets import OCR_EVENT_PT, OCR_COIN, OCR_OIL, OCR_COIN_LIMIT, OCR_OIL_LIMIT, OCR_OIL_CHECK
=======
from module.base.utils import color_similar, get_color
from module.campaign.assets import OCR_COIN, OCR_EVENT_PT, OCR_OIL, OCR_OIL_CHECK
>>>>>>> 5d497323
from module.logger import logger
from module.ocr.ocr import Digit, Ocr
from module.ui.ui import UI
from module.log_res.log_res import LogRes

OCR_COIN = Digit(OCR_COIN, name='OCR_COIN', letter=(239, 239, 239), threshold=128)
OCR_OIL_LIMIT = Digit(OCR_OIL_LIMIT, name='OCR_OIL_LIMIT', letter=(235, 235, 235), threshold=128)
OCR_COIN_LIMIT = Digit(OCR_COIN_LIMIT, name='OCR_COIN_LIMIT', letter=(239, 239, 239), threshold=128)


class PtOcr(Ocr):
    def __init__(self, *args, **kwargs):
        super().__init__(*args, lang='azur_lane', alphabet='X0123456789', **kwargs)

    def pre_process(self, image):
        """
        Args:
            image (np.ndarray): Shape (height, width, channel)

        Returns:
            np.ndarray: Shape (width, height)
        """
        # Use MAX(r, g, b)
        r, g, b = cv2.split(cv2.subtract((255, 255, 255, 0), image))
        image = cv2.min(cv2.min(r, g), b)
        # Remove background, 0-192 => 0-255
        image = cv2.multiply(image, 255 / 192)

        return image.astype(np.uint8)


OCR_PT = PtOcr(OCR_EVENT_PT)


class CampaignStatus(UI):
    def get_event_pt(self, update=False):
        """
        Returns:
            int: PT amount, or 0 if unable to parse
        """
        pt = OCR_PT.ocr(self.device.image)

        res = re.search(r'X(\d+)', pt)
        if res:
            pt = int(res.group(1))
            logger.attr('Event_PT', pt)
            LogRes(self.config).Pt = pt
        else:
            logger.warning(f'Invalid pt result: {pt}')
            pt = 0
        if update:
            self.config.update()
        return pt

    def get_coin(self, skip_first_screenshot=True, update=False):
        """
        Returns:
            int: Coin amount
        """
        _coin = {}
        timeout = Timer(1, count=2).start()
        while 1:
            if skip_first_screenshot:
                skip_first_screenshot = False
            else:
                self.device.screenshot()

            if timeout.reached():
                logger.warning('Get coin timeout')
                break

            _coin = {
                'Value': OCR_COIN.ocr(self.device.image),
                'Limit': OCR_COIN_LIMIT.ocr(self.device.image)
            }
            if _coin['Value'] >= 100:
                break
        LogRes(self.config).Coin = _coin
        if update:
            self.config.update()

        return _coin['Value']

<<<<<<< HEAD
    def get_oil(self, skip_first_screenshot=True, update=False):
=======
    def _get_oil(self):
        # Update offset
        _ = self.appear(OCR_OIL_CHECK)

        color = get_color(self.device.image, OCR_OIL_CHECK.button)
        if color_similar(color, OCR_OIL_CHECK.color):
            # Original color
            ocr = Digit(OCR_OIL, name='OCR_OIL', letter=(247, 247, 247), threshold=128)
        elif color_similar(color, (59, 59, 64)):
            # With black overlay
            ocr = Digit(OCR_OIL, name='OCR_OIL', letter=(165, 165, 165), threshold=128)
        else:
            logger.warning(f'Unexpected OCR_OIL_CHECK color')
            ocr = Digit(OCR_OIL, name='OCR_OIL', letter=(247, 247, 247), threshold=128)

        return ocr.ocr(self.device.image)

    def get_oil(self, skip_first_screenshot=True):
>>>>>>> 5d497323
        """
        Returns:
            int: Oil amount
        """
        _oil = {}
        timeout = Timer(1, count=2).start()
        while 1:
            if skip_first_screenshot:
                skip_first_screenshot = False
            else:
                self.device.screenshot()

            if timeout.reached():
                logger.warning('Get oil timeout')
                break

            if not self.appear(OCR_OIL_CHECK, offset=(10, 2)):
                logger.info('No oil icon')
                continue

<<<<<<< HEAD
            _oil = {
                'Value': OCR_OIL.ocr(self.device.image),
                'Limit': OCR_OIL_LIMIT.ocr(self.device.image)
            }
            if _oil['Value'] >= 100:
=======
            amount = self._get_oil()
            if amount >= 100:
>>>>>>> 5d497323
                break
        LogRes(self.config).Oil = _oil
        if update:
            self.config.update()

        return _oil['Value']

    def is_balancer_task(self):
        """
        Returns:
             bool: If is event task but not daily event task
        """
        tasks = [
            'Event',
            'Event2',
            'Raid',
            'GemsFarming',
        ]
        command = self.config.Scheduler_Command
        if command in tasks:
            if self.config.Campaign_Event == 'campaign_main':
                return False
            else:
                return True
        else:
            return False<|MERGE_RESOLUTION|>--- conflicted
+++ resolved
@@ -5,20 +5,12 @@
 import numpy as np
 
 from module.base.timer import Timer
-<<<<<<< HEAD
 from module.campaign.assets import OCR_EVENT_PT, OCR_COIN, OCR_OIL, OCR_COIN_LIMIT, OCR_OIL_LIMIT, OCR_OIL_CHECK
-=======
 from module.base.utils import color_similar, get_color
-from module.campaign.assets import OCR_COIN, OCR_EVENT_PT, OCR_OIL, OCR_OIL_CHECK
->>>>>>> 5d497323
 from module.logger import logger
 from module.ocr.ocr import Digit, Ocr
 from module.ui.ui import UI
 from module.log_res.log_res import LogRes
-
-OCR_COIN = Digit(OCR_COIN, name='OCR_COIN', letter=(239, 239, 239), threshold=128)
-OCR_OIL_LIMIT = Digit(OCR_OIL_LIMIT, name='OCR_OIL_LIMIT', letter=(235, 235, 235), threshold=128)
-OCR_COIN_LIMIT = Digit(OCR_COIN_LIMIT, name='OCR_COIN_LIMIT', letter=(239, 239, 239), threshold=128)
 
 
 class PtOcr(Ocr):
@@ -83,8 +75,8 @@
                 break
 
             _coin = {
-                'Value': OCR_COIN.ocr(self.device.image),
-                'Limit': OCR_COIN_LIMIT.ocr(self.device.image)
+                'Value': self._get_num(OCR_COIN, 'OCR_COIN'),
+                'Limit': self._get_num(OCR_COIN_LIMIT, 'OCR_COIN_LIMIT')
             }
             if _coin['Value'] >= 100:
                 break
@@ -94,9 +86,6 @@
 
         return _coin['Value']
 
-<<<<<<< HEAD
-    def get_oil(self, skip_first_screenshot=True, update=False):
-=======
     def _get_oil(self):
         # Update offset
         _ = self.appear(OCR_OIL_CHECK)
@@ -113,9 +102,24 @@
             ocr = Digit(OCR_OIL, name='OCR_OIL', letter=(247, 247, 247), threshold=128)
 
         return ocr.ocr(self.device.image)
+    def _get_num(self, _button, name):
+        # Update offset
+        _ = self.appear(OCR_OIL_CHECK)
 
-    def get_oil(self, skip_first_screenshot=True):
->>>>>>> 5d497323
+        color = get_color(self.device.image, OCR_OIL_CHECK.button)
+        if color_similar(color, OCR_OIL_CHECK.color):
+            # Original color
+            ocr = Digit(_button, name=name, letter=(247, 247, 247), threshold=128)
+        elif color_similar(color, (59, 59, 64)):
+            # With black overlay
+            ocr = Digit(_button, name=name, letter=(165, 165, 165), threshold=128)
+        else:
+            logger.warning(f'Unexpected OCR_OIL_CHECK color')
+            ocr = Digit(_button, name=name, letter=(247, 247, 247), threshold=128)
+
+        return ocr.ocr(self.device.image)
+
+    def get_oil(self, skip_first_screenshot=True, update=False):
         """
         Returns:
             int: Oil amount
@@ -136,16 +140,11 @@
                 logger.info('No oil icon')
                 continue
 
-<<<<<<< HEAD
             _oil = {
-                'Value': OCR_OIL.ocr(self.device.image),
-                'Limit': OCR_OIL_LIMIT.ocr(self.device.image)
+                'Value': self._get_num(OCR_OIL, 'OCR_OIL'),
+                'Limit': self._get_num(OCR_OIL_LIMIT, 'OCR_OIL_LIMIT')
             }
             if _oil['Value'] >= 100:
-=======
-            amount = self._get_oil()
-            if amount >= 100:
->>>>>>> 5d497323
                 break
         LogRes(self.config).Oil = _oil
         if update:
