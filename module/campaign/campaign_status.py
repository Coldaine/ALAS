--- conflicted
+++ resolved
@@ -130,10 +130,7 @@
         if update:
             self.config.update()
 
-<<<<<<< HEAD
         return _oil['Value']
-=======
-        return amount
 
     def is_balancer_task(self):
         """
@@ -153,5 +150,4 @@
             else:
                 return True
         else:
-            return False
->>>>>>> 06e03df5
+            return False