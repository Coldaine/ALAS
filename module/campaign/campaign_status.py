--- conflicted
+++ resolved
@@ -12,15 +12,12 @@
 from module.logger import logger
 from module.ocr.ocr import Digit, Ocr
 from module.ui.ui import UI
-<<<<<<< HEAD
 from module.log_res.log_res import LogRes
-=======
 
 if server.server != 'jp':
     OCR_COIN = Digit(OCR_COIN, name='OCR_COIN', letter=(239, 239, 239), threshold=128)
 else:
     OCR_COIN = Digit(OCR_COIN, name='OCR_COIN', letter=(201, 201, 201), threshold=128)
->>>>>>> 560a747a
 
 
 class PtOcr(Ocr):
