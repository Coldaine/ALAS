--- conflicted
+++ resolved
@@ -119,7 +119,6 @@
         """
         from module.config.utils import deep_get
         limit = self.config.TaskBalancer_CoinLimit
-<<<<<<< HEAD
         coin = deep_get(self.config.data, 'Dashboard.Coin.Value')
         logger.attr('Coin Count', coin)
         tasks = [
@@ -129,9 +128,6 @@
             'GemsFarming',
         ]
         command = self.config.Scheduler_Command
-=======
-        coin = self.get_coin()
->>>>>>> 06e03df5
         # Check Coin
         if coin == 0:
             # Avoid wrong/zero OCR result
@@ -148,19 +144,12 @@
                 return False
 
     def handle_task_balancer(self):
-<<<<<<< HEAD
         if self.config.TaskBalancer_Enable and self.triggered_task_balancer():
             self.config.task_delay(minute=5)
             next_task = self.config.TaskBalancer_TaskCall
+            logger.hr(f'TaskBalancer triggered, switching task to {next_task}')
             self.config.task_call(next_task)
             self.config.task_stop()
-=======
-        self.config.task_delay(minute=5)
-        next_task = self.config.TaskBalancer_TaskCall
-        logger.hr(f'TaskBalancer triggered, switching task to {next_task}')
-        self.config.task_call(next_task)
-        self.config.task_stop()
->>>>>>> 06e03df5
 
     def ui_goto_event(self):
         # Already in page_event, skip event_check.
