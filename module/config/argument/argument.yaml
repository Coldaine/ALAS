--- conflicted
+++ resolved
@@ -3,47 +3,6 @@
 # --------------------
 
 # ==================== Dashboard ====================
-<<<<<<< HEAD
-
-Res:
-    Oil: 0 / 0
-    OilTime:
-        value: 2010-01-01 00:00:00
-        display: disabled
-    Coin: 0 / 0
-    CoinTime:
-        value: 2010-01-01 00:00:00
-        display: disabled
-    Gem: 0
-    GemTime:
-        value: 2010-01-01 00:00:00
-        display: disabled
-    Cube: 0
-    CubeTime:
-        value: 2010-01-01 00:00:00
-        display: disabled
-    Pt: 0
-    PtTime:
-        value: 2010-01-01 00:00:00
-        display: disabled
-    YellowCoin: 0
-    YellowCoinTime:
-        value: 2010-01-01 00:00:00
-        display: disabled
-    PurpleCoin: 0
-    PurpleCoinTime:
-        value: 2010-01-01 00:00:00
-        display: disabled
-    ActionPoint: 0 (0)
-    ActionPointTime:
-        value: 2010-01-01 00:00:00
-        display: disabled
-EquipProgress:
-    234mm: 0
-    457mm: 0
-    tenrai: 0
-    152mm: 0
-=======
 Oil:
   Value: 0
   Limit: 0
@@ -96,7 +55,6 @@
   Color: ^AAAAAA
   Record: 2020-01-01 00:00:00
 
->>>>>>> a3562ef4
 # ==================== Alas ====================
 
 Scheduler:
