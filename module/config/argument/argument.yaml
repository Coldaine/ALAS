--- conflicted
+++ resolved
@@ -46,12 +46,6 @@
       path:
   ErrorRestart: False
   DailyRestart: False
-<<<<<<< HEAD
-=======
-  EmulatorType:
-    value: auto
-    option: [ auto, nox_player, bluestacks_5, mumu_player ]
->>>>>>> 72e9ca9e
 Error:
   HandleError: true
   SaveError: true
