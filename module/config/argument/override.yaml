--- conflicted
+++ resolved
@@ -355,16 +355,12 @@
   Scheduler:
     SuccessInterval: 60
     FailureInterval: 60
-<<<<<<< HEAD
-    ServerUpdate: 00:00
+    ServerUpdate: 00:00, 12:00
 OpsiArchive:
   Scheduler:
     SuccessInterval: 60
     FailureInterval: 60
     ServerUpdate: 00:00
-=======
-    ServerUpdate: 00:00, 12:00
->>>>>>> 90223d84
 OpsiStronghold:
   Scheduler:
     SuccessInterval: 60
