--- conflicted
+++ resolved
@@ -1778,11 +1778,8 @@
         "value": "campaign_main",
         "option": [
           "campaign_main",
-<<<<<<< HEAD
-=======
           "event_20220224_cn",
           "event_20200806_cn",
->>>>>>> 7c9d0b54
           "event_20210610_tw",
           "event_20210225_cn",
           "event_20211229_cn",
@@ -1837,11 +1834,7 @@
           "event_20200227_cn"
         ],
         "display": "hide",
-<<<<<<< HEAD
-        "tw": "event_20210610_tw",
-=======
         "tw": "event_20220224_cn",
->>>>>>> 7c9d0b54
         "cn": "event_20210225_cn",
         "en": "event_20210225_cn",
         "jp": "event_20210225_cn"
@@ -2225,11 +2218,8 @@
         "type": "select",
         "value": "campaign_main",
         "option": [
-<<<<<<< HEAD
-=======
           "event_20220224_cn",
           "event_20200806_cn",
->>>>>>> 7c9d0b54
           "event_20210610_tw",
           "event_20210225_cn",
           "event_20211229_cn",
@@ -2285,11 +2275,7 @@
           "event_20200227_cn"
         ],
         "display": "disabled",
-<<<<<<< HEAD
-        "tw": "event_20210610_tw",
-=======
         "tw": "event_20220224_cn",
->>>>>>> 7c9d0b54
         "cn": "event_20210225_cn",
         "en": "event_20210225_cn",
         "jp": "event_20210225_cn"
@@ -2664,11 +2650,8 @@
         "type": "select",
         "value": "campaign_main",
         "option": [
-<<<<<<< HEAD
-=======
           "event_20220224_cn",
           "event_20200806_cn",
->>>>>>> 7c9d0b54
           "event_20210610_tw",
           "event_20210225_cn",
           "event_20211229_cn",
@@ -2724,11 +2707,7 @@
           "event_20200227_cn"
         ],
         "display": "disabled",
-<<<<<<< HEAD
-        "tw": "event_20210610_tw",
-=======
         "tw": "event_20220224_cn",
->>>>>>> 7c9d0b54
         "cn": "event_20210225_cn",
         "en": "event_20210225_cn",
         "jp": "event_20210225_cn"
@@ -3114,11 +3093,8 @@
         "type": "select",
         "value": "campaign_main",
         "option": [
-<<<<<<< HEAD
-=======
           "event_20220224_cn",
           "event_20200806_cn",
->>>>>>> 7c9d0b54
           "event_20210610_tw",
           "event_20210225_cn",
           "event_20211229_cn",
@@ -3174,11 +3150,7 @@
           "event_20200227_cn"
         ],
         "display": "disabled",
-<<<<<<< HEAD
-        "tw": "event_20210610_tw",
-=======
         "tw": "event_20220224_cn",
->>>>>>> 7c9d0b54
         "cn": "event_20210225_cn",
         "en": "event_20210225_cn",
         "jp": "event_20210225_cn"
@@ -3570,11 +3542,8 @@
         "type": "select",
         "value": "campaign_main",
         "option": [
-<<<<<<< HEAD
-=======
           "event_20220224_cn",
           "event_20200806_cn",
->>>>>>> 7c9d0b54
           "event_20210610_tw",
           "event_20210225_cn",
           "event_20211229_cn",
@@ -3630,11 +3599,7 @@
           "event_20200227_cn"
         ],
         "display": "disabled",
-<<<<<<< HEAD
-        "tw": "event_20210610_tw",
-=======
         "tw": "event_20220224_cn",
->>>>>>> 7c9d0b54
         "cn": "event_20210225_cn",
         "en": "event_20210225_cn",
         "jp": "event_20210225_cn"
@@ -4026,11 +3991,8 @@
         "type": "select",
         "value": "campaign_main",
         "option": [
-<<<<<<< HEAD
-=======
           "event_20220224_cn",
           "event_20200806_cn",
->>>>>>> 7c9d0b54
           "event_20210610_tw",
           "event_20210225_cn",
           "event_20211229_cn",
@@ -4086,11 +4048,7 @@
           "event_20200227_cn"
         ],
         "display": "disabled",
-<<<<<<< HEAD
-        "tw": "event_20210610_tw",
-=======
         "tw": "event_20220224_cn",
->>>>>>> 7c9d0b54
         "cn": "event_20210225_cn",
         "en": "event_20210225_cn",
         "jp": "event_20210225_cn"
@@ -4482,11 +4440,8 @@
         "type": "select",
         "value": "campaign_main",
         "option": [
-<<<<<<< HEAD
-=======
           "event_20220224_cn",
           "event_20200806_cn",
->>>>>>> 7c9d0b54
           "event_20210610_tw",
           "event_20210225_cn",
           "event_20211229_cn",
@@ -4542,11 +4497,7 @@
           "event_20200227_cn"
         ],
         "display": "disabled",
-<<<<<<< HEAD
-        "tw": "event_20210610_tw",
-=======
         "tw": "event_20220224_cn",
->>>>>>> 7c9d0b54
         "cn": "event_20210225_cn",
         "en": "event_20210225_cn",
         "jp": "event_20210225_cn"
@@ -4928,11 +4879,8 @@
         "type": "select",
         "value": "campaign_main",
         "option": [
-<<<<<<< HEAD
-=======
           "event_20220224_cn",
           "event_20200806_cn",
->>>>>>> 7c9d0b54
           "event_20210610_tw",
           "event_20210225_cn",
           "event_20211229_cn",
@@ -4987,11 +4935,7 @@
           "event_20200227_cn"
         ],
         "display": "disabled",
-<<<<<<< HEAD
-        "tw": "event_20210610_tw",
-=======
         "tw": "event_20220224_cn",
->>>>>>> 7c9d0b54
         "cn": "event_20210225_cn",
         "en": "event_20210225_cn",
         "jp": "event_20210225_cn"
