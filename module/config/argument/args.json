{
<<<<<<< HEAD
  "Res": {
    "Res": {
      "Oil": {
        "type": "input",
        "value": "0 / 0"
      },
      "OilTime": {
        "type": "datetime",
        "value": "2010-01-01 00:00:00",
        "validate": "datetime",
        "display": "disabled"
      },
      "Coin": {
        "type": "input",
        "value": "0 / 0"
      },
      "CoinTime": {
        "type": "datetime",
        "value": "2010-01-01 00:00:00",
        "validate": "datetime",
        "display": "disabled"
      },
      "Gem": {
        "type": "input",
        "value": 0
      },
      "GemTime": {
        "type": "datetime",
        "value": "2010-01-01 00:00:00",
        "validate": "datetime",
        "display": "disabled"
      },
      "Cube": {
        "type": "input",
        "value": 0
      },
      "CubeTime": {
        "type": "datetime",
        "value": "2010-01-01 00:00:00",
        "validate": "datetime",
        "display": "disabled"
      },
      "Pt": {
        "type": "input",
        "value": 0
      },
      "PtTime": {
        "type": "datetime",
        "value": "2010-01-01 00:00:00",
        "validate": "datetime",
        "display": "disabled"
      },
      "YellowCoin": {
        "type": "input",
        "value": 0
      },
      "YellowCoinTime": {
        "type": "datetime",
        "value": "2010-01-01 00:00:00",
        "validate": "datetime",
        "display": "disabled"
      },
      "PurpleCoin": {
        "type": "input",
        "value": 0
      },
      "PurpleCoinTime": {
        "type": "datetime",
        "value": "2010-01-01 00:00:00",
        "validate": "datetime",
        "display": "disabled"
      },
      "ActionPoint": {
        "type": "input",
        "value": "0 (0)"
      },
      "ActionPointTime": {
        "type": "datetime",
        "value": "2010-01-01 00:00:00",
        "validate": "datetime",
        "display": "disabled"
=======
  "Dashboard": {
    "Oil": {
      "Value": {
        "type": "input",
        "value": 0
      },
      "Limit": {
        "type": "input",
        "value": 0
      },
      "Color": {
        "type": "input",
        "value": "^000000"
      },
      "Record": {
        "type": "datetime",
        "value": "2020-01-01 00:00:00",
        "validate": "datetime"
      }
    },
    "Gem": {
      "Value": {
        "type": "input",
        "value": 0
      },
      "Color": {
        "type": "input",
        "value": "^FF3333"
      },
      "Record": {
        "type": "datetime",
        "value": "2020-01-01 00:00:00",
        "validate": "datetime"
      }
    },
    "Pt": {
      "Value": {
        "type": "input",
        "value": 0
      },
      "Color": {
        "type": "input",
        "value": "^00BFFF"
      },
      "Record": {
        "type": "datetime",
        "value": "2020-01-01 00:00:00",
        "validate": "datetime"
      }
    },
    "YellowCoin": {
      "Value": {
        "type": "input",
        "value": 0
      },
      "Color": {
        "type": "input",
        "value": "^FF8800"
      },
      "Record": {
        "type": "datetime",
        "value": "2020-01-01 00:00:00",
        "validate": "datetime"
      }
    },
    "Coin": {
      "Value": {
        "type": "input",
        "value": 0
      },
      "Limit": {
        "type": "input",
        "value": 0
      },
      "Color": {
        "type": "input",
        "value": "^FFAA33"
      },
      "Record": {
        "type": "datetime",
        "value": "2020-01-01 00:00:00",
        "validate": "datetime"
      }
    },
    "Cube": {
      "Value": {
        "type": "input",
        "value": 0
      },
      "Color": {
        "type": "input",
        "value": "^33FFFF"
      },
      "Record": {
        "type": "datetime",
        "value": "2020-01-01 00:00:00",
        "validate": "datetime"
      }
    },
    "ActionPoint": {
      "Value": {
        "type": "input",
        "value": 0
      },
      "Total": {
        "type": "input",
        "value": 0
      },
      "Color": {
        "type": "input",
        "value": "^0000FF"
      },
      "Record": {
        "type": "datetime",
        "value": "2020-01-01 00:00:00",
        "validate": "datetime"
      }
    },
    "PurpleCoin": {
      "Value": {
        "type": "input",
        "value": 0
      },
      "Color": {
        "type": "input",
        "value": "^7700BB"
      },
      "Record": {
        "type": "datetime",
        "value": "2020-01-01 00:00:00",
        "validate": "datetime"
      }
    },
    "Core": {
      "Value": {
        "type": "input",
        "value": 0
      },
      "Color": {
        "type": "input",
        "value": "^AAAAAA"
      },
      "Record": {
        "type": "datetime",
        "value": "2020-01-01 00:00:00",
        "validate": "datetime"
      }
    },
    "Medal": {
      "Value": {
        "type": "input",
        "value": 0
      },
      "Color": {
        "type": "input",
        "value": "^FFDD00"
      },
      "Record": {
        "type": "datetime",
        "value": "2020-01-01 00:00:00",
        "validate": "datetime"
      }
    },
    "Merit": {
      "Value": {
        "type": "input",
        "value": 0
      },
      "Color": {
        "type": "input",
        "value": "^FFFF00"
      },
      "Record": {
        "type": "datetime",
        "value": "2020-01-01 00:00:00",
        "validate": "datetime"
      }
    },
    "GuildCoin": {
      "Value": {
        "type": "input",
        "value": 0
      },
      "Color": {
        "type": "input",
        "value": "^AAAAAA"
      },
      "Record": {
        "type": "datetime",
        "value": "2020-01-01 00:00:00",
        "validate": "datetime"
>>>>>>> a3562ef4
      }
    },
    "Storage": {
      "Storage": {
        "type": "storage",
        "value": {},
        "valuetype": "ignore",
        "display": "disabled"
      }
    }
  },
  "Alas": {
    "Emulator": {
      "Serial": {
        "type": "input",
        "value": "auto",
        "valuetype": "str"
      },
      "PackageName": {
        "type": "select",
        "value": "auto",
        "option": [
          "auto",
          "com.bilibili.azurlane",
          "com.YoStarEN.AzurLane",
          "com.YoStarJP.AzurLane",
          "com.hkmanjuu.azurlane.gp",
          "com.bilibili.blhx.huawei",
          "com.bilibili.blhx.mi",
          "com.tencent.tmgp.bilibili.blhx",
          "com.bilibili.blhx.baidu",
          "com.bilibili.blhx.qihoo",
          "com.bilibili.blhx.nearme.gamecenter",
          "com.bilibili.blhx.vivo",
          "com.bilibili.blhx.mz",
          "com.bilibili.blhx.uc",
          "com.bilibili.blhx.mzw",
          "com.yiwu.blhx.yx15",
          "com.bilibili.blhx.m4399",
          "com.hkmanjuu.azurlane.gp.mc"
        ]
      },
      "ServerName": {
        "type": "select",
        "value": "disabled",
        "option": [
          "disabled",
          "cn_android-0",
          "cn_android-1",
          "cn_android-2",
          "cn_android-3",
          "cn_android-4",
          "cn_android-5",
          "cn_android-6",
          "cn_android-7",
          "cn_android-8",
          "cn_android-9",
          "cn_android-10",
          "cn_android-11",
          "cn_android-12",
          "cn_android-13",
          "cn_android-14",
          "cn_android-15",
          "cn_android-16",
          "cn_android-17",
          "cn_android-18",
          "cn_android-19",
          "cn_android-20",
          "cn_android-21",
          "cn_android-22",
          "cn_ios-0",
          "cn_ios-1",
          "cn_ios-2",
          "cn_ios-3",
          "cn_ios-4",
          "cn_ios-5",
          "cn_ios-6",
          "cn_ios-7",
          "cn_ios-8",
          "cn_ios-9",
          "cn_ios-10",
          "cn_channel-0",
          "cn_channel-1",
          "cn_channel-2",
          "cn_channel-3",
          "en-0",
          "en-1",
          "en-2",
          "en-3",
          "en-4",
          "jp-0",
          "jp-1",
          "jp-2",
          "jp-3",
          "jp-4",
          "jp-5",
          "jp-6",
          "jp-7",
          "jp-8",
          "jp-9",
          "jp-10",
          "jp-11",
          "jp-12",
          "jp-13",
          "jp-14",
          "jp-15",
          "jp-16",
          "jp-17"
        ]
      },
      "ScreenshotMethod": {
        "type": "select",
        "value": "ADB_nc",
        "option": [
          "ADB",
          "ADB_nc",
          "uiautomator2",
          "aScreenCap",
          "aScreenCap_nc",
          "DroidCast",
          "DroidCast_raw",
          "scrcpy"
        ]
      },
      "ControlMethod": {
        "type": "select",
        "value": "minitouch",
        "option": [
          "ADB",
          "uiautomator2",
          "minitouch",
          "Hermit",
          "MaaTouch"
        ]
      },
      "ScreenshotDedithering": {
        "type": "checkbox",
        "value": false
      },
      "AdbRestart": {
        "type": "checkbox",
        "value": false
      }
    },
    "RestartEmulator": {
      "Enable": {
        "type": "checkbox",
        "value": false
      },
      "EmulatorData": {
        "type": "textarea",
        "value": "emulator:\nname:\npath:",
        "mode": "yaml"
      },
      "ErrorRestart": {
        "type": "checkbox",
        "value": false
      },
      "DailyRestart": {
        "type": "checkbox",
        "value": false
      }
    },
    "Error": {
      "HandleError": {
        "type": "checkbox",
        "value": true
      },
      "SaveError": {
        "type": "checkbox",
        "value": true
      },
      "OnePushConfig": {
        "type": "textarea",
        "value": "provider: null",
        "mode": "yaml"
      },
      "ScreenshotLength": {
        "type": "input",
        "value": 1
      }
    },
    "Optimization": {
      "ScreenshotInterval": {
        "type": "input",
        "value": 0.3
      },
      "CombatScreenshotInterval": {
        "type": "input",
        "value": 1.0
      },
      "TaskHoardingDuration": {
        "type": "input",
        "value": 0
      },
      "WhenTaskQueueEmpty": {
        "type": "select",
        "value": "goto_main",
        "option": [
          "stay_there",
          "goto_main",
          "close_game"
        ]
      }
    },
    "DropRecord": {
      "SaveFolder": {
        "type": "input",
        "value": "./screenshots"
      },
      "AzurStatsID": {
        "type": "input",
        "value": null
      },
      "API": {
        "type": "select",
        "value": "default",
        "option": [
          "default",
          "cn_gz_reverse_proxy",
          "cn_sh_reverse_proxy"
        ]
      },
      "ResearchRecord": {
        "type": "select",
        "value": "do_not",
        "option": [
          "do_not",
          "save",
          "upload",
          "save_and_upload"
        ]
      },
      "CommissionRecord": {
        "type": "select",
        "value": "do_not",
        "option": [
          "do_not",
          "save",
          "upload",
          "save_and_upload"
        ]
      },
      "CombatRecord": {
        "type": "select",
        "value": "do_not",
        "option": [
          "do_not",
          "save"
        ]
      },
      "OpsiRecord": {
        "type": "select",
        "value": "do_not",
        "option": [
          "do_not",
          "save",
          "upload",
          "save_and_upload"
        ]
      },
      "MeowfficerBuy": {
        "type": "select",
        "value": "do_not",
        "option": [
          "do_not",
          "save"
        ]
      },
      "MeowfficerTalent": {
        "type": "select",
        "value": "do_not",
        "option": [
          "do_not",
          "save",
          "upload",
          "save_and_upload"
        ]
      }
    },
    "Storage": {
      "Storage": {
        "type": "storage",
        "value": {},
        "valuetype": "ignore",
        "display": "disabled"
      }
    }
  },
  "General": {
    "Retirement": {
      "Enable": {
        "type": "checkbox",
        "value": true
      },
      "RetireMode": {
        "type": "select",
        "value": "one_click_retire",
        "option": [
          "one_click_retire",
          "enhance",
          "old_retire"
        ]
      },
      "RetireAmount": {
        "type": "select",
        "value": "retire_all",
        "option": [
          "retire_all",
          "retire_10"
        ]
      },
      "EnhanceFavourite": {
        "type": "checkbox",
        "value": false
      },
      "EnhanceFilter": {
        "type": "textarea",
        "value": null
      },
      "EnhanceCheckPerCategory": {
        "type": "input",
        "value": 2
      },
      "OldRetireN": {
        "type": "checkbox",
        "value": true
      },
      "OldRetireR": {
        "type": "checkbox",
        "value": true
      },
      "OldRetireSR": {
        "type": "checkbox",
        "value": false
      },
      "OldRetireSSR": {
        "type": "checkbox",
        "value": false
      }
    },
    "Storage": {
      "Storage": {
        "type": "storage",
        "value": {},
        "valuetype": "ignore",
        "display": "disabled"
      }
    }
  },
  "Restart": {
    "Scheduler": {
      "Enable": {
        "type": "checkbox",
        "value": true,
        "display": "disabled"
      },
      "NextRun": {
        "type": "datetime",
        "value": "2020-01-01 00:00:00",
        "validate": "datetime"
      },
      "Command": {
        "type": "input",
        "value": "Restart",
        "display": "hide"
      },
      "SuccessInterval": {
        "type": "input",
        "value": 0,
        "display": "hide"
      },
      "FailureInterval": {
        "type": "input",
        "value": 0,
        "display": "hide"
      },
      "ServerUpdate": {
        "type": "input",
        "value": "00:00",
        "display": "hide"
      }
    },
    "Storage": {
      "Storage": {
        "type": "storage",
        "value": {},
        "valuetype": "ignore",
        "display": "disabled"
      }
    }
  },
  "Main": {
    "Scheduler": {
      "Enable": {
        "type": "checkbox",
        "value": false
      },
      "NextRun": {
        "type": "datetime",
        "value": "2020-01-01 00:00:00",
        "validate": "datetime"
      },
      "Command": {
        "type": "input",
        "value": "Main",
        "display": "hide"
      },
      "SuccessInterval": {
        "type": "input",
        "value": 0,
        "display": "hide"
      },
      "FailureInterval": {
        "type": "input",
        "value": 120,
        "display": "hide"
      },
      "ServerUpdate": {
        "type": "input",
        "value": "00:00",
        "display": "hide"
      }
    },
    "Campaign": {
      "Name": {
        "type": "input",
        "value": "12-4"
      },
      "Event": {
        "type": "select",
        "value": "campaign_main",
        "option": [
          "campaign_main"
        ],
        "display": "hide"
      },
      "Mode": {
        "type": "select",
        "value": "normal",
        "option": [
          "normal",
          "hard"
        ]
      },
      "UseClearMode": {
        "type": "checkbox",
        "value": true
      },
      "UseFleetLock": {
        "type": "checkbox",
        "value": true
      },
      "UseAutoSearch": {
        "type": "checkbox",
        "value": true
      },
      "Use2xBook": {
        "type": "checkbox",
        "value": false
      },
      "AmbushEvade": {
        "type": "checkbox",
        "value": true
      }
    },
    "StopCondition": {
      "RunCount": {
        "type": "input",
        "value": 0
      },
      "OilLimit": {
        "type": "input",
        "value": 1000
      },
      "MapAchievement": {
        "type": "select",
        "value": "non_stop",
        "option": [
          "non_stop",
          "100_percent_clear",
          "map_3_stars",
          "threat_safe",
          "threat_safe_without_3_stars"
        ]
      },
      "StageIncrease": {
        "type": "checkbox",
        "value": false
      },
      "GetNewShip": {
        "type": "checkbox",
        "value": false
      },
      "ReachLevel": {
        "type": "input",
        "value": 0
      }
    },
    "Fleet": {
      "Fleet1": {
        "type": "select",
        "value": 1,
        "option": [
          1,
          2,
          3,
          4,
          5,
          6
        ]
      },
      "Fleet1Formation": {
        "type": "select",
        "value": "double_line",
        "option": [
          "line_ahead",
          "double_line",
          "diamond"
        ]
      },
      "Fleet1Mode": {
        "type": "select",
        "value": "combat_auto",
        "option": [
          "combat_auto",
          "combat_manual",
          "stand_still_in_the_middle",
          "hide_in_bottom_left"
        ]
      },
      "Fleet1Step": {
        "type": "select",
        "value": 3,
        "option": [
          2,
          3,
          4,
          5
        ]
      },
      "Fleet2": {
        "type": "select",
        "value": 2,
        "option": [
          0,
          1,
          2,
          3,
          4,
          5,
          6
        ]
      },
      "Fleet2Formation": {
        "type": "select",
        "value": "double_line",
        "option": [
          "line_ahead",
          "double_line",
          "diamond"
        ]
      },
      "Fleet2Mode": {
        "type": "select",
        "value": "combat_auto",
        "option": [
          "combat_auto",
          "combat_manual",
          "stand_still_in_the_middle",
          "hide_in_bottom_left"
        ]
      },
      "Fleet2Step": {
        "type": "select",
        "value": 2,
        "option": [
          2,
          3,
          4,
          5
        ]
      },
      "FleetOrder": {
        "type": "select",
        "value": "fleet1_mob_fleet2_boss",
        "option": [
          "fleet1_mob_fleet2_boss",
          "fleet1_boss_fleet2_mob",
          "fleet1_all_fleet2_standby",
          "fleet1_standby_fleet2_all"
        ]
      }
    },
    "Submarine": {
      "Fleet": {
        "type": "select",
        "value": 0,
        "option": [
          0,
          1,
          2
        ]
      },
      "Mode": {
        "type": "select",
        "value": "do_not_use",
        "option": [
          "do_not_use",
          "hunt_only",
          "boss_only",
          "hunt_and_boss",
          "every_combat"
        ]
      },
      "AutoSearchMode": {
        "type": "select",
        "value": "sub_standby",
        "option": [
          "sub_standby",
          "sub_auto_call"
        ]
      },
      "DistanceToBoss": {
        "type": "select",
        "value": "2_grid_to_boss",
        "option": [
          "to_boss_position",
          "1_grid_to_boss",
          "2_grid_to_boss",
          "use_open_ocean_support"
        ]
      }
    },
    "Emotion": {
      "CalculateEmotion": {
        "type": "checkbox",
        "value": true
      },
      "IgnoreLowEmotionWarn": {
        "type": "checkbox",
        "value": false
      },
      "Fleet1Value": {
        "type": "input",
        "value": 119
      },
      "Fleet1Record": {
        "type": "datetime",
        "value": "2020-01-01 00:00:00",
        "validate": "datetime",
        "display": "disabled"
      },
      "Fleet1Control": {
        "type": "select",
        "value": "prevent_yellow_face",
        "option": [
          "keep_exp_bonus",
          "prevent_green_face",
          "prevent_yellow_face",
          "prevent_red_face"
        ]
      },
      "Fleet1Recover": {
        "type": "select",
        "value": "not_in_dormitory",
        "option": [
          "not_in_dormitory",
          "dormitory_floor_1",
          "dormitory_floor_2"
        ]
      },
      "Fleet1Oath": {
        "type": "checkbox",
        "value": false
      },
      "Fleet2Value": {
        "type": "input",
        "value": 119
      },
      "Fleet2Record": {
        "type": "datetime",
        "value": "2020-01-01 00:00:00",
        "validate": "datetime",
        "display": "disabled"
      },
      "Fleet2Control": {
        "type": "select",
        "value": "prevent_yellow_face",
        "option": [
          "keep_exp_bonus",
          "prevent_green_face",
          "prevent_yellow_face",
          "prevent_red_face"
        ]
      },
      "Fleet2Recover": {
        "type": "select",
        "value": "not_in_dormitory",
        "option": [
          "not_in_dormitory",
          "dormitory_floor_1",
          "dormitory_floor_2"
        ]
      },
      "Fleet2Oath": {
        "type": "checkbox",
        "value": false
      }
    },
    "HpControl": {
      "UseHpBalance": {
        "type": "checkbox",
        "value": false
      },
      "UseEmergencyRepair": {
        "type": "checkbox",
        "value": false
      },
      "UseLowHpRetreat": {
        "type": "checkbox",
        "value": false
      },
      "HpBalanceThreshold": {
        "type": "input",
        "value": 0.2
      },
      "HpBalanceWeight": {
        "type": "input",
        "value": "1000, 1000, 1000"
      },
      "RepairUseSingleThreshold": {
        "type": "input",
        "value": 0.3
      },
      "RepairUseMultiThreshold": {
        "type": "input",
        "value": 0.6
      },
      "LowHpRetreatThreshold": {
        "type": "input",
        "value": 0.3
      }
    },
    "EnemyPriority": {
      "EnemyScaleBalanceWeight": {
        "type": "select",
        "value": "default_mode",
        "option": [
          "default_mode",
          "S3_enemy_first",
          "S1_enemy_first"
        ]
      }
    },
    "Storage": {
      "Storage": {
        "type": "storage",
        "value": {},
        "valuetype": "ignore",
        "display": "disabled"
      }
    }
  },
  "Main2": {
    "Scheduler": {
      "Enable": {
        "type": "checkbox",
        "value": false
      },
      "NextRun": {
        "type": "datetime",
        "value": "2020-01-01 00:00:00",
        "validate": "datetime"
      },
      "Command": {
        "type": "input",
        "value": "Main2",
        "display": "hide"
      },
      "SuccessInterval": {
        "type": "input",
        "value": 0,
        "display": "hide"
      },
      "FailureInterval": {
        "type": "input",
        "value": 120,
        "display": "hide"
      },
      "ServerUpdate": {
        "type": "input",
        "value": "00:00",
        "display": "hide"
      }
    },
    "Campaign": {
      "Name": {
        "type": "input",
        "value": "12-4"
      },
      "Event": {
        "type": "select",
        "value": "campaign_main",
        "option": [
          "campaign_main"
        ],
        "display": "hide"
      },
      "Mode": {
        "type": "select",
        "value": "normal",
        "option": [
          "normal",
          "hard"
        ]
      },
      "UseClearMode": {
        "type": "checkbox",
        "value": true
      },
      "UseFleetLock": {
        "type": "checkbox",
        "value": true
      },
      "UseAutoSearch": {
        "type": "checkbox",
        "value": true
      },
      "Use2xBook": {
        "type": "checkbox",
        "value": false
      },
      "AmbushEvade": {
        "type": "checkbox",
        "value": true
      }
    },
    "StopCondition": {
      "RunCount": {
        "type": "input",
        "value": 0
      },
      "OilLimit": {
        "type": "input",
        "value": 1000
      },
      "MapAchievement": {
        "type": "select",
        "value": "non_stop",
        "option": [
          "non_stop",
          "100_percent_clear",
          "map_3_stars",
          "threat_safe",
          "threat_safe_without_3_stars"
        ]
      },
      "StageIncrease": {
        "type": "checkbox",
        "value": false
      },
      "GetNewShip": {
        "type": "checkbox",
        "value": false
      },
      "ReachLevel": {
        "type": "input",
        "value": 0
      }
    },
    "Fleet": {
      "Fleet1": {
        "type": "select",
        "value": 1,
        "option": [
          1,
          2,
          3,
          4,
          5,
          6
        ]
      },
      "Fleet1Formation": {
        "type": "select",
        "value": "double_line",
        "option": [
          "line_ahead",
          "double_line",
          "diamond"
        ]
      },
      "Fleet1Mode": {
        "type": "select",
        "value": "combat_auto",
        "option": [
          "combat_auto",
          "combat_manual",
          "stand_still_in_the_middle",
          "hide_in_bottom_left"
        ]
      },
      "Fleet1Step": {
        "type": "select",
        "value": 3,
        "option": [
          2,
          3,
          4,
          5
        ]
      },
      "Fleet2": {
        "type": "select",
        "value": 2,
        "option": [
          0,
          1,
          2,
          3,
          4,
          5,
          6
        ]
      },
      "Fleet2Formation": {
        "type": "select",
        "value": "double_line",
        "option": [
          "line_ahead",
          "double_line",
          "diamond"
        ]
      },
      "Fleet2Mode": {
        "type": "select",
        "value": "combat_auto",
        "option": [
          "combat_auto",
          "combat_manual",
          "stand_still_in_the_middle",
          "hide_in_bottom_left"
        ]
      },
      "Fleet2Step": {
        "type": "select",
        "value": 2,
        "option": [
          2,
          3,
          4,
          5
        ]
      },
      "FleetOrder": {
        "type": "select",
        "value": "fleet1_mob_fleet2_boss",
        "option": [
          "fleet1_mob_fleet2_boss",
          "fleet1_boss_fleet2_mob",
          "fleet1_all_fleet2_standby",
          "fleet1_standby_fleet2_all"
        ]
      }
    },
    "Submarine": {
      "Fleet": {
        "type": "select",
        "value": 0,
        "option": [
          0,
          1,
          2
        ]
      },
      "Mode": {
        "type": "select",
        "value": "do_not_use",
        "option": [
          "do_not_use",
          "hunt_only",
          "boss_only",
          "hunt_and_boss",
          "every_combat"
        ]
      },
      "AutoSearchMode": {
        "type": "select",
        "value": "sub_standby",
        "option": [
          "sub_standby",
          "sub_auto_call"
        ]
      },
      "DistanceToBoss": {
        "type": "select",
        "value": "2_grid_to_boss",
        "option": [
          "to_boss_position",
          "1_grid_to_boss",
          "2_grid_to_boss",
          "use_open_ocean_support"
        ]
      }
    },
    "Emotion": {
      "CalculateEmotion": {
        "type": "checkbox",
        "value": true
      },
      "IgnoreLowEmotionWarn": {
        "type": "checkbox",
        "value": false
      },
      "Fleet1Value": {
        "type": "input",
        "value": 119
      },
      "Fleet1Record": {
        "type": "datetime",
        "value": "2020-01-01 00:00:00",
        "validate": "datetime",
        "display": "disabled"
      },
      "Fleet1Control": {
        "type": "select",
        "value": "prevent_yellow_face",
        "option": [
          "keep_exp_bonus",
          "prevent_green_face",
          "prevent_yellow_face",
          "prevent_red_face"
        ]
      },
      "Fleet1Recover": {
        "type": "select",
        "value": "not_in_dormitory",
        "option": [
          "not_in_dormitory",
          "dormitory_floor_1",
          "dormitory_floor_2"
        ]
      },
      "Fleet1Oath": {
        "type": "checkbox",
        "value": false
      },
      "Fleet2Value": {
        "type": "input",
        "value": 119
      },
      "Fleet2Record": {
        "type": "datetime",
        "value": "2020-01-01 00:00:00",
        "validate": "datetime",
        "display": "disabled"
      },
      "Fleet2Control": {
        "type": "select",
        "value": "prevent_yellow_face",
        "option": [
          "keep_exp_bonus",
          "prevent_green_face",
          "prevent_yellow_face",
          "prevent_red_face"
        ]
      },
      "Fleet2Recover": {
        "type": "select",
        "value": "not_in_dormitory",
        "option": [
          "not_in_dormitory",
          "dormitory_floor_1",
          "dormitory_floor_2"
        ]
      },
      "Fleet2Oath": {
        "type": "checkbox",
        "value": false
      }
    },
    "HpControl": {
      "UseHpBalance": {
        "type": "checkbox",
        "value": false
      },
      "UseEmergencyRepair": {
        "type": "checkbox",
        "value": false
      },
      "UseLowHpRetreat": {
        "type": "checkbox",
        "value": false
      },
      "HpBalanceThreshold": {
        "type": "input",
        "value": 0.2
      },
      "HpBalanceWeight": {
        "type": "input",
        "value": "1000, 1000, 1000"
      },
      "RepairUseSingleThreshold": {
        "type": "input",
        "value": 0.3
      },
      "RepairUseMultiThreshold": {
        "type": "input",
        "value": 0.6
      },
      "LowHpRetreatThreshold": {
        "type": "input",
        "value": 0.3
      }
    },
    "EnemyPriority": {
      "EnemyScaleBalanceWeight": {
        "type": "select",
        "value": "default_mode",
        "option": [
          "default_mode",
          "S3_enemy_first",
          "S1_enemy_first"
        ]
      }
    },
    "Storage": {
      "Storage": {
        "type": "storage",
        "value": {},
        "valuetype": "ignore",
        "display": "disabled"
      }
    }
  },
  "Main3": {
    "Scheduler": {
      "Enable": {
        "type": "checkbox",
        "value": false
      },
      "NextRun": {
        "type": "datetime",
        "value": "2020-01-01 00:00:00",
        "validate": "datetime"
      },
      "Command": {
        "type": "input",
        "value": "Main3",
        "display": "hide"
      },
      "SuccessInterval": {
        "type": "input",
        "value": 0,
        "display": "hide"
      },
      "FailureInterval": {
        "type": "input",
        "value": 120,
        "display": "hide"
      },
      "ServerUpdate": {
        "type": "input",
        "value": "00:00",
        "display": "hide"
      }
    },
    "Campaign": {
      "Name": {
        "type": "input",
        "value": "12-4"
      },
      "Event": {
        "type": "select",
        "value": "campaign_main",
        "option": [
          "campaign_main"
        ],
        "display": "hide"
      },
      "Mode": {
        "type": "select",
        "value": "normal",
        "option": [
          "normal",
          "hard"
        ]
      },
      "UseClearMode": {
        "type": "checkbox",
        "value": true
      },
      "UseFleetLock": {
        "type": "checkbox",
        "value": true
      },
      "UseAutoSearch": {
        "type": "checkbox",
        "value": true
      },
      "Use2xBook": {
        "type": "checkbox",
        "value": false
      },
      "AmbushEvade": {
        "type": "checkbox",
        "value": true
      }
    },
    "StopCondition": {
      "RunCount": {
        "type": "input",
        "value": 0
      },
      "OilLimit": {
        "type": "input",
        "value": 1000
      },
      "MapAchievement": {
        "type": "select",
        "value": "non_stop",
        "option": [
          "non_stop",
          "100_percent_clear",
          "map_3_stars",
          "threat_safe",
          "threat_safe_without_3_stars"
        ]
      },
      "StageIncrease": {
        "type": "checkbox",
        "value": false
      },
      "GetNewShip": {
        "type": "checkbox",
        "value": false
      },
      "ReachLevel": {
        "type": "input",
        "value": 0
      }
    },
    "Fleet": {
      "Fleet1": {
        "type": "select",
        "value": 1,
        "option": [
          1,
          2,
          3,
          4,
          5,
          6
        ]
      },
      "Fleet1Formation": {
        "type": "select",
        "value": "double_line",
        "option": [
          "line_ahead",
          "double_line",
          "diamond"
        ]
      },
      "Fleet1Mode": {
        "type": "select",
        "value": "combat_auto",
        "option": [
          "combat_auto",
          "combat_manual",
          "stand_still_in_the_middle",
          "hide_in_bottom_left"
        ]
      },
      "Fleet1Step": {
        "type": "select",
        "value": 3,
        "option": [
          2,
          3,
          4,
          5
        ]
      },
      "Fleet2": {
        "type": "select",
        "value": 2,
        "option": [
          0,
          1,
          2,
          3,
          4,
          5,
          6
        ]
      },
      "Fleet2Formation": {
        "type": "select",
        "value": "double_line",
        "option": [
          "line_ahead",
          "double_line",
          "diamond"
        ]
      },
      "Fleet2Mode": {
        "type": "select",
        "value": "combat_auto",
        "option": [
          "combat_auto",
          "combat_manual",
          "stand_still_in_the_middle",
          "hide_in_bottom_left"
        ]
      },
      "Fleet2Step": {
        "type": "select",
        "value": 2,
        "option": [
          2,
          3,
          4,
          5
        ]
      },
      "FleetOrder": {
        "type": "select",
        "value": "fleet1_mob_fleet2_boss",
        "option": [
          "fleet1_mob_fleet2_boss",
          "fleet1_boss_fleet2_mob",
          "fleet1_all_fleet2_standby",
          "fleet1_standby_fleet2_all"
        ]
      }
    },
    "Submarine": {
      "Fleet": {
        "type": "select",
        "value": 0,
        "option": [
          0,
          1,
          2
        ]
      },
      "Mode": {
        "type": "select",
        "value": "do_not_use",
        "option": [
          "do_not_use",
          "hunt_only",
          "boss_only",
          "hunt_and_boss",
          "every_combat"
        ]
      },
      "AutoSearchMode": {
        "type": "select",
        "value": "sub_standby",
        "option": [
          "sub_standby",
          "sub_auto_call"
        ]
      },
      "DistanceToBoss": {
        "type": "select",
        "value": "2_grid_to_boss",
        "option": [
          "to_boss_position",
          "1_grid_to_boss",
          "2_grid_to_boss",
          "use_open_ocean_support"
        ]
      }
    },
    "Emotion": {
      "CalculateEmotion": {
        "type": "checkbox",
        "value": true
      },
      "IgnoreLowEmotionWarn": {
        "type": "checkbox",
        "value": false
      },
      "Fleet1Value": {
        "type": "input",
        "value": 119
      },
      "Fleet1Record": {
        "type": "datetime",
        "value": "2020-01-01 00:00:00",
        "validate": "datetime",
        "display": "disabled"
      },
      "Fleet1Control": {
        "type": "select",
        "value": "prevent_yellow_face",
        "option": [
          "keep_exp_bonus",
          "prevent_green_face",
          "prevent_yellow_face",
          "prevent_red_face"
        ]
      },
      "Fleet1Recover": {
        "type": "select",
        "value": "not_in_dormitory",
        "option": [
          "not_in_dormitory",
          "dormitory_floor_1",
          "dormitory_floor_2"
        ]
      },
      "Fleet1Oath": {
        "type": "checkbox",
        "value": false
      },
      "Fleet2Value": {
        "type": "input",
        "value": 119
      },
      "Fleet2Record": {
        "type": "datetime",
        "value": "2020-01-01 00:00:00",
        "validate": "datetime",
        "display": "disabled"
      },
      "Fleet2Control": {
        "type": "select",
        "value": "prevent_yellow_face",
        "option": [
          "keep_exp_bonus",
          "prevent_green_face",
          "prevent_yellow_face",
          "prevent_red_face"
        ]
      },
      "Fleet2Recover": {
        "type": "select",
        "value": "not_in_dormitory",
        "option": [
          "not_in_dormitory",
          "dormitory_floor_1",
          "dormitory_floor_2"
        ]
      },
      "Fleet2Oath": {
        "type": "checkbox",
        "value": false
      }
    },
    "HpControl": {
      "UseHpBalance": {
        "type": "checkbox",
        "value": false
      },
      "UseEmergencyRepair": {
        "type": "checkbox",
        "value": false
      },
      "UseLowHpRetreat": {
        "type": "checkbox",
        "value": false
      },
      "HpBalanceThreshold": {
        "type": "input",
        "value": 0.2
      },
      "HpBalanceWeight": {
        "type": "input",
        "value": "1000, 1000, 1000"
      },
      "RepairUseSingleThreshold": {
        "type": "input",
        "value": 0.3
      },
      "RepairUseMultiThreshold": {
        "type": "input",
        "value": 0.6
      },
      "LowHpRetreatThreshold": {
        "type": "input",
        "value": 0.3
      }
    },
    "EnemyPriority": {
      "EnemyScaleBalanceWeight": {
        "type": "select",
        "value": "default_mode",
        "option": [
          "default_mode",
          "S3_enemy_first",
          "S1_enemy_first"
        ]
      }
    },
    "Storage": {
      "Storage": {
        "type": "storage",
        "value": {},
        "valuetype": "ignore",
        "display": "disabled"
      }
    }
  },
  "GemsFarming": {
    "Scheduler": {
      "Enable": {
        "type": "checkbox",
        "value": false
      },
      "NextRun": {
        "type": "datetime",
        "value": "2020-01-01 00:00:00",
        "validate": "datetime"
      },
      "Command": {
        "type": "input",
        "value": "GemsFarming",
        "display": "hide"
      },
      "SuccessInterval": {
        "type": "input",
        "value": 0,
        "display": "hide"
      },
      "FailureInterval": {
        "type": "input",
        "value": 120,
        "display": "hide"
      },
      "ServerUpdate": {
        "type": "input",
        "value": "00:00",
        "display": "hide"
      }
    },
    "GemsFarming": {
      "FlagshipChange": {
        "type": "checkbox",
        "value": true
      },
      "FlagshipEquipChange": {
        "type": "checkbox",
        "value": false
      },
      "VanguardChange": {
        "type": "checkbox",
        "value": false
      },
      "VanguardEquipChange": {
        "type": "checkbox",
        "value": false
      },
      "LowEmotionRetreat": {
        "type": "checkbox",
        "value": true
      },
      "CommonCV": {
        "type": "select",
        "value": "any",
        "option": [
          "any",
          "langley",
          "bogue",
          "ranger",
          "hermes"
        ]
      },
      "CommissionLimit": {
        "type": "checkbox",
        "value": true
      }
    },
    "Campaign": {
      "Name": {
        "type": "input",
        "value": "12-4"
      },
      "Event": {
        "type": "select",
        "value": "campaign_main",
        "option": [
          "campaign_main",
          "event_20200806_cn",
          "event_20210610_tw",
          "event_20210225_cn",
          "event_20211229_cn",
          "event_20221222_cn",
          "event_20221124_cn",
          "event_20210325_cn",
          "event_20201229_cn",
          "event_20211111_cn",
          "event_20210121_cn",
          "event_20220915_cn",
          "event_20210916_cn",
          "event_20200903_en",
          "event_20220818_cn",
          "event_20220324_cn",
          "event_20211028_cn",
          "event_20220728_cn",
          "event_20200917_cn",
          "event_20201029_cn",
          "event_20200820_cn",
          "event_20201012_cn",
          "event_20210527_cn",
          "event_20220526_cn",
          "event_20220428_cn",
          "event_20220414_cn",
          "event_20220407_tw",
          "event_20210422_cn",
          "event_20220310_tw",
          "event_20200603_cn",
          "event_20220224_cn",
          "event_20220210_cn",
          "event_20211125_cn",
          "event_20211028_tw",
          "event_20210722_cn",
          "event_20210819_cn",
          "event_20200723_cn",
          "event_20210624_cn",
          "event_20210624_tw",
          "event_20210527_tw",
          "event_20210429_tw",
          "event_20210415_tw",
          "event_20210225_tw",
          "event_20201126_cn",
          "event_20200312_cn",
          "event_20201002_en",
          "event_20200716_en",
          "event_20200611_en",
          "event_20200603_en",
          "event_20200521_en",
          "event_20200521_cn",
          "event_20200507_cn",
          "event_20200423_cn",
          "event_20200326_cn",
          "event_20200227_cn"
        ],
        "display": "hide",
        "tw": "event_20200806_cn",
        "cn": "event_20210225_cn",
        "en": "event_20210225_cn",
        "jp": "event_20210225_cn"
      },
      "Mode": {
        "type": "select",
        "value": "normal",
        "option": [
          "normal",
          "hard"
        ],
        "display": "hide"
      },
      "UseClearMode": {
        "type": "checkbox",
        "value": true
      },
      "UseFleetLock": {
        "type": "checkbox",
        "value": true
      },
      "UseAutoSearch": {
        "type": "checkbox",
        "value": true
      },
      "Use2xBook": {
        "type": "checkbox",
        "value": false
      },
      "AmbushEvade": {
        "type": "checkbox",
        "value": true,
        "display": "hide"
      }
    },
    "StopCondition": {
      "RunCount": {
        "type": "input",
        "value": 0
      },
      "OilLimit": {
        "type": "input",
        "value": 1000
      },
      "MapAchievement": {
        "type": "select",
        "value": "non_stop",
        "option": [
          "non_stop",
          "100_percent_clear",
          "map_3_stars",
          "threat_safe",
          "threat_safe_without_3_stars"
        ],
        "display": "hide"
      },
      "StageIncrease": {
        "type": "checkbox",
        "value": false,
        "display": "hide"
      },
      "GetNewShip": {
        "type": "checkbox",
        "value": false,
        "display": "hide"
      },
      "ReachLevel": {
        "type": "input",
        "value": 0
      }
    },
    "Fleet": {
      "Fleet1": {
        "type": "select",
        "value": 1,
        "option": [
          1,
          2,
          3,
          4,
          5,
          6
        ]
      },
      "Fleet1Formation": {
        "type": "select",
        "value": "double_line",
        "option": [
          "line_ahead",
          "double_line",
          "diamond"
        ]
      },
      "Fleet1Mode": {
        "type": "select",
        "value": "combat_auto",
        "option": [
          "combat_auto",
          "combat_manual",
          "stand_still_in_the_middle",
          "hide_in_bottom_left"
        ]
      },
      "Fleet1Step": {
        "type": "select",
        "value": 3,
        "option": [
          2,
          3,
          4,
          5
        ]
      },
      "Fleet2": {
        "type": "select",
        "value": 2,
        "option": [
          0,
          1,
          2,
          3,
          4,
          5,
          6
        ]
      },
      "Fleet2Formation": {
        "type": "select",
        "value": "double_line",
        "option": [
          "line_ahead",
          "double_line",
          "diamond"
        ]
      },
      "Fleet2Mode": {
        "type": "select",
        "value": "combat_auto",
        "option": [
          "combat_auto",
          "combat_manual",
          "stand_still_in_the_middle",
          "hide_in_bottom_left"
        ]
      },
      "Fleet2Step": {
        "type": "select",
        "value": 2,
        "option": [
          2,
          3,
          4,
          5
        ]
      },
      "FleetOrder": {
        "type": "select",
        "value": "fleet1_mob_fleet2_boss",
        "option": [
          "fleet1_mob_fleet2_boss",
          "fleet1_boss_fleet2_mob",
          "fleet1_all_fleet2_standby",
          "fleet1_standby_fleet2_all"
        ]
      }
    },
    "Submarine": {
      "Fleet": {
        "type": "select",
        "value": 0,
        "option": [
          0,
          1,
          2
        ]
      },
      "Mode": {
        "type": "select",
        "value": "do_not_use",
        "option": [
          "do_not_use",
          "hunt_only",
          "boss_only",
          "hunt_and_boss",
          "every_combat"
        ]
      },
      "AutoSearchMode": {
        "type": "select",
        "value": "sub_standby",
        "option": [
          "sub_standby",
          "sub_auto_call"
        ]
      },
      "DistanceToBoss": {
        "type": "select",
        "value": "2_grid_to_boss",
        "option": [
          "to_boss_position",
          "1_grid_to_boss",
          "2_grid_to_boss",
          "use_open_ocean_support"
        ]
      }
    },
    "Emotion": {
      "CalculateEmotion": {
        "type": "checkbox",
        "value": true
      },
      "IgnoreLowEmotionWarn": {
        "type": "checkbox",
        "value": false
      },
      "Fleet1Value": {
        "type": "input",
        "value": 119
      },
      "Fleet1Record": {
        "type": "datetime",
        "value": "2020-01-01 00:00:00",
        "validate": "datetime",
        "display": "disabled"
      },
      "Fleet1Control": {
        "type": "select",
        "value": "prevent_yellow_face",
        "option": [
          "keep_exp_bonus",
          "prevent_green_face",
          "prevent_yellow_face",
          "prevent_red_face"
        ]
      },
      "Fleet1Recover": {
        "type": "select",
        "value": "not_in_dormitory",
        "option": [
          "not_in_dormitory",
          "dormitory_floor_1",
          "dormitory_floor_2"
        ]
      },
      "Fleet1Oath": {
        "type": "checkbox",
        "value": false
      },
      "Fleet2Value": {
        "type": "input",
        "value": 119
      },
      "Fleet2Record": {
        "type": "datetime",
        "value": "2020-01-01 00:00:00",
        "validate": "datetime",
        "display": "disabled"
      },
      "Fleet2Control": {
        "type": "select",
        "value": "prevent_yellow_face",
        "option": [
          "keep_exp_bonus",
          "prevent_green_face",
          "prevent_yellow_face",
          "prevent_red_face"
        ]
      },
      "Fleet2Recover": {
        "type": "select",
        "value": "not_in_dormitory",
        "option": [
          "not_in_dormitory",
          "dormitory_floor_1",
          "dormitory_floor_2"
        ]
      },
      "Fleet2Oath": {
        "type": "checkbox",
        "value": false
      }
    },
    "EnemyPriority": {
      "EnemyScaleBalanceWeight": {
        "type": "select",
        "value": "default_mode",
        "option": [
          "default_mode",
          "S3_enemy_first",
          "S1_enemy_first"
        ]
      }
    },
    "Storage": {
      "Storage": {
        "type": "storage",
        "value": {},
        "valuetype": "ignore",
        "display": "disabled"
      }
    }
  },
  "EventGeneral": {
    "EventGeneral": {
      "PtLimit": {
        "type": "input",
        "value": 0
      },
      "TimeLimit": {
        "type": "datetime",
        "value": "2020-01-01 00:00:00",
        "validate": "datetime"
      }
    },
    "TaskBalancer": {
      "Enable": {
        "type": "checkbox",
        "value": false
      },
      "CoinLimit": {
        "type": "input",
        "value": 10000
      },
      "TaskCall": {
        "type": "select",
        "value": "Main",
        "option": [
          "Main",
          "Main2",
          "Main3"
        ]
      }
    },
    "Storage": {
      "Storage": {
        "type": "storage",
        "value": {},
        "valuetype": "ignore",
        "display": "disabled"
      }
    }
  },
  "Event": {
    "Scheduler": {
      "Enable": {
        "type": "checkbox",
        "value": false
      },
      "NextRun": {
        "type": "datetime",
        "value": "2020-01-01 00:00:00",
        "validate": "datetime"
      },
      "Command": {
        "type": "input",
        "value": "Event",
        "display": "hide"
      },
      "SuccessInterval": {
        "type": "input",
        "value": 0,
        "display": "hide"
      },
      "FailureInterval": {
        "type": "input",
        "value": 120,
        "display": "hide"
      },
      "ServerUpdate": {
        "type": "input",
        "value": "00:00",
        "display": "hide"
      }
    },
    "Campaign": {
      "Name": {
        "type": "input",
        "value": "12-4"
      },
      "Event": {
        "type": "select",
        "value": "campaign_main",
        "option": [
          "event_20200806_cn",
          "event_20210610_tw",
          "event_20210225_cn",
          "event_20211229_cn",
          "event_20221222_cn",
          "event_20221124_cn",
          "event_20210325_cn",
          "event_20201229_cn",
          "event_20211111_cn",
          "event_20210121_cn",
          "event_20220915_cn",
          "event_20210916_cn",
          "event_20200903_en",
          "event_20220818_cn",
          "event_20220324_cn",
          "event_20211028_cn",
          "event_20220728_cn",
          "event_20200917_cn",
          "event_20201029_cn",
          "event_20200820_cn",
          "event_20201012_cn",
          "event_20210527_cn",
          "event_20220526_cn",
          "event_20220428_cn",
          "event_20220414_cn",
          "event_20220407_tw",
          "event_20210422_cn",
          "event_20220310_tw",
          "event_20200603_cn",
          "event_20220224_cn",
          "event_20220210_cn",
          "event_20211125_cn",
          "event_20211028_tw",
          "event_20210722_cn",
          "event_20210819_cn",
          "event_20200723_cn",
          "event_20210624_cn",
          "event_20210624_tw",
          "event_20210527_tw",
          "event_20210429_tw",
          "event_20210415_tw",
          "event_20210225_tw",
          "event_20201126_cn",
          "event_20200312_cn",
          "event_20201002_en",
          "event_20200716_en",
          "event_20200611_en",
          "event_20200603_en",
          "event_20200521_en",
          "event_20200521_cn",
          "event_20200507_cn",
          "event_20200423_cn",
          "event_20200326_cn",
          "event_20200227_cn"
        ],
        "display": "disabled",
        "tw": "event_20200806_cn",
        "cn": "event_20210225_cn",
        "en": "event_20210225_cn",
        "jp": "event_20210225_cn"
      },
      "Mode": {
        "type": "select",
        "value": "normal",
        "option": [
          "normal",
          "hard"
        ],
        "display": "hide"
      },
      "UseClearMode": {
        "type": "checkbox",
        "value": true
      },
      "UseFleetLock": {
        "type": "checkbox",
        "value": true
      },
      "UseAutoSearch": {
        "type": "checkbox",
        "value": true
      },
      "Use2xBook": {
        "type": "checkbox",
        "value": false
      },
      "AmbushEvade": {
        "type": "checkbox",
        "value": true,
        "display": "hide"
      }
    },
    "StopCondition": {
      "RunCount": {
        "type": "input",
        "value": 0
      },
      "OilLimit": {
        "type": "input",
        "value": 1000
      },
      "MapAchievement": {
        "type": "select",
        "value": "non_stop",
        "option": [
          "non_stop",
          "100_percent_clear",
          "map_3_stars",
          "threat_safe",
          "threat_safe_without_3_stars"
        ]
      },
      "StageIncrease": {
        "type": "checkbox",
        "value": false
      },
      "GetNewShip": {
        "type": "checkbox",
        "value": false
      },
      "ReachLevel": {
        "type": "input",
        "value": 0
      }
    },
    "Fleet": {
      "Fleet1": {
        "type": "select",
        "value": 1,
        "option": [
          1,
          2,
          3,
          4,
          5,
          6
        ]
      },
      "Fleet1Formation": {
        "type": "select",
        "value": "double_line",
        "option": [
          "line_ahead",
          "double_line",
          "diamond"
        ]
      },
      "Fleet1Mode": {
        "type": "select",
        "value": "combat_auto",
        "option": [
          "combat_auto",
          "combat_manual",
          "stand_still_in_the_middle",
          "hide_in_bottom_left"
        ]
      },
      "Fleet1Step": {
        "type": "select",
        "value": 3,
        "option": [
          2,
          3,
          4,
          5
        ]
      },
      "Fleet2": {
        "type": "select",
        "value": 2,
        "option": [
          0,
          1,
          2,
          3,
          4,
          5,
          6
        ]
      },
      "Fleet2Formation": {
        "type": "select",
        "value": "double_line",
        "option": [
          "line_ahead",
          "double_line",
          "diamond"
        ]
      },
      "Fleet2Mode": {
        "type": "select",
        "value": "combat_auto",
        "option": [
          "combat_auto",
          "combat_manual",
          "stand_still_in_the_middle",
          "hide_in_bottom_left"
        ]
      },
      "Fleet2Step": {
        "type": "select",
        "value": 2,
        "option": [
          2,
          3,
          4,
          5
        ]
      },
      "FleetOrder": {
        "type": "select",
        "value": "fleet1_mob_fleet2_boss",
        "option": [
          "fleet1_mob_fleet2_boss",
          "fleet1_boss_fleet2_mob",
          "fleet1_all_fleet2_standby",
          "fleet1_standby_fleet2_all"
        ]
      }
    },
    "Submarine": {
      "Fleet": {
        "type": "select",
        "value": 0,
        "option": [
          0,
          1,
          2
        ]
      },
      "Mode": {
        "type": "select",
        "value": "do_not_use",
        "option": [
          "do_not_use",
          "hunt_only",
          "boss_only",
          "hunt_and_boss",
          "every_combat"
        ]
      },
      "AutoSearchMode": {
        "type": "select",
        "value": "sub_standby",
        "option": [
          "sub_standby",
          "sub_auto_call"
        ]
      },
      "DistanceToBoss": {
        "type": "select",
        "value": "2_grid_to_boss",
        "option": [
          "to_boss_position",
          "1_grid_to_boss",
          "2_grid_to_boss",
          "use_open_ocean_support"
        ]
      }
    },
    "Emotion": {
      "CalculateEmotion": {
        "type": "checkbox",
        "value": true
      },
      "IgnoreLowEmotionWarn": {
        "type": "checkbox",
        "value": false
      },
      "Fleet1Value": {
        "type": "input",
        "value": 119
      },
      "Fleet1Record": {
        "type": "datetime",
        "value": "2020-01-01 00:00:00",
        "validate": "datetime",
        "display": "disabled"
      },
      "Fleet1Control": {
        "type": "select",
        "value": "prevent_yellow_face",
        "option": [
          "keep_exp_bonus",
          "prevent_green_face",
          "prevent_yellow_face",
          "prevent_red_face"
        ]
      },
      "Fleet1Recover": {
        "type": "select",
        "value": "not_in_dormitory",
        "option": [
          "not_in_dormitory",
          "dormitory_floor_1",
          "dormitory_floor_2"
        ]
      },
      "Fleet1Oath": {
        "type": "checkbox",
        "value": false
      },
      "Fleet2Value": {
        "type": "input",
        "value": 119
      },
      "Fleet2Record": {
        "type": "datetime",
        "value": "2020-01-01 00:00:00",
        "validate": "datetime",
        "display": "disabled"
      },
      "Fleet2Control": {
        "type": "select",
        "value": "prevent_yellow_face",
        "option": [
          "keep_exp_bonus",
          "prevent_green_face",
          "prevent_yellow_face",
          "prevent_red_face"
        ]
      },
      "Fleet2Recover": {
        "type": "select",
        "value": "not_in_dormitory",
        "option": [
          "not_in_dormitory",
          "dormitory_floor_1",
          "dormitory_floor_2"
        ]
      },
      "Fleet2Oath": {
        "type": "checkbox",
        "value": false
      }
    },
    "HpControl": {
      "UseHpBalance": {
        "type": "checkbox",
        "value": false
      },
      "UseEmergencyRepair": {
        "type": "checkbox",
        "value": false
      },
      "UseLowHpRetreat": {
        "type": "checkbox",
        "value": false
      },
      "HpBalanceThreshold": {
        "type": "input",
        "value": 0.2
      },
      "HpBalanceWeight": {
        "type": "input",
        "value": "1000, 1000, 1000"
      },
      "RepairUseSingleThreshold": {
        "type": "input",
        "value": 0.3
      },
      "RepairUseMultiThreshold": {
        "type": "input",
        "value": 0.6
      },
      "LowHpRetreatThreshold": {
        "type": "input",
        "value": 0.3
      }
    },
    "EnemyPriority": {
      "EnemyScaleBalanceWeight": {
        "type": "select",
        "value": "default_mode",
        "option": [
          "default_mode",
          "S3_enemy_first",
          "S1_enemy_first"
        ]
      }
    },
    "Storage": {
      "Storage": {
        "type": "storage",
        "value": {},
        "valuetype": "ignore",
        "display": "disabled"
      }
    }
  },
  "Event2": {
    "Scheduler": {
      "Enable": {
        "type": "checkbox",
        "value": false
      },
      "NextRun": {
        "type": "datetime",
        "value": "2020-01-01 00:00:00",
        "validate": "datetime"
      },
      "Command": {
        "type": "input",
        "value": "Event2",
        "display": "hide"
      },
      "SuccessInterval": {
        "type": "input",
        "value": 0,
        "display": "hide"
      },
      "FailureInterval": {
        "type": "input",
        "value": 120,
        "display": "hide"
      },
      "ServerUpdate": {
        "type": "input",
        "value": "00:00",
        "display": "hide"
      }
    },
    "Campaign": {
      "Name": {
        "type": "input",
        "value": "12-4"
      },
      "Event": {
        "type": "select",
        "value": "campaign_main",
        "option": [
          "event_20200806_cn",
          "event_20210610_tw",
          "event_20210225_cn",
          "event_20211229_cn",
          "event_20221222_cn",
          "event_20221124_cn",
          "event_20210325_cn",
          "event_20201229_cn",
          "event_20211111_cn",
          "event_20210121_cn",
          "event_20220915_cn",
          "event_20210916_cn",
          "event_20200903_en",
          "event_20220818_cn",
          "event_20220324_cn",
          "event_20211028_cn",
          "event_20220728_cn",
          "event_20200917_cn",
          "event_20201029_cn",
          "event_20200820_cn",
          "event_20201012_cn",
          "event_20210527_cn",
          "event_20220526_cn",
          "event_20220428_cn",
          "event_20220414_cn",
          "event_20220407_tw",
          "event_20210422_cn",
          "event_20220310_tw",
          "event_20200603_cn",
          "event_20220224_cn",
          "event_20220210_cn",
          "event_20211125_cn",
          "event_20211028_tw",
          "event_20210722_cn",
          "event_20210819_cn",
          "event_20200723_cn",
          "event_20210624_cn",
          "event_20210624_tw",
          "event_20210527_tw",
          "event_20210429_tw",
          "event_20210415_tw",
          "event_20210225_tw",
          "event_20201126_cn",
          "event_20200312_cn",
          "event_20201002_en",
          "event_20200716_en",
          "event_20200611_en",
          "event_20200603_en",
          "event_20200521_en",
          "event_20200521_cn",
          "event_20200507_cn",
          "event_20200423_cn",
          "event_20200326_cn",
          "event_20200227_cn"
        ],
        "display": "disabled",
        "tw": "event_20200806_cn",
        "cn": "event_20210225_cn",
        "en": "event_20210225_cn",
        "jp": "event_20210225_cn"
      },
      "Mode": {
        "type": "select",
        "value": "normal",
        "option": [
          "normal",
          "hard"
        ],
        "display": "hide"
      },
      "UseClearMode": {
        "type": "checkbox",
        "value": true
      },
      "UseFleetLock": {
        "type": "checkbox",
        "value": true
      },
      "UseAutoSearch": {
        "type": "checkbox",
        "value": true
      },
      "Use2xBook": {
        "type": "checkbox",
        "value": false
      },
      "AmbushEvade": {
        "type": "checkbox",
        "value": true,
        "display": "hide"
      }
    },
    "StopCondition": {
      "RunCount": {
        "type": "input",
        "value": 0
      },
      "OilLimit": {
        "type": "input",
        "value": 1000
      },
      "MapAchievement": {
        "type": "select",
        "value": "non_stop",
        "option": [
          "non_stop",
          "100_percent_clear",
          "map_3_stars",
          "threat_safe",
          "threat_safe_without_3_stars"
        ]
      },
      "StageIncrease": {
        "type": "checkbox",
        "value": false
      },
      "GetNewShip": {
        "type": "checkbox",
        "value": false
      },
      "ReachLevel": {
        "type": "input",
        "value": 0
      }
    },
    "Fleet": {
      "Fleet1": {
        "type": "select",
        "value": 1,
        "option": [
          1,
          2,
          3,
          4,
          5,
          6
        ]
      },
      "Fleet1Formation": {
        "type": "select",
        "value": "double_line",
        "option": [
          "line_ahead",
          "double_line",
          "diamond"
        ]
      },
      "Fleet1Mode": {
        "type": "select",
        "value": "combat_auto",
        "option": [
          "combat_auto",
          "combat_manual",
          "stand_still_in_the_middle",
          "hide_in_bottom_left"
        ]
      },
      "Fleet1Step": {
        "type": "select",
        "value": 3,
        "option": [
          2,
          3,
          4,
          5
        ]
      },
      "Fleet2": {
        "type": "select",
        "value": 2,
        "option": [
          0,
          1,
          2,
          3,
          4,
          5,
          6
        ]
      },
      "Fleet2Formation": {
        "type": "select",
        "value": "double_line",
        "option": [
          "line_ahead",
          "double_line",
          "diamond"
        ]
      },
      "Fleet2Mode": {
        "type": "select",
        "value": "combat_auto",
        "option": [
          "combat_auto",
          "combat_manual",
          "stand_still_in_the_middle",
          "hide_in_bottom_left"
        ]
      },
      "Fleet2Step": {
        "type": "select",
        "value": 2,
        "option": [
          2,
          3,
          4,
          5
        ]
      },
      "FleetOrder": {
        "type": "select",
        "value": "fleet1_mob_fleet2_boss",
        "option": [
          "fleet1_mob_fleet2_boss",
          "fleet1_boss_fleet2_mob",
          "fleet1_all_fleet2_standby",
          "fleet1_standby_fleet2_all"
        ]
      }
    },
    "Submarine": {
      "Fleet": {
        "type": "select",
        "value": 0,
        "option": [
          0,
          1,
          2
        ]
      },
      "Mode": {
        "type": "select",
        "value": "do_not_use",
        "option": [
          "do_not_use",
          "hunt_only",
          "boss_only",
          "hunt_and_boss",
          "every_combat"
        ]
      },
      "AutoSearchMode": {
        "type": "select",
        "value": "sub_standby",
        "option": [
          "sub_standby",
          "sub_auto_call"
        ]
      },
      "DistanceToBoss": {
        "type": "select",
        "value": "2_grid_to_boss",
        "option": [
          "to_boss_position",
          "1_grid_to_boss",
          "2_grid_to_boss",
          "use_open_ocean_support"
        ]
      }
    },
    "Emotion": {
      "CalculateEmotion": {
        "type": "checkbox",
        "value": true
      },
      "IgnoreLowEmotionWarn": {
        "type": "checkbox",
        "value": false
      },
      "Fleet1Value": {
        "type": "input",
        "value": 119
      },
      "Fleet1Record": {
        "type": "datetime",
        "value": "2020-01-01 00:00:00",
        "validate": "datetime",
        "display": "disabled"
      },
      "Fleet1Control": {
        "type": "select",
        "value": "prevent_yellow_face",
        "option": [
          "keep_exp_bonus",
          "prevent_green_face",
          "prevent_yellow_face",
          "prevent_red_face"
        ]
      },
      "Fleet1Recover": {
        "type": "select",
        "value": "not_in_dormitory",
        "option": [
          "not_in_dormitory",
          "dormitory_floor_1",
          "dormitory_floor_2"
        ]
      },
      "Fleet1Oath": {
        "type": "checkbox",
        "value": false
      },
      "Fleet2Value": {
        "type": "input",
        "value": 119
      },
      "Fleet2Record": {
        "type": "datetime",
        "value": "2020-01-01 00:00:00",
        "validate": "datetime",
        "display": "disabled"
      },
      "Fleet2Control": {
        "type": "select",
        "value": "prevent_yellow_face",
        "option": [
          "keep_exp_bonus",
          "prevent_green_face",
          "prevent_yellow_face",
          "prevent_red_face"
        ]
      },
      "Fleet2Recover": {
        "type": "select",
        "value": "not_in_dormitory",
        "option": [
          "not_in_dormitory",
          "dormitory_floor_1",
          "dormitory_floor_2"
        ]
      },
      "Fleet2Oath": {
        "type": "checkbox",
        "value": false
      }
    },
    "HpControl": {
      "UseHpBalance": {
        "type": "checkbox",
        "value": false
      },
      "UseEmergencyRepair": {
        "type": "checkbox",
        "value": false
      },
      "UseLowHpRetreat": {
        "type": "checkbox",
        "value": false
      },
      "HpBalanceThreshold": {
        "type": "input",
        "value": 0.2
      },
      "HpBalanceWeight": {
        "type": "input",
        "value": "1000, 1000, 1000"
      },
      "RepairUseSingleThreshold": {
        "type": "input",
        "value": 0.3
      },
      "RepairUseMultiThreshold": {
        "type": "input",
        "value": 0.6
      },
      "LowHpRetreatThreshold": {
        "type": "input",
        "value": 0.3
      }
    },
    "EnemyPriority": {
      "EnemyScaleBalanceWeight": {
        "type": "select",
        "value": "default_mode",
        "option": [
          "default_mode",
          "S3_enemy_first",
          "S1_enemy_first"
        ]
      }
    },
    "Storage": {
      "Storage": {
        "type": "storage",
        "value": {},
        "valuetype": "ignore",
        "display": "disabled"
      }
    }
  },
  "EventA": {
    "Scheduler": {
      "Enable": {
        "type": "checkbox",
        "value": false
      },
      "NextRun": {
        "type": "datetime",
        "value": "2020-01-01 00:00:00",
        "validate": "datetime"
      },
      "Command": {
        "type": "input",
        "value": "EventA",
        "display": "hide"
      },
      "SuccessInterval": {
        "type": "input",
        "value": 30,
        "display": "hide"
      },
      "FailureInterval": {
        "type": "input",
        "value": 30,
        "display": "hide"
      },
      "ServerUpdate": {
        "type": "input",
        "value": "00:00",
        "display": "hide"
      }
    },
    "EventDaily": {
      "StageFilter": {
        "type": "textarea",
        "value": "A1 > A2 > A3"
      },
      "LastStage": {
        "type": "input",
        "value": 0
      }
    },
    "Campaign": {
      "Name": {
        "type": "input",
        "value": "dynamic",
        "display": "hide"
      },
      "Event": {
        "type": "select",
        "value": "campaign_main",
        "option": [
          "event_20200806_cn",
          "event_20210610_tw",
          "event_20210225_cn",
          "event_20211229_cn",
          "event_20221222_cn",
          "event_20221124_cn",
          "event_20210325_cn",
          "event_20201229_cn",
          "event_20211111_cn",
          "event_20210121_cn",
          "event_20220915_cn",
          "event_20210916_cn",
          "event_20200903_en",
          "event_20220818_cn",
          "event_20220324_cn",
          "event_20211028_cn",
          "event_20220728_cn",
          "event_20200917_cn",
          "event_20201029_cn",
          "event_20200820_cn",
          "event_20201012_cn",
          "event_20210527_cn",
          "event_20220526_cn",
          "event_20220428_cn",
          "event_20220414_cn",
          "event_20220407_tw",
          "event_20210422_cn",
          "event_20220310_tw",
          "event_20200603_cn",
          "event_20220224_cn",
          "event_20220210_cn",
          "event_20211125_cn",
          "event_20211028_tw",
          "event_20210722_cn",
          "event_20210819_cn",
          "event_20200723_cn",
          "event_20210624_cn",
          "event_20210624_tw",
          "event_20210527_tw",
          "event_20210429_tw",
          "event_20210415_tw",
          "event_20210225_tw",
          "event_20201126_cn",
          "event_20200312_cn",
          "event_20201002_en",
          "event_20200716_en",
          "event_20200611_en",
          "event_20200603_en",
          "event_20200521_en",
          "event_20200521_cn",
          "event_20200507_cn",
          "event_20200423_cn",
          "event_20200326_cn",
          "event_20200227_cn"
        ],
        "display": "disabled",
        "tw": "event_20200806_cn",
        "cn": "event_20210225_cn",
        "en": "event_20210225_cn",
        "jp": "event_20210225_cn"
      },
      "Mode": {
        "type": "select",
        "value": "normal",
        "option": [
          "normal",
          "hard"
        ],
        "display": "hide"
      },
      "UseClearMode": {
        "type": "checkbox",
        "value": true
      },
      "UseFleetLock": {
        "type": "checkbox",
        "value": true
      },
      "UseAutoSearch": {
        "type": "checkbox",
        "value": true
      },
      "Use2xBook": {
        "type": "checkbox",
        "value": false,
        "display": "hide"
      },
      "AmbushEvade": {
        "type": "checkbox",
        "value": true,
        "display": "hide"
      }
    },
    "StopCondition": {
      "RunCount": {
        "type": "input",
        "value": 0,
        "display": "hide"
      },
      "OilLimit": {
        "type": "input",
        "value": 1000
      },
      "MapAchievement": {
        "type": "select",
        "value": "non_stop",
        "option": [
          "non_stop",
          "100_percent_clear",
          "map_3_stars",
          "threat_safe",
          "threat_safe_without_3_stars"
        ],
        "display": "hide"
      },
      "StageIncrease": {
        "type": "checkbox",
        "value": false,
        "display": "hide"
      },
      "GetNewShip": {
        "type": "checkbox",
        "value": false,
        "display": "hide"
      },
      "ReachLevel": {
        "type": "input",
        "value": 0,
        "display": "hide"
      }
    },
    "Fleet": {
      "Fleet1": {
        "type": "select",
        "value": 1,
        "option": [
          1,
          2,
          3,
          4,
          5,
          6
        ]
      },
      "Fleet1Formation": {
        "type": "select",
        "value": "double_line",
        "option": [
          "line_ahead",
          "double_line",
          "diamond"
        ]
      },
      "Fleet1Mode": {
        "type": "select",
        "value": "combat_auto",
        "option": [
          "combat_auto",
          "combat_manual",
          "stand_still_in_the_middle",
          "hide_in_bottom_left"
        ]
      },
      "Fleet1Step": {
        "type": "select",
        "value": 3,
        "option": [
          2,
          3,
          4,
          5
        ]
      },
      "Fleet2": {
        "type": "select",
        "value": 2,
        "option": [
          0,
          1,
          2,
          3,
          4,
          5,
          6
        ]
      },
      "Fleet2Formation": {
        "type": "select",
        "value": "double_line",
        "option": [
          "line_ahead",
          "double_line",
          "diamond"
        ]
      },
      "Fleet2Mode": {
        "type": "select",
        "value": "combat_auto",
        "option": [
          "combat_auto",
          "combat_manual",
          "stand_still_in_the_middle",
          "hide_in_bottom_left"
        ]
      },
      "Fleet2Step": {
        "type": "select",
        "value": 2,
        "option": [
          2,
          3,
          4,
          5
        ]
      },
      "FleetOrder": {
        "type": "select",
        "value": "fleet1_mob_fleet2_boss",
        "option": [
          "fleet1_mob_fleet2_boss",
          "fleet1_boss_fleet2_mob",
          "fleet1_all_fleet2_standby",
          "fleet1_standby_fleet2_all"
        ]
      }
    },
    "Submarine": {
      "Fleet": {
        "type": "select",
        "value": 0,
        "option": [
          0,
          1,
          2
        ]
      },
      "Mode": {
        "type": "select",
        "value": "do_not_use",
        "option": [
          "do_not_use",
          "hunt_only",
          "boss_only",
          "hunt_and_boss",
          "every_combat"
        ]
      },
      "AutoSearchMode": {
        "type": "select",
        "value": "sub_standby",
        "option": [
          "sub_standby",
          "sub_auto_call"
        ]
      },
      "DistanceToBoss": {
        "type": "select",
        "value": "2_grid_to_boss",
        "option": [
          "to_boss_position",
          "1_grid_to_boss",
          "2_grid_to_boss",
          "use_open_ocean_support"
        ]
      }
    },
    "Emotion": {
      "CalculateEmotion": {
        "type": "checkbox",
        "value": true
      },
      "IgnoreLowEmotionWarn": {
        "type": "checkbox",
        "value": false
      },
      "Fleet1Value": {
        "type": "input",
        "value": 119
      },
      "Fleet1Record": {
        "type": "datetime",
        "value": "2020-01-01 00:00:00",
        "validate": "datetime",
        "display": "disabled"
      },
      "Fleet1Control": {
        "type": "select",
        "value": "prevent_yellow_face",
        "option": [
          "keep_exp_bonus",
          "prevent_green_face",
          "prevent_yellow_face",
          "prevent_red_face"
        ]
      },
      "Fleet1Recover": {
        "type": "select",
        "value": "not_in_dormitory",
        "option": [
          "not_in_dormitory",
          "dormitory_floor_1",
          "dormitory_floor_2"
        ]
      },
      "Fleet1Oath": {
        "type": "checkbox",
        "value": false
      },
      "Fleet2Value": {
        "type": "input",
        "value": 119
      },
      "Fleet2Record": {
        "type": "datetime",
        "value": "2020-01-01 00:00:00",
        "validate": "datetime",
        "display": "disabled"
      },
      "Fleet2Control": {
        "type": "select",
        "value": "prevent_yellow_face",
        "option": [
          "keep_exp_bonus",
          "prevent_green_face",
          "prevent_yellow_face",
          "prevent_red_face"
        ]
      },
      "Fleet2Recover": {
        "type": "select",
        "value": "not_in_dormitory",
        "option": [
          "not_in_dormitory",
          "dormitory_floor_1",
          "dormitory_floor_2"
        ]
      },
      "Fleet2Oath": {
        "type": "checkbox",
        "value": false
      }
    },
    "HpControl": {
      "UseHpBalance": {
        "type": "checkbox",
        "value": false
      },
      "UseEmergencyRepair": {
        "type": "checkbox",
        "value": false
      },
      "UseLowHpRetreat": {
        "type": "checkbox",
        "value": false
      },
      "HpBalanceThreshold": {
        "type": "input",
        "value": 0.2
      },
      "HpBalanceWeight": {
        "type": "input",
        "value": "1000, 1000, 1000"
      },
      "RepairUseSingleThreshold": {
        "type": "input",
        "value": 0.3
      },
      "RepairUseMultiThreshold": {
        "type": "input",
        "value": 0.6
      },
      "LowHpRetreatThreshold": {
        "type": "input",
        "value": 0.3
      }
    },
    "EnemyPriority": {
      "EnemyScaleBalanceWeight": {
        "type": "select",
        "value": "default_mode",
        "option": [
          "default_mode",
          "S3_enemy_first",
          "S1_enemy_first"
        ]
      }
    },
    "Storage": {
      "Storage": {
        "type": "storage",
        "value": {},
        "valuetype": "ignore",
        "display": "disabled"
      }
    }
  },
  "EventB": {
    "Scheduler": {
      "Enable": {
        "type": "checkbox",
        "value": false
      },
      "NextRun": {
        "type": "datetime",
        "value": "2020-01-01 00:00:00",
        "validate": "datetime"
      },
      "Command": {
        "type": "input",
        "value": "EventB",
        "display": "hide"
      },
      "SuccessInterval": {
        "type": "input",
        "value": 30,
        "display": "hide"
      },
      "FailureInterval": {
        "type": "input",
        "value": 30,
        "display": "hide"
      },
      "ServerUpdate": {
        "type": "input",
        "value": "00:00",
        "display": "hide"
      }
    },
    "EventDaily": {
      "StageFilter": {
        "type": "textarea",
        "value": "B1 > B2 > B3"
      },
      "LastStage": {
        "type": "input",
        "value": 0
      }
    },
    "Campaign": {
      "Name": {
        "type": "input",
        "value": "dynamic",
        "display": "hide"
      },
      "Event": {
        "type": "select",
        "value": "campaign_main",
        "option": [
          "event_20200806_cn",
          "event_20210610_tw",
          "event_20210225_cn",
          "event_20211229_cn",
          "event_20221222_cn",
          "event_20221124_cn",
          "event_20210325_cn",
          "event_20201229_cn",
          "event_20211111_cn",
          "event_20210121_cn",
          "event_20220915_cn",
          "event_20210916_cn",
          "event_20200903_en",
          "event_20220818_cn",
          "event_20220324_cn",
          "event_20211028_cn",
          "event_20220728_cn",
          "event_20200917_cn",
          "event_20201029_cn",
          "event_20200820_cn",
          "event_20201012_cn",
          "event_20210527_cn",
          "event_20220526_cn",
          "event_20220428_cn",
          "event_20220414_cn",
          "event_20220407_tw",
          "event_20210422_cn",
          "event_20220310_tw",
          "event_20200603_cn",
          "event_20220224_cn",
          "event_20220210_cn",
          "event_20211125_cn",
          "event_20211028_tw",
          "event_20210722_cn",
          "event_20210819_cn",
          "event_20200723_cn",
          "event_20210624_cn",
          "event_20210624_tw",
          "event_20210527_tw",
          "event_20210429_tw",
          "event_20210415_tw",
          "event_20210225_tw",
          "event_20201126_cn",
          "event_20200312_cn",
          "event_20201002_en",
          "event_20200716_en",
          "event_20200611_en",
          "event_20200603_en",
          "event_20200521_en",
          "event_20200521_cn",
          "event_20200507_cn",
          "event_20200423_cn",
          "event_20200326_cn",
          "event_20200227_cn"
        ],
        "display": "disabled",
        "tw": "event_20200806_cn",
        "cn": "event_20210225_cn",
        "en": "event_20210225_cn",
        "jp": "event_20210225_cn"
      },
      "Mode": {
        "type": "select",
        "value": "normal",
        "option": [
          "normal",
          "hard"
        ],
        "display": "hide"
      },
      "UseClearMode": {
        "type": "checkbox",
        "value": true
      },
      "UseFleetLock": {
        "type": "checkbox",
        "value": true
      },
      "UseAutoSearch": {
        "type": "checkbox",
        "value": true
      },
      "Use2xBook": {
        "type": "checkbox",
        "value": false,
        "display": "hide"
      },
      "AmbushEvade": {
        "type": "checkbox",
        "value": true,
        "display": "hide"
      }
    },
    "StopCondition": {
      "RunCount": {
        "type": "input",
        "value": 0,
        "display": "hide"
      },
      "OilLimit": {
        "type": "input",
        "value": 1000
      },
      "MapAchievement": {
        "type": "select",
        "value": "non_stop",
        "option": [
          "non_stop",
          "100_percent_clear",
          "map_3_stars",
          "threat_safe",
          "threat_safe_without_3_stars"
        ],
        "display": "hide"
      },
      "StageIncrease": {
        "type": "checkbox",
        "value": false,
        "display": "hide"
      },
      "GetNewShip": {
        "type": "checkbox",
        "value": false,
        "display": "hide"
      },
      "ReachLevel": {
        "type": "input",
        "value": 0,
        "display": "hide"
      }
    },
    "Fleet": {
      "Fleet1": {
        "type": "select",
        "value": 1,
        "option": [
          1,
          2,
          3,
          4,
          5,
          6
        ]
      },
      "Fleet1Formation": {
        "type": "select",
        "value": "double_line",
        "option": [
          "line_ahead",
          "double_line",
          "diamond"
        ]
      },
      "Fleet1Mode": {
        "type": "select",
        "value": "combat_auto",
        "option": [
          "combat_auto",
          "combat_manual",
          "stand_still_in_the_middle",
          "hide_in_bottom_left"
        ]
      },
      "Fleet1Step": {
        "type": "select",
        "value": 3,
        "option": [
          2,
          3,
          4,
          5
        ]
      },
      "Fleet2": {
        "type": "select",
        "value": 2,
        "option": [
          0,
          1,
          2,
          3,
          4,
          5,
          6
        ]
      },
      "Fleet2Formation": {
        "type": "select",
        "value": "double_line",
        "option": [
          "line_ahead",
          "double_line",
          "diamond"
        ]
      },
      "Fleet2Mode": {
        "type": "select",
        "value": "combat_auto",
        "option": [
          "combat_auto",
          "combat_manual",
          "stand_still_in_the_middle",
          "hide_in_bottom_left"
        ]
      },
      "Fleet2Step": {
        "type": "select",
        "value": 2,
        "option": [
          2,
          3,
          4,
          5
        ]
      },
      "FleetOrder": {
        "type": "select",
        "value": "fleet1_mob_fleet2_boss",
        "option": [
          "fleet1_mob_fleet2_boss",
          "fleet1_boss_fleet2_mob",
          "fleet1_all_fleet2_standby",
          "fleet1_standby_fleet2_all"
        ]
      }
    },
    "Submarine": {
      "Fleet": {
        "type": "select",
        "value": 0,
        "option": [
          0,
          1,
          2
        ]
      },
      "Mode": {
        "type": "select",
        "value": "do_not_use",
        "option": [
          "do_not_use",
          "hunt_only",
          "boss_only",
          "hunt_and_boss",
          "every_combat"
        ]
      },
      "AutoSearchMode": {
        "type": "select",
        "value": "sub_standby",
        "option": [
          "sub_standby",
          "sub_auto_call"
        ]
      },
      "DistanceToBoss": {
        "type": "select",
        "value": "2_grid_to_boss",
        "option": [
          "to_boss_position",
          "1_grid_to_boss",
          "2_grid_to_boss",
          "use_open_ocean_support"
        ]
      }
    },
    "Emotion": {
      "CalculateEmotion": {
        "type": "checkbox",
        "value": true
      },
      "IgnoreLowEmotionWarn": {
        "type": "checkbox",
        "value": false
      },
      "Fleet1Value": {
        "type": "input",
        "value": 119
      },
      "Fleet1Record": {
        "type": "datetime",
        "value": "2020-01-01 00:00:00",
        "validate": "datetime",
        "display": "disabled"
      },
      "Fleet1Control": {
        "type": "select",
        "value": "prevent_yellow_face",
        "option": [
          "keep_exp_bonus",
          "prevent_green_face",
          "prevent_yellow_face",
          "prevent_red_face"
        ]
      },
      "Fleet1Recover": {
        "type": "select",
        "value": "not_in_dormitory",
        "option": [
          "not_in_dormitory",
          "dormitory_floor_1",
          "dormitory_floor_2"
        ]
      },
      "Fleet1Oath": {
        "type": "checkbox",
        "value": false
      },
      "Fleet2Value": {
        "type": "input",
        "value": 119
      },
      "Fleet2Record": {
        "type": "datetime",
        "value": "2020-01-01 00:00:00",
        "validate": "datetime",
        "display": "disabled"
      },
      "Fleet2Control": {
        "type": "select",
        "value": "prevent_yellow_face",
        "option": [
          "keep_exp_bonus",
          "prevent_green_face",
          "prevent_yellow_face",
          "prevent_red_face"
        ]
      },
      "Fleet2Recover": {
        "type": "select",
        "value": "not_in_dormitory",
        "option": [
          "not_in_dormitory",
          "dormitory_floor_1",
          "dormitory_floor_2"
        ]
      },
      "Fleet2Oath": {
        "type": "checkbox",
        "value": false
      }
    },
    "HpControl": {
      "UseHpBalance": {
        "type": "checkbox",
        "value": false
      },
      "UseEmergencyRepair": {
        "type": "checkbox",
        "value": false
      },
      "UseLowHpRetreat": {
        "type": "checkbox",
        "value": false
      },
      "HpBalanceThreshold": {
        "type": "input",
        "value": 0.2
      },
      "HpBalanceWeight": {
        "type": "input",
        "value": "1000, 1000, 1000"
      },
      "RepairUseSingleThreshold": {
        "type": "input",
        "value": 0.3
      },
      "RepairUseMultiThreshold": {
        "type": "input",
        "value": 0.6
      },
      "LowHpRetreatThreshold": {
        "type": "input",
        "value": 0.3
      }
    },
    "EnemyPriority": {
      "EnemyScaleBalanceWeight": {
        "type": "select",
        "value": "default_mode",
        "option": [
          "default_mode",
          "S3_enemy_first",
          "S1_enemy_first"
        ]
      }
    },
    "Storage": {
      "Storage": {
        "type": "storage",
        "value": {},
        "valuetype": "ignore",
        "display": "disabled"
      }
    }
  },
  "EventC": {
    "Scheduler": {
      "Enable": {
        "type": "checkbox",
        "value": false
      },
      "NextRun": {
        "type": "datetime",
        "value": "2020-01-01 00:00:00",
        "validate": "datetime"
      },
      "Command": {
        "type": "input",
        "value": "EventC",
        "display": "hide"
      },
      "SuccessInterval": {
        "type": "input",
        "value": 30,
        "display": "hide"
      },
      "FailureInterval": {
        "type": "input",
        "value": 30,
        "display": "hide"
      },
      "ServerUpdate": {
        "type": "input",
        "value": "00:00",
        "display": "hide"
      }
    },
    "EventDaily": {
      "StageFilter": {
        "type": "textarea",
        "value": "C1 > C2 > C3"
      },
      "LastStage": {
        "type": "input",
        "value": 0
      }
    },
    "Campaign": {
      "Name": {
        "type": "input",
        "value": "dynamic",
        "display": "hide"
      },
      "Event": {
        "type": "select",
        "value": "campaign_main",
        "option": [
          "event_20200806_cn",
          "event_20210610_tw",
          "event_20210225_cn",
          "event_20211229_cn",
          "event_20221222_cn",
          "event_20221124_cn",
          "event_20210325_cn",
          "event_20201229_cn",
          "event_20211111_cn",
          "event_20210121_cn",
          "event_20220915_cn",
          "event_20210916_cn",
          "event_20200903_en",
          "event_20220818_cn",
          "event_20220324_cn",
          "event_20211028_cn",
          "event_20220728_cn",
          "event_20200917_cn",
          "event_20201029_cn",
          "event_20200820_cn",
          "event_20201012_cn",
          "event_20210527_cn",
          "event_20220526_cn",
          "event_20220428_cn",
          "event_20220414_cn",
          "event_20220407_tw",
          "event_20210422_cn",
          "event_20220310_tw",
          "event_20200603_cn",
          "event_20220224_cn",
          "event_20220210_cn",
          "event_20211125_cn",
          "event_20211028_tw",
          "event_20210722_cn",
          "event_20210819_cn",
          "event_20200723_cn",
          "event_20210624_cn",
          "event_20210624_tw",
          "event_20210527_tw",
          "event_20210429_tw",
          "event_20210415_tw",
          "event_20210225_tw",
          "event_20201126_cn",
          "event_20200312_cn",
          "event_20201002_en",
          "event_20200716_en",
          "event_20200611_en",
          "event_20200603_en",
          "event_20200521_en",
          "event_20200521_cn",
          "event_20200507_cn",
          "event_20200423_cn",
          "event_20200326_cn",
          "event_20200227_cn"
        ],
        "display": "disabled",
        "tw": "event_20200806_cn",
        "cn": "event_20210225_cn",
        "en": "event_20210225_cn",
        "jp": "event_20210225_cn"
      },
      "Mode": {
        "type": "select",
        "value": "normal",
        "option": [
          "normal",
          "hard"
        ],
        "display": "hide"
      },
      "UseClearMode": {
        "type": "checkbox",
        "value": true
      },
      "UseFleetLock": {
        "type": "checkbox",
        "value": true
      },
      "UseAutoSearch": {
        "type": "checkbox",
        "value": true
      },
      "Use2xBook": {
        "type": "checkbox",
        "value": false,
        "display": "hide"
      },
      "AmbushEvade": {
        "type": "checkbox",
        "value": true,
        "display": "hide"
      }
    },
    "StopCondition": {
      "RunCount": {
        "type": "input",
        "value": 0,
        "display": "hide"
      },
      "OilLimit": {
        "type": "input",
        "value": 1000
      },
      "MapAchievement": {
        "type": "select",
        "value": "non_stop",
        "option": [
          "non_stop",
          "100_percent_clear",
          "map_3_stars",
          "threat_safe",
          "threat_safe_without_3_stars"
        ],
        "display": "hide"
      },
      "StageIncrease": {
        "type": "checkbox",
        "value": false,
        "display": "hide"
      },
      "GetNewShip": {
        "type": "checkbox",
        "value": false,
        "display": "hide"
      },
      "ReachLevel": {
        "type": "input",
        "value": 0,
        "display": "hide"
      }
    },
    "Fleet": {
      "Fleet1": {
        "type": "select",
        "value": 1,
        "option": [
          1,
          2,
          3,
          4,
          5,
          6
        ]
      },
      "Fleet1Formation": {
        "type": "select",
        "value": "double_line",
        "option": [
          "line_ahead",
          "double_line",
          "diamond"
        ]
      },
      "Fleet1Mode": {
        "type": "select",
        "value": "combat_auto",
        "option": [
          "combat_auto",
          "combat_manual",
          "stand_still_in_the_middle",
          "hide_in_bottom_left"
        ]
      },
      "Fleet1Step": {
        "type": "select",
        "value": 3,
        "option": [
          2,
          3,
          4,
          5
        ]
      },
      "Fleet2": {
        "type": "select",
        "value": 2,
        "option": [
          0,
          1,
          2,
          3,
          4,
          5,
          6
        ]
      },
      "Fleet2Formation": {
        "type": "select",
        "value": "double_line",
        "option": [
          "line_ahead",
          "double_line",
          "diamond"
        ]
      },
      "Fleet2Mode": {
        "type": "select",
        "value": "combat_auto",
        "option": [
          "combat_auto",
          "combat_manual",
          "stand_still_in_the_middle",
          "hide_in_bottom_left"
        ]
      },
      "Fleet2Step": {
        "type": "select",
        "value": 2,
        "option": [
          2,
          3,
          4,
          5
        ]
      },
      "FleetOrder": {
        "type": "select",
        "value": "fleet1_mob_fleet2_boss",
        "option": [
          "fleet1_mob_fleet2_boss",
          "fleet1_boss_fleet2_mob",
          "fleet1_all_fleet2_standby",
          "fleet1_standby_fleet2_all"
        ]
      }
    },
    "Submarine": {
      "Fleet": {
        "type": "select",
        "value": 0,
        "option": [
          0,
          1,
          2
        ]
      },
      "Mode": {
        "type": "select",
        "value": "do_not_use",
        "option": [
          "do_not_use",
          "hunt_only",
          "boss_only",
          "hunt_and_boss",
          "every_combat"
        ]
      },
      "AutoSearchMode": {
        "type": "select",
        "value": "sub_standby",
        "option": [
          "sub_standby",
          "sub_auto_call"
        ]
      },
      "DistanceToBoss": {
        "type": "select",
        "value": "2_grid_to_boss",
        "option": [
          "to_boss_position",
          "1_grid_to_boss",
          "2_grid_to_boss",
          "use_open_ocean_support"
        ]
      }
    },
    "Emotion": {
      "CalculateEmotion": {
        "type": "checkbox",
        "value": true
      },
      "IgnoreLowEmotionWarn": {
        "type": "checkbox",
        "value": false
      },
      "Fleet1Value": {
        "type": "input",
        "value": 119
      },
      "Fleet1Record": {
        "type": "datetime",
        "value": "2020-01-01 00:00:00",
        "validate": "datetime",
        "display": "disabled"
      },
      "Fleet1Control": {
        "type": "select",
        "value": "prevent_yellow_face",
        "option": [
          "keep_exp_bonus",
          "prevent_green_face",
          "prevent_yellow_face",
          "prevent_red_face"
        ]
      },
      "Fleet1Recover": {
        "type": "select",
        "value": "not_in_dormitory",
        "option": [
          "not_in_dormitory",
          "dormitory_floor_1",
          "dormitory_floor_2"
        ]
      },
      "Fleet1Oath": {
        "type": "checkbox",
        "value": false
      },
      "Fleet2Value": {
        "type": "input",
        "value": 119
      },
      "Fleet2Record": {
        "type": "datetime",
        "value": "2020-01-01 00:00:00",
        "validate": "datetime",
        "display": "disabled"
      },
      "Fleet2Control": {
        "type": "select",
        "value": "prevent_yellow_face",
        "option": [
          "keep_exp_bonus",
          "prevent_green_face",
          "prevent_yellow_face",
          "prevent_red_face"
        ]
      },
      "Fleet2Recover": {
        "type": "select",
        "value": "not_in_dormitory",
        "option": [
          "not_in_dormitory",
          "dormitory_floor_1",
          "dormitory_floor_2"
        ]
      },
      "Fleet2Oath": {
        "type": "checkbox",
        "value": false
      }
    },
    "HpControl": {
      "UseHpBalance": {
        "type": "checkbox",
        "value": false
      },
      "UseEmergencyRepair": {
        "type": "checkbox",
        "value": false
      },
      "UseLowHpRetreat": {
        "type": "checkbox",
        "value": false
      },
      "HpBalanceThreshold": {
        "type": "input",
        "value": 0.2
      },
      "HpBalanceWeight": {
        "type": "input",
        "value": "1000, 1000, 1000"
      },
      "RepairUseSingleThreshold": {
        "type": "input",
        "value": 0.3
      },
      "RepairUseMultiThreshold": {
        "type": "input",
        "value": 0.6
      },
      "LowHpRetreatThreshold": {
        "type": "input",
        "value": 0.3
      }
    },
    "EnemyPriority": {
      "EnemyScaleBalanceWeight": {
        "type": "select",
        "value": "default_mode",
        "option": [
          "default_mode",
          "S3_enemy_first",
          "S1_enemy_first"
        ]
      }
    },
    "Storage": {
      "Storage": {
        "type": "storage",
        "value": {},
        "valuetype": "ignore",
        "display": "disabled"
      }
    }
  },
  "EventD": {
    "Scheduler": {
      "Enable": {
        "type": "checkbox",
        "value": false
      },
      "NextRun": {
        "type": "datetime",
        "value": "2020-01-01 00:00:00",
        "validate": "datetime"
      },
      "Command": {
        "type": "input",
        "value": "EventD",
        "display": "hide"
      },
      "SuccessInterval": {
        "type": "input",
        "value": 30,
        "display": "hide"
      },
      "FailureInterval": {
        "type": "input",
        "value": 30,
        "display": "hide"
      },
      "ServerUpdate": {
        "type": "input",
        "value": "00:00",
        "display": "hide"
      }
    },
    "EventDaily": {
      "StageFilter": {
        "type": "textarea",
        "value": "D1 > D2 > D3"
      },
      "LastStage": {
        "type": "input",
        "value": 0
      }
    },
    "Campaign": {
      "Name": {
        "type": "input",
        "value": "dynamic",
        "display": "hide"
      },
      "Event": {
        "type": "select",
        "value": "campaign_main",
        "option": [
          "event_20200806_cn",
          "event_20210610_tw",
          "event_20210225_cn",
          "event_20211229_cn",
          "event_20221222_cn",
          "event_20221124_cn",
          "event_20210325_cn",
          "event_20201229_cn",
          "event_20211111_cn",
          "event_20210121_cn",
          "event_20220915_cn",
          "event_20210916_cn",
          "event_20200903_en",
          "event_20220818_cn",
          "event_20220324_cn",
          "event_20211028_cn",
          "event_20220728_cn",
          "event_20200917_cn",
          "event_20201029_cn",
          "event_20200820_cn",
          "event_20201012_cn",
          "event_20210527_cn",
          "event_20220526_cn",
          "event_20220428_cn",
          "event_20220414_cn",
          "event_20220407_tw",
          "event_20210422_cn",
          "event_20220310_tw",
          "event_20200603_cn",
          "event_20220224_cn",
          "event_20220210_cn",
          "event_20211125_cn",
          "event_20211028_tw",
          "event_20210722_cn",
          "event_20210819_cn",
          "event_20200723_cn",
          "event_20210624_cn",
          "event_20210624_tw",
          "event_20210527_tw",
          "event_20210429_tw",
          "event_20210415_tw",
          "event_20210225_tw",
          "event_20201126_cn",
          "event_20200312_cn",
          "event_20201002_en",
          "event_20200716_en",
          "event_20200611_en",
          "event_20200603_en",
          "event_20200521_en",
          "event_20200521_cn",
          "event_20200507_cn",
          "event_20200423_cn",
          "event_20200326_cn",
          "event_20200227_cn"
        ],
        "display": "disabled",
        "tw": "event_20200806_cn",
        "cn": "event_20210225_cn",
        "en": "event_20210225_cn",
        "jp": "event_20210225_cn"
      },
      "Mode": {
        "type": "select",
        "value": "normal",
        "option": [
          "normal",
          "hard"
        ],
        "display": "hide"
      },
      "UseClearMode": {
        "type": "checkbox",
        "value": true
      },
      "UseFleetLock": {
        "type": "checkbox",
        "value": true
      },
      "UseAutoSearch": {
        "type": "checkbox",
        "value": true
      },
      "Use2xBook": {
        "type": "checkbox",
        "value": false,
        "display": "hide"
      },
      "AmbushEvade": {
        "type": "checkbox",
        "value": true,
        "display": "hide"
      }
    },
    "StopCondition": {
      "RunCount": {
        "type": "input",
        "value": 0,
        "display": "hide"
      },
      "OilLimit": {
        "type": "input",
        "value": 1000
      },
      "MapAchievement": {
        "type": "select",
        "value": "non_stop",
        "option": [
          "non_stop",
          "100_percent_clear",
          "map_3_stars",
          "threat_safe",
          "threat_safe_without_3_stars"
        ],
        "display": "hide"
      },
      "StageIncrease": {
        "type": "checkbox",
        "value": false,
        "display": "hide"
      },
      "GetNewShip": {
        "type": "checkbox",
        "value": false,
        "display": "hide"
      },
      "ReachLevel": {
        "type": "input",
        "value": 0,
        "display": "hide"
      }
    },
    "Fleet": {
      "Fleet1": {
        "type": "select",
        "value": 1,
        "option": [
          1,
          2,
          3,
          4,
          5,
          6
        ]
      },
      "Fleet1Formation": {
        "type": "select",
        "value": "double_line",
        "option": [
          "line_ahead",
          "double_line",
          "diamond"
        ]
      },
      "Fleet1Mode": {
        "type": "select",
        "value": "combat_auto",
        "option": [
          "combat_auto",
          "combat_manual",
          "stand_still_in_the_middle",
          "hide_in_bottom_left"
        ]
      },
      "Fleet1Step": {
        "type": "select",
        "value": 3,
        "option": [
          2,
          3,
          4,
          5
        ]
      },
      "Fleet2": {
        "type": "select",
        "value": 2,
        "option": [
          0,
          1,
          2,
          3,
          4,
          5,
          6
        ]
      },
      "Fleet2Formation": {
        "type": "select",
        "value": "double_line",
        "option": [
          "line_ahead",
          "double_line",
          "diamond"
        ]
      },
      "Fleet2Mode": {
        "type": "select",
        "value": "combat_auto",
        "option": [
          "combat_auto",
          "combat_manual",
          "stand_still_in_the_middle",
          "hide_in_bottom_left"
        ]
      },
      "Fleet2Step": {
        "type": "select",
        "value": 2,
        "option": [
          2,
          3,
          4,
          5
        ]
      },
      "FleetOrder": {
        "type": "select",
        "value": "fleet1_mob_fleet2_boss",
        "option": [
          "fleet1_mob_fleet2_boss",
          "fleet1_boss_fleet2_mob",
          "fleet1_all_fleet2_standby",
          "fleet1_standby_fleet2_all"
        ]
      }
    },
    "Submarine": {
      "Fleet": {
        "type": "select",
        "value": 0,
        "option": [
          0,
          1,
          2
        ]
      },
      "Mode": {
        "type": "select",
        "value": "do_not_use",
        "option": [
          "do_not_use",
          "hunt_only",
          "boss_only",
          "hunt_and_boss",
          "every_combat"
        ]
      },
      "AutoSearchMode": {
        "type": "select",
        "value": "sub_standby",
        "option": [
          "sub_standby",
          "sub_auto_call"
        ]
      },
      "DistanceToBoss": {
        "type": "select",
        "value": "2_grid_to_boss",
        "option": [
          "to_boss_position",
          "1_grid_to_boss",
          "2_grid_to_boss",
          "use_open_ocean_support"
        ]
      }
    },
    "Emotion": {
      "CalculateEmotion": {
        "type": "checkbox",
        "value": true
      },
      "IgnoreLowEmotionWarn": {
        "type": "checkbox",
        "value": false
      },
      "Fleet1Value": {
        "type": "input",
        "value": 119
      },
      "Fleet1Record": {
        "type": "datetime",
        "value": "2020-01-01 00:00:00",
        "validate": "datetime",
        "display": "disabled"
      },
      "Fleet1Control": {
        "type": "select",
        "value": "prevent_yellow_face",
        "option": [
          "keep_exp_bonus",
          "prevent_green_face",
          "prevent_yellow_face",
          "prevent_red_face"
        ]
      },
      "Fleet1Recover": {
        "type": "select",
        "value": "not_in_dormitory",
        "option": [
          "not_in_dormitory",
          "dormitory_floor_1",
          "dormitory_floor_2"
        ]
      },
      "Fleet1Oath": {
        "type": "checkbox",
        "value": false
      },
      "Fleet2Value": {
        "type": "input",
        "value": 119
      },
      "Fleet2Record": {
        "type": "datetime",
        "value": "2020-01-01 00:00:00",
        "validate": "datetime",
        "display": "disabled"
      },
      "Fleet2Control": {
        "type": "select",
        "value": "prevent_yellow_face",
        "option": [
          "keep_exp_bonus",
          "prevent_green_face",
          "prevent_yellow_face",
          "prevent_red_face"
        ]
      },
      "Fleet2Recover": {
        "type": "select",
        "value": "not_in_dormitory",
        "option": [
          "not_in_dormitory",
          "dormitory_floor_1",
          "dormitory_floor_2"
        ]
      },
      "Fleet2Oath": {
        "type": "checkbox",
        "value": false
      }
    },
    "HpControl": {
      "UseHpBalance": {
        "type": "checkbox",
        "value": false
      },
      "UseEmergencyRepair": {
        "type": "checkbox",
        "value": false
      },
      "UseLowHpRetreat": {
        "type": "checkbox",
        "value": false
      },
      "HpBalanceThreshold": {
        "type": "input",
        "value": 0.2
      },
      "HpBalanceWeight": {
        "type": "input",
        "value": "1000, 1000, 1000"
      },
      "RepairUseSingleThreshold": {
        "type": "input",
        "value": 0.3
      },
      "RepairUseMultiThreshold": {
        "type": "input",
        "value": 0.6
      },
      "LowHpRetreatThreshold": {
        "type": "input",
        "value": 0.3
      }
    },
    "EnemyPriority": {
      "EnemyScaleBalanceWeight": {
        "type": "select",
        "value": "default_mode",
        "option": [
          "default_mode",
          "S3_enemy_first",
          "S1_enemy_first"
        ]
      }
    },
    "Storage": {
      "Storage": {
        "type": "storage",
        "value": {},
        "valuetype": "ignore",
        "display": "disabled"
      }
    }
  },
  "EventSp": {
    "Scheduler": {
      "Enable": {
        "type": "checkbox",
        "value": false
      },
      "NextRun": {
        "type": "datetime",
        "value": "2020-01-01 00:00:00",
        "validate": "datetime"
      },
      "Command": {
        "type": "input",
        "value": "EventSp",
        "display": "hide"
      },
      "SuccessInterval": {
        "type": "input",
        "value": 30,
        "display": "hide"
      },
      "FailureInterval": {
        "type": "input",
        "value": 30,
        "display": "hide"
      },
      "ServerUpdate": {
        "type": "input",
        "value": "00:00",
        "display": "hide"
      }
    },
    "Campaign": {
      "Name": {
        "type": "input",
        "value": "sp",
        "display": "hide"
      },
      "Event": {
        "type": "select",
        "value": "campaign_main",
        "option": [
          "event_20200806_cn",
          "event_20210610_tw",
          "event_20210225_cn",
          "event_20211229_cn",
          "event_20221222_cn",
          "event_20221124_cn",
          "event_20210325_cn",
          "event_20201229_cn",
          "event_20211111_cn",
          "event_20210121_cn",
          "event_20220915_cn",
          "event_20210916_cn",
          "event_20200903_en",
          "event_20220818_cn",
          "event_20220324_cn",
          "event_20211028_cn",
          "event_20220728_cn",
          "event_20200917_cn",
          "event_20201029_cn",
          "event_20200820_cn",
          "event_20201012_cn",
          "event_20210527_cn",
          "event_20220526_cn",
          "event_20220428_cn",
          "event_20220414_cn",
          "event_20220407_tw",
          "event_20210422_cn",
          "event_20220310_tw",
          "event_20200603_cn",
          "event_20220224_cn",
          "event_20220210_cn",
          "event_20211125_cn",
          "event_20211028_tw",
          "event_20210722_cn",
          "event_20210819_cn",
          "event_20200723_cn",
          "event_20210624_cn",
          "event_20210624_tw",
          "event_20210527_tw",
          "event_20210429_tw",
          "event_20210415_tw",
          "event_20210225_tw",
          "event_20201126_cn",
          "event_20200312_cn",
          "event_20201002_en",
          "event_20200716_en",
          "event_20200611_en",
          "event_20200603_en",
          "event_20200521_en",
          "event_20200521_cn",
          "event_20200507_cn",
          "event_20200423_cn",
          "event_20200326_cn",
          "event_20200227_cn"
        ],
        "display": "disabled",
        "tw": "event_20200806_cn",
        "cn": "event_20210225_cn",
        "en": "event_20210225_cn",
        "jp": "event_20210225_cn"
      },
      "Mode": {
        "type": "select",
        "value": "normal",
        "option": [
          "normal",
          "hard"
        ],
        "display": "hide"
      },
      "UseClearMode": {
        "type": "checkbox",
        "value": true
      },
      "UseFleetLock": {
        "type": "checkbox",
        "value": true
      },
      "UseAutoSearch": {
        "type": "checkbox",
        "value": true
      },
      "Use2xBook": {
        "type": "checkbox",
        "value": false,
        "display": "hide"
      },
      "AmbushEvade": {
        "type": "checkbox",
        "value": true,
        "display": "hide"
      }
    },
    "StopCondition": {
      "RunCount": {
        "type": "input",
        "value": 0,
        "display": "hide"
      },
      "OilLimit": {
        "type": "input",
        "value": 1000
      },
      "MapAchievement": {
        "type": "select",
        "value": "non_stop",
        "option": [
          "non_stop",
          "100_percent_clear",
          "map_3_stars",
          "threat_safe",
          "threat_safe_without_3_stars"
        ],
        "display": "hide"
      },
      "StageIncrease": {
        "type": "checkbox",
        "value": false,
        "display": "hide"
      },
      "GetNewShip": {
        "type": "checkbox",
        "value": false,
        "display": "hide"
      },
      "ReachLevel": {
        "type": "input",
        "value": 0,
        "display": "hide"
      }
    },
    "Fleet": {
      "Fleet1": {
        "type": "select",
        "value": 1,
        "option": [
          1,
          2,
          3,
          4,
          5,
          6
        ]
      },
      "Fleet1Formation": {
        "type": "select",
        "value": "double_line",
        "option": [
          "line_ahead",
          "double_line",
          "diamond"
        ]
      },
      "Fleet1Mode": {
        "type": "select",
        "value": "combat_auto",
        "option": [
          "combat_auto",
          "combat_manual",
          "stand_still_in_the_middle",
          "hide_in_bottom_left"
        ]
      },
      "Fleet1Step": {
        "type": "select",
        "value": 3,
        "option": [
          2,
          3,
          4,
          5
        ]
      },
      "Fleet2": {
        "type": "select",
        "value": 2,
        "option": [
          0,
          1,
          2,
          3,
          4,
          5,
          6
        ]
      },
      "Fleet2Formation": {
        "type": "select",
        "value": "double_line",
        "option": [
          "line_ahead",
          "double_line",
          "diamond"
        ]
      },
      "Fleet2Mode": {
        "type": "select",
        "value": "combat_auto",
        "option": [
          "combat_auto",
          "combat_manual",
          "stand_still_in_the_middle",
          "hide_in_bottom_left"
        ]
      },
      "Fleet2Step": {
        "type": "select",
        "value": 2,
        "option": [
          2,
          3,
          4,
          5
        ]
      },
      "FleetOrder": {
        "type": "select",
        "value": "fleet1_mob_fleet2_boss",
        "option": [
          "fleet1_mob_fleet2_boss",
          "fleet1_boss_fleet2_mob",
          "fleet1_all_fleet2_standby",
          "fleet1_standby_fleet2_all"
        ]
      }
    },
    "Submarine": {
      "Fleet": {
        "type": "select",
        "value": 0,
        "option": [
          0,
          1,
          2
        ]
      },
      "Mode": {
        "type": "select",
        "value": "do_not_use",
        "option": [
          "do_not_use",
          "hunt_only",
          "boss_only",
          "hunt_and_boss",
          "every_combat"
        ]
      },
      "AutoSearchMode": {
        "type": "select",
        "value": "sub_standby",
        "option": [
          "sub_standby",
          "sub_auto_call"
        ],
        "display": "hide"
      },
      "DistanceToBoss": {
        "type": "select",
        "value": "2_grid_to_boss",
        "option": [
          "to_boss_position",
          "1_grid_to_boss",
          "2_grid_to_boss",
          "use_open_ocean_support"
        ]
      }
    },
    "Emotion": {
      "CalculateEmotion": {
        "type": "checkbox",
        "value": true
      },
      "IgnoreLowEmotionWarn": {
        "type": "checkbox",
        "value": false
      },
      "Fleet1Value": {
        "type": "input",
        "value": 119
      },
      "Fleet1Record": {
        "type": "datetime",
        "value": "2020-01-01 00:00:00",
        "validate": "datetime",
        "display": "disabled"
      },
      "Fleet1Control": {
        "type": "select",
        "value": "prevent_yellow_face",
        "option": [
          "keep_exp_bonus",
          "prevent_green_face",
          "prevent_yellow_face",
          "prevent_red_face"
        ]
      },
      "Fleet1Recover": {
        "type": "select",
        "value": "not_in_dormitory",
        "option": [
          "not_in_dormitory",
          "dormitory_floor_1",
          "dormitory_floor_2"
        ]
      },
      "Fleet1Oath": {
        "type": "checkbox",
        "value": false
      },
      "Fleet2Value": {
        "type": "input",
        "value": 119
      },
      "Fleet2Record": {
        "type": "datetime",
        "value": "2020-01-01 00:00:00",
        "validate": "datetime",
        "display": "disabled"
      },
      "Fleet2Control": {
        "type": "select",
        "value": "prevent_yellow_face",
        "option": [
          "keep_exp_bonus",
          "prevent_green_face",
          "prevent_yellow_face",
          "prevent_red_face"
        ]
      },
      "Fleet2Recover": {
        "type": "select",
        "value": "not_in_dormitory",
        "option": [
          "not_in_dormitory",
          "dormitory_floor_1",
          "dormitory_floor_2"
        ]
      },
      "Fleet2Oath": {
        "type": "checkbox",
        "value": false
      }
    },
    "HpControl": {
      "UseHpBalance": {
        "type": "checkbox",
        "value": false
      },
      "UseEmergencyRepair": {
        "type": "checkbox",
        "value": false
      },
      "UseLowHpRetreat": {
        "type": "checkbox",
        "value": false
      },
      "HpBalanceThreshold": {
        "type": "input",
        "value": 0.2
      },
      "HpBalanceWeight": {
        "type": "input",
        "value": "1000, 1000, 1000"
      },
      "RepairUseSingleThreshold": {
        "type": "input",
        "value": 0.3
      },
      "RepairUseMultiThreshold": {
        "type": "input",
        "value": 0.6
      },
      "LowHpRetreatThreshold": {
        "type": "input",
        "value": 0.3
      }
    },
    "EnemyPriority": {
      "EnemyScaleBalanceWeight": {
        "type": "select",
        "value": "default_mode",
        "option": [
          "default_mode",
          "S3_enemy_first",
          "S1_enemy_first"
        ]
      }
    },
    "Storage": {
      "Storage": {
        "type": "storage",
        "value": {},
        "valuetype": "ignore",
        "display": "disabled"
      }
    }
  },
  "Raid": {
    "Scheduler": {
      "Enable": {
        "type": "checkbox",
        "value": false
      },
      "NextRun": {
        "type": "datetime",
        "value": "2020-01-01 00:00:00",
        "validate": "datetime"
      },
      "Command": {
        "type": "input",
        "value": "Raid",
        "display": "hide"
      },
      "SuccessInterval": {
        "type": "input",
        "value": 0,
        "display": "hide"
      },
      "FailureInterval": {
        "type": "input",
        "value": 120,
        "display": "hide"
      },
      "ServerUpdate": {
        "type": "input",
        "value": "00:00",
        "display": "hide"
      }
    },
    "Raid": {
      "Mode": {
        "type": "select",
        "value": "hard",
        "option": [
          "easy",
          "normal",
          "hard",
          "ex"
        ]
      },
      "UseTicket": {
        "type": "checkbox",
        "value": false
      }
    },
    "Campaign": {
      "Name": {
        "type": "input",
        "value": "dynamic",
        "display": "hide"
      },
      "Event": {
        "type": "select",
        "value": "campaign_main",
        "option": [
          "raid_20220127",
          "raid_20230118",
          "raid_20221027",
          "raid_20220630",
          "raid_20210708",
          "raid_20200624"
        ],
        "display": "disabled",
        "tw": "raid_20220127",
        "cn": "raid_20230118",
        "en": "raid_20230118",
        "jp": "raid_20230118"
      },
      "Mode": {
        "type": "select",
        "value": "normal",
        "option": [
          "normal",
          "hard"
        ],
        "display": "hide"
      },
      "UseClearMode": {
        "type": "checkbox",
        "value": true,
        "display": "hide"
      },
      "UseFleetLock": {
        "type": "checkbox",
        "value": true,
        "display": "hide"
      },
      "UseAutoSearch": {
        "type": "checkbox",
        "value": false,
        "display": "hide"
      },
      "Use2xBook": {
        "type": "checkbox",
        "value": false,
        "display": "hide"
      },
      "AmbushEvade": {
        "type": "checkbox",
        "value": true,
        "display": "hide"
      }
    },
    "StopCondition": {
      "RunCount": {
        "type": "input",
        "value": 0
      },
      "OilLimit": {
        "type": "input",
        "value": 1000
      },
      "MapAchievement": {
        "type": "select",
        "value": "non_stop",
        "option": [
          "non_stop",
          "100_percent_clear",
          "map_3_stars",
          "threat_safe",
          "threat_safe_without_3_stars"
        ],
        "display": "hide"
      },
      "StageIncrease": {
        "type": "checkbox",
        "value": false,
        "display": "hide"
      },
      "GetNewShip": {
        "type": "checkbox",
        "value": false,
        "display": "hide"
      },
      "ReachLevel": {
        "type": "input",
        "value": 0,
        "display": "hide"
      }
    },
    "Emotion": {
      "CalculateEmotion": {
        "type": "checkbox",
        "value": true
      },
      "IgnoreLowEmotionWarn": {
        "type": "checkbox",
        "value": false
      },
      "Fleet1Value": {
        "type": "input",
        "value": 119
      },
      "Fleet1Record": {
        "type": "datetime",
        "value": "2020-01-01 00:00:00",
        "validate": "datetime",
        "display": "disabled"
      },
      "Fleet1Control": {
        "type": "select",
        "value": "prevent_yellow_face",
        "option": [
          "keep_exp_bonus",
          "prevent_green_face",
          "prevent_yellow_face",
          "prevent_red_face"
        ]
      },
      "Fleet1Recover": {
        "type": "select",
        "value": "not_in_dormitory",
        "option": [
          "not_in_dormitory",
          "dormitory_floor_1",
          "dormitory_floor_2"
        ]
      },
      "Fleet1Oath": {
        "type": "checkbox",
        "value": false
      },
      "Fleet2Value": {
        "type": "input",
        "value": 119,
        "display": "hide"
      },
      "Fleet2Record": {
        "type": "datetime",
        "value": "2020-01-01 00:00:00",
        "validate": "datetime",
        "display": "hide"
      },
      "Fleet2Control": {
        "type": "select",
        "value": "prevent_yellow_face",
        "option": [
          "keep_exp_bonus",
          "prevent_green_face",
          "prevent_yellow_face",
          "prevent_red_face"
        ],
        "display": "hide"
      },
      "Fleet2Recover": {
        "type": "select",
        "value": "not_in_dormitory",
        "option": [
          "not_in_dormitory",
          "dormitory_floor_1",
          "dormitory_floor_2"
        ],
        "display": "hide"
      },
      "Fleet2Oath": {
        "type": "checkbox",
        "value": false,
        "display": "hide"
      }
    },
    "Storage": {
      "Storage": {
        "type": "storage",
        "value": {},
        "valuetype": "ignore",
        "display": "disabled"
      }
    }
  },
  "RaidDaily": {
    "Scheduler": {
      "Enable": {
        "type": "checkbox",
        "value": false
      },
      "NextRun": {
        "type": "datetime",
        "value": "2020-01-01 00:00:00",
        "validate": "datetime"
      },
      "Command": {
        "type": "input",
        "value": "RaidDaily",
        "display": "hide"
      },
      "SuccessInterval": {
        "type": "input",
        "value": 30,
        "display": "hide"
      },
      "FailureInterval": {
        "type": "input",
        "value": 30,
        "display": "hide"
      },
      "ServerUpdate": {
        "type": "input",
        "value": "00:00",
        "display": "hide"
      }
    },
    "RaidDaily": {
      "StageFilter": {
        "type": "textarea",
        "value": "hard > normal > easy"
      }
    },
    "Campaign": {
      "Name": {
        "type": "input",
        "value": "dynamic",
        "display": "hide"
      },
      "Event": {
        "type": "select",
        "value": "campaign_main",
        "option": [
          "raid_20220127",
          "raid_20230118",
          "raid_20221027",
          "raid_20220630",
          "raid_20210708",
          "raid_20200624"
        ],
        "display": "disabled",
        "tw": "raid_20220127",
        "cn": "raid_20230118",
        "en": "raid_20230118",
        "jp": "raid_20230118"
      },
      "Mode": {
        "type": "select",
        "value": "normal",
        "option": [
          "normal",
          "hard"
        ],
        "display": "hide"
      },
      "UseClearMode": {
        "type": "checkbox",
        "value": true,
        "display": "hide"
      },
      "UseFleetLock": {
        "type": "checkbox",
        "value": true,
        "display": "hide"
      },
      "UseAutoSearch": {
        "type": "checkbox",
        "value": false,
        "display": "hide"
      },
      "Use2xBook": {
        "type": "checkbox",
        "value": false,
        "display": "hide"
      },
      "AmbushEvade": {
        "type": "checkbox",
        "value": true,
        "display": "hide"
      }
    },
    "StopCondition": {
      "RunCount": {
        "type": "input",
        "value": 0,
        "display": "hide"
      },
      "OilLimit": {
        "type": "input",
        "value": 1000
      },
      "MapAchievement": {
        "type": "select",
        "value": "non_stop",
        "option": [
          "non_stop",
          "100_percent_clear",
          "map_3_stars",
          "threat_safe",
          "threat_safe_without_3_stars"
        ],
        "display": "hide"
      },
      "StageIncrease": {
        "type": "checkbox",
        "value": false,
        "display": "hide"
      },
      "GetNewShip": {
        "type": "checkbox",
        "value": false,
        "display": "hide"
      },
      "ReachLevel": {
        "type": "input",
        "value": 0,
        "display": "hide"
      }
    },
    "Emotion": {
      "CalculateEmotion": {
        "type": "checkbox",
        "value": true
      },
      "IgnoreLowEmotionWarn": {
        "type": "checkbox",
        "value": false
      },
      "Fleet1Value": {
        "type": "input",
        "value": 119
      },
      "Fleet1Record": {
        "type": "datetime",
        "value": "2020-01-01 00:00:00",
        "validate": "datetime",
        "display": "disabled"
      },
      "Fleet1Control": {
        "type": "select",
        "value": "prevent_yellow_face",
        "option": [
          "keep_exp_bonus",
          "prevent_green_face",
          "prevent_yellow_face",
          "prevent_red_face"
        ]
      },
      "Fleet1Recover": {
        "type": "select",
        "value": "not_in_dormitory",
        "option": [
          "not_in_dormitory",
          "dormitory_floor_1",
          "dormitory_floor_2"
        ]
      },
      "Fleet1Oath": {
        "type": "checkbox",
        "value": false
      },
      "Fleet2Value": {
        "type": "input",
        "value": 119,
        "display": "hide"
      },
      "Fleet2Record": {
        "type": "datetime",
        "value": "2020-01-01 00:00:00",
        "validate": "datetime",
        "display": "hide"
      },
      "Fleet2Control": {
        "type": "select",
        "value": "prevent_yellow_face",
        "option": [
          "keep_exp_bonus",
          "prevent_green_face",
          "prevent_yellow_face",
          "prevent_red_face"
        ],
        "display": "hide"
      },
      "Fleet2Recover": {
        "type": "select",
        "value": "not_in_dormitory",
        "option": [
          "not_in_dormitory",
          "dormitory_floor_1",
          "dormitory_floor_2"
        ],
        "display": "hide"
      },
      "Fleet2Oath": {
        "type": "checkbox",
        "value": false,
        "display": "hide"
      }
    },
    "Storage": {
      "Storage": {
        "type": "storage",
        "value": {},
        "valuetype": "ignore",
        "display": "disabled"
      }
    }
  },
  "MaritimeEscort": {
    "Scheduler": {
      "Enable": {
        "type": "checkbox",
        "value": false
      },
      "NextRun": {
        "type": "datetime",
        "value": "2020-01-01 00:00:00",
        "validate": "datetime"
      },
      "Command": {
        "type": "input",
        "value": "MaritimeEscort",
        "display": "hide"
      },
      "SuccessInterval": {
        "type": "input",
        "value": 30,
        "display": "hide"
      },
      "FailureInterval": {
        "type": "input",
        "value": 30,
        "display": "hide"
      },
      "ServerUpdate": {
        "type": "input",
        "value": "00:00",
        "display": "hide"
      }
    },
    "MaritimeEscort": {
      "Enable": {
        "type": "checkbox",
        "value": true
      }
    },
    "Storage": {
      "Storage": {
        "type": "storage",
        "value": {},
        "valuetype": "ignore",
        "display": "disabled"
      }
    }
  },
  "Commission": {
    "Scheduler": {
      "Enable": {
        "type": "lock",
        "value": true,
        "display": "disabled"
      },
      "NextRun": {
        "type": "datetime",
        "value": "2020-01-01 00:00:00",
        "validate": "datetime"
      },
      "Command": {
        "type": "input",
        "value": "Commission",
        "display": "hide"
      },
      "SuccessInterval": {
        "type": "input",
        "value": "30-60",
        "display": "hide"
      },
      "FailureInterval": {
        "type": "input",
        "value": "30-60",
        "display": "hide"
      },
      "ServerUpdate": {
        "type": "input",
        "value": "00:00",
        "display": "hide"
      }
    },
    "Commission": {
      "PresetFilter": {
        "type": "select",
        "value": "cube",
        "option": [
          "cube",
          "cube_24h",
          "chip",
          "chip_24h",
          "oil",
          "custom"
        ]
      },
      "CustomFilter": {
        "type": "textarea",
        "value": "DailyEvent > Gem-4 > Gem-2 > Gem-8 > ExtraCube-0:30\n> UrgentCube-1:30 > UrgentCube-1:45 > UrgentCube-3\n> ExtraDrill-5:20 > ExtraDrill-2 > ExtraDrill-3:20\n> UrgentCube-2:15 > UrgentCube-4\n> ExtraDrill-1 > UrgentCube-6 > ExtraCube-1:30\n> ExtraDrill-2:40 > ExtraDrill-0:20\n> Major > DailyChip > DailyResource\n> ExtraPart-0:30 > ExtraOil-1 > UrgentBox-6\n> ExtraCube-3 > ExtraPart-1 > UrgentBox-3\n> ExtraCube-4 > ExtraPart-1:30 > ExtraOil-4\n> UrgentBox-1 > ExtraCube-5 > UrgentBox-1\n> ExtraCube-8 > ExtraOil-8\n> UrgentDrill-4 > UrgentDrill-2:40 > UrgentDrill-2\n> UrgentDrill-1 > UrgentDrill-1:30 > UrgentDrill-1:10\n> Extra-0:20 > Extra-0:30 > Extra-1:00 > Extra-1:30 > Extra-2:00\n> shortest"
      },
      "DoMajorCommission": {
        "type": "checkbox",
        "value": false
      }
    },
    "Storage": {
      "Storage": {
        "type": "storage",
        "value": {},
        "valuetype": "ignore",
        "display": "disabled"
      }
    }
  },
  "Tactical": {
    "Scheduler": {
      "Enable": {
        "type": "checkbox",
        "value": true
      },
      "NextRun": {
        "type": "datetime",
        "value": "2020-01-01 00:00:00",
        "validate": "datetime"
      },
      "Command": {
        "type": "input",
        "value": "Tactical",
        "display": "hide"
      },
      "SuccessInterval": {
        "type": "input",
        "value": "30-60",
        "display": "hide"
      },
      "FailureInterval": {
        "type": "input",
        "value": "120-240",
        "display": "hide"
      },
      "ServerUpdate": {
        "type": "input",
        "value": "00:00",
        "display": "hide"
      }
    },
    "Tactical": {
      "TacticalFilter": {
        "type": "textarea",
        "value": "SameT4 > SameT3 > SameT2 > SameT1\n> BlueT2 > YellowT2 > RedT2\n> BlueT3 > YellowT3 > RedT3\n> BlueT4 > YellowT4 > RedT4\n> BlueT1 > YellowT1 > RedT1\n> first"
      },
      "RapidTrainingSlot": {
        "type": "select",
        "value": "do_not_use",
        "option": [
          "do_not_use",
          "slot_1",
          "slot_2",
          "slot_3",
          "slot_4"
        ]
      }
    },
    "ControlExpOverflow": {
      "Enable": {
        "type": "checkbox",
        "value": true
      },
      "T4Allow": {
        "type": "input",
        "value": 100
      },
      "T3Allow": {
        "type": "input",
        "value": 100
      },
      "T2Allow": {
        "type": "input",
        "value": 200
      },
      "T1Allow": {
        "type": "input",
        "value": 200
      }
    },
    "AddNewStudent": {
      "Enable": {
        "type": "checkbox",
        "value": false
      },
      "Favorite": {
        "type": "checkbox",
        "value": true
      }
    },
    "Storage": {
      "Storage": {
        "type": "storage",
        "value": {},
        "valuetype": "ignore",
        "display": "disabled"
      }
    }
  },
  "Research": {
    "Scheduler": {
      "Enable": {
        "type": "lock",
        "value": true,
        "display": "disabled"
      },
      "NextRun": {
        "type": "datetime",
        "value": "2020-01-01 00:00:00",
        "validate": "datetime"
      },
      "Command": {
        "type": "input",
        "value": "Research",
        "display": "hide"
      },
      "SuccessInterval": {
        "type": "input",
        "value": "30-60",
        "display": "hide"
      },
      "FailureInterval": {
        "type": "input",
        "value": "30-60",
        "display": "hide"
      },
      "ServerUpdate": {
        "type": "input",
        "value": "00:00",
        "display": "hide"
      }
    },
    "Research": {
      "UseCube": {
        "type": "select",
        "value": "only_05_hour",
        "option": [
          "always_use",
          "only_05_hour",
          "only_no_project",
          "do_not_use"
        ]
      },
      "UseCoin": {
        "type": "select",
        "value": "always_use",
        "option": [
          "always_use",
          "only_05_hour",
          "only_no_project",
          "do_not_use"
        ]
      },
      "UsePart": {
        "type": "select",
        "value": "always_use",
        "option": [
          "always_use",
          "only_05_hour",
          "only_no_project",
          "do_not_use"
        ]
      },
      "AllowDelay": {
        "type": "checkbox",
        "value": true
      },
      "PresetFilter": {
        "type": "select",
        "value": "series_5_blueprint_152",
        "option": [
          "custom",
          "series_5_blueprint_152",
          "series_5_blueprint_only",
          "series_5_152_only",
          "series_4_blueprint_tenrai",
          "series_4_blueprint_only",
          "series_4_tenrai_only",
          "series_3_blueprint_234",
          "series_3_blueprint_only",
          "series_3_234_only",
          "series_2_than_3_457_234",
          "series_2_blueprint_457",
          "series_2_blueprint_only",
          "series_2_457_only"
        ]
      },
      "CustomFilter": {
        "type": "textarea",
        "value": "S5-DR0.5 > S5-PRY0.5 > S5-H0.5 > S5-Q0.5 > S5-DR2.5 > 0.5 > S5-G1.5\n> S5-Q1 > S5-DR5 > S5-DR8 > S5-G4 > S5-PRY2.5 > 1 > S5-Q2 > reset\n> S5-G2.5 > S5-PRY5 > S5-PRY8 > 1.5 > 2 > S5-Q4 > 2.5 > 3\n> Q4 > G4 > 4 > 5 > S5-C6 > C6 > 6 > S5-C8 > 8\n> S5-C12 > 12"
      }
    },
    "Storage": {
      "Storage": {
        "type": "storage",
        "value": {},
        "valuetype": "ignore",
        "display": "disabled"
      }
    }
  },
  "Dorm": {
    "Scheduler": {
      "Enable": {
        "type": "checkbox",
        "value": true
      },
      "NextRun": {
        "type": "datetime",
        "value": "2020-01-01 00:00:00",
        "validate": "datetime"
      },
      "Command": {
        "type": "input",
        "value": "Dorm",
        "display": "hide"
      },
      "SuccessInterval": {
        "type": "input",
        "value": 278,
        "display": "hide"
      },
      "FailureInterval": {
        "type": "input",
        "value": 278,
        "display": "hide"
      },
      "ServerUpdate": {
        "type": "input",
        "value": "00:00",
        "display": "hide"
      }
    },
    "Dorm": {
      "Collect": {
        "type": "checkbox",
        "value": true
      },
      "Feed": {
        "type": "checkbox",
        "value": true
      },
      "FeedFilter": {
        "type": "textarea",
        "value": "20000 > 10000 > 5000 > 3000 > 2000 > 1000"
      }
    },
    "Storage": {
      "Storage": {
        "type": "storage",
        "value": {},
        "valuetype": "ignore",
        "display": "disabled"
      }
    }
  },
  "Meowfficer": {
    "Scheduler": {
      "Enable": {
        "type": "checkbox",
        "value": true
      },
      "NextRun": {
        "type": "datetime",
        "value": "2020-01-01 00:00:00",
        "validate": "datetime"
      },
      "Command": {
        "type": "input",
        "value": "Meowfficer",
        "display": "hide"
      },
      "SuccessInterval": {
        "type": "input",
        "value": 30,
        "display": "hide"
      },
      "FailureInterval": {
        "type": "input",
        "value": 30,
        "display": "hide"
      },
      "ServerUpdate": {
        "type": "input",
        "value": "00:00",
        "display": "hide"
      }
    },
    "Meowfficer": {
      "BuyAmount": {
        "type": "input",
        "value": 1
      },
      "FortChoreMeowfficer": {
        "type": "checkbox",
        "value": true
      }
    },
    "MeowfficerTrain": {
      "Enable": {
        "type": "checkbox",
        "value": false
      },
      "Mode": {
        "type": "select",
        "value": "seamlessly",
        "option": [
          "seamlessly",
          "once_a_day"
        ]
      },
      "RetainTalentedGold": {
        "type": "checkbox",
        "value": true
      },
      "RetainTalentedPurple": {
        "type": "checkbox",
        "value": true
      },
      "EnhanceIndex": {
        "type": "input",
        "value": 1
      }
    },
    "Storage": {
      "Storage": {
        "type": "storage",
        "value": {},
        "valuetype": "ignore",
        "display": "disabled"
      }
    }
  },
  "Guild": {
    "Scheduler": {
      "Enable": {
        "type": "checkbox",
        "value": true
      },
      "NextRun": {
        "type": "datetime",
        "value": "2020-01-01 00:00:00",
        "validate": "datetime"
      },
      "Command": {
        "type": "input",
        "value": "Guild",
        "display": "hide"
      },
      "SuccessInterval": {
        "type": "input",
        "value": 30,
        "display": "hide"
      },
      "FailureInterval": {
        "type": "input",
        "value": 30,
        "display": "hide"
      },
      "ServerUpdate": {
        "type": "input",
        "value": "00:00, 06:00, 12:00, 18:00, 21:00",
        "display": "hide"
      }
    },
    "GuildLogistics": {
      "Enable": {
        "type": "checkbox",
        "value": true
      },
      "SelectNewMission": {
        "type": "checkbox",
        "value": false
      },
      "ExchangeFilter": {
        "type": "textarea",
        "value": "PlateTorpedoT1 > PlateAntiAirT1 > PlatePlaneT1 > PlateGunT1 > PlateGeneralT1\n> PlateTorpedoT2 > PlateAntiAirT2 > PlatePlaneT2 > PlateGunT2 > PlateGeneralT2\n> PlateTorpedoT3 > PlateAntiAirT3 > PlatePlaneT3 > PlateGunT3 > PlateGeneralT3\n> OxyCola > Coolant > Merit > Coin > Oil"
      }
    },
    "GuildOperation": {
      "Enable": {
        "type": "checkbox",
        "value": true
      },
      "SelectNewOperation": {
        "type": "checkbox",
        "value": false
      },
      "NewOperationMaxDate": {
        "type": "input",
        "value": 15
      },
      "JoinThreshold": {
        "type": "input",
        "value": 1
      },
      "AttackBoss": {
        "type": "checkbox",
        "value": true
      },
      "BossFleetRecommend": {
        "type": "checkbox",
        "value": false
      }
    },
    "Storage": {
      "Storage": {
        "type": "storage",
        "value": {},
        "valuetype": "ignore",
        "display": "disabled"
      }
    }
  },
  "Reward": {
    "Scheduler": {
      "Enable": {
        "type": "lock",
        "value": true,
        "display": "disabled"
      },
      "NextRun": {
        "type": "datetime",
        "value": "2020-01-01 00:00:00",
        "validate": "datetime"
      },
      "Command": {
        "type": "input",
        "value": "Reward",
        "display": "hide"
      },
      "SuccessInterval": {
        "type": "input",
        "value": "120-240",
        "display": "hide"
      },
      "FailureInterval": {
        "type": "input",
        "value": "120-240",
        "display": "hide"
      },
      "ServerUpdate": {
        "type": "input",
        "value": "00:00",
        "display": "hide"
      }
    },
    "Reward": {
      "CollectOil": {
        "type": "checkbox",
        "value": true
      },
      "CollectCoin": {
        "type": "checkbox",
        "value": true
      },
      "CollectExp": {
        "type": "checkbox",
        "value": true
      },
      "CollectMission": {
        "type": "checkbox",
        "value": true
      },
      "CollectWeeklyMission": {
        "type": "checkbox",
        "value": true
      }
    },
    "Storage": {
      "Storage": {
        "type": "storage",
        "value": {},
        "valuetype": "ignore",
        "display": "disabled"
      }
    }
  },
  "ShopFrequent": {
    "Scheduler": {
      "Enable": {
        "type": "checkbox",
        "value": false
      },
      "NextRun": {
        "type": "datetime",
        "value": "2020-01-01 00:00:00",
        "validate": "datetime"
      },
      "Command": {
        "type": "input",
        "value": "ShopFrequent",
        "display": "hide"
      },
      "SuccessInterval": {
        "type": "input",
        "value": 30,
        "display": "hide"
      },
      "FailureInterval": {
        "type": "input",
        "value": 30,
        "display": "hide"
      },
      "ServerUpdate": {
        "type": "input",
        "value": "00:00, 12:00, 18:00",
        "display": "hide"
      }
    },
    "GeneralShop": {
      "UseGems": {
        "type": "checkbox",
        "value": false
      },
      "Refresh": {
        "type": "checkbox",
        "value": false
      },
      "BuySkinBox": {
        "type": "checkbox",
        "value": false
      },
      "Filter": {
        "type": "textarea",
        "value": "BookRedT3 > BookYellowT3 > BookBlueT3 > BookRedT2\n> Cube\n> FoodT6 > FoodT5"
      }
    },
    "Storage": {
      "Storage": {
        "type": "storage",
        "value": {},
        "valuetype": "ignore",
        "display": "disabled"
      }
    }
  },
  "ShopOnce": {
    "Scheduler": {
      "Enable": {
        "type": "checkbox",
        "value": false
      },
      "NextRun": {
        "type": "datetime",
        "value": "2020-01-01 00:00:00",
        "validate": "datetime"
      },
      "Command": {
        "type": "input",
        "value": "ShopOnce",
        "display": "hide"
      },
      "SuccessInterval": {
        "type": "input",
        "value": 30,
        "display": "hide"
      },
      "FailureInterval": {
        "type": "input",
        "value": 30,
        "display": "hide"
      },
      "ServerUpdate": {
        "type": "input",
        "value": "00:00",
        "display": "hide"
      }
    },
    "GuildShop": {
      "Refresh": {
        "type": "checkbox",
        "value": true
      },
      "Filter": {
        "type": "textarea",
        "value": "PlateT4 > BookT3 > PR > CatT3 > Chip > BookT2 > Retrofit > FoodT6 > FoodT5 > CatT2 > BoxT4"
      },
      "BOX_T3": {
        "type": "select",
        "value": "ironblood",
        "option": [
          "eagle",
          "royal",
          "sakura",
          "ironblood"
        ]
      },
      "BOX_T4": {
        "type": "select",
        "value": "ironblood",
        "option": [
          "eagle",
          "royal",
          "sakura",
          "ironblood"
        ]
      },
      "BOOK_T2": {
        "type": "select",
        "value": "red",
        "option": [
          "red",
          "blue",
          "yellow"
        ]
      },
      "BOOK_T3": {
        "type": "select",
        "value": "red",
        "option": [
          "red",
          "blue",
          "yellow"
        ]
      },
      "RETROFIT_T2": {
        "type": "select",
        "value": "cl",
        "option": [
          "dd",
          "cl",
          "bb",
          "cv"
        ]
      },
      "RETROFIT_T3": {
        "type": "select",
        "value": "cl",
        "option": [
          "dd",
          "cl",
          "bb",
          "cv"
        ]
      },
      "PLATE_T2": {
        "type": "select",
        "value": "general",
        "option": [
          "general",
          "gun",
          "torpedo",
          "antiair",
          "plane"
        ]
      },
      "PLATE_T3": {
        "type": "select",
        "value": "general",
        "option": [
          "general",
          "gun",
          "torpedo",
          "antiair",
          "plane"
        ]
      },
      "PLATE_T4": {
        "type": "select",
        "value": "gun",
        "option": [
          "general",
          "gun",
          "torpedo",
          "antiair",
          "plane"
        ]
      },
      "PR1": {
        "type": "select",
        "value": "neptune",
        "option": [
          "neptune",
          "monarch",
          "ibuki",
          "izumo",
          "roon",
          "saintlouis"
        ]
      },
      "PR2": {
        "type": "select",
        "value": "seattle",
        "option": [
          "seattle",
          "georgia",
          "kitakaze",
          "gascogne"
        ]
      },
      "PR3": {
        "type": "select",
        "value": "cheshire",
        "option": [
          "cheshire",
          "mainz",
          "odin",
          "champagne"
        ]
      }
    },
    "MedalShop2": {
      "Filter": {
        "type": "textarea",
        "value": "DR > PR\n> BookRedT3 > BookYellowT3 > BookBlueT3\n> BookRedT2 > BookYellowT2 > BookBlueT2\n> RetrofitT3\n> FoodT6 > FoodT5\n> PlateGeneralT3 > PlateWildT3"
      },
      "RETROFIT_T1": {
        "type": "select",
        "value": "cl",
        "option": [
          "dd",
          "cl",
          "bb",
          "cv"
        ]
      },
      "RETROFIT_T2": {
        "type": "select",
        "value": "cl",
        "option": [
          "dd",
          "cl",
          "bb",
          "cv"
        ]
      },
      "RETROFIT_T3": {
        "type": "select",
        "value": "cl",
        "option": [
          "dd",
          "cl",
          "bb",
          "cv"
        ]
      },
      "PLATE_T1": {
        "type": "select",
        "value": "general",
        "option": [
          "general",
          "gun",
          "torpedo",
          "antiair",
          "plane"
        ]
      },
      "PLATE_T2": {
        "type": "select",
        "value": "general",
        "option": [
          "general",
          "gun",
          "torpedo",
          "antiair",
          "plane"
        ]
      },
      "PLATE_T3": {
        "type": "select",
        "value": "general",
        "option": [
          "general",
          "gun",
          "torpedo",
          "antiair",
          "plane"
        ]
      }
    },
    "MeritShop": {
      "Refresh": {
        "type": "checkbox",
        "value": false
      },
      "Filter": {
        "type": "textarea",
        "value": "Cube"
      }
    },
    "CoreShop": {
      "Filter": {
        "type": "textarea",
        "value": "Array"
      }
    },
    "Storage": {
      "Storage": {
        "type": "storage",
        "value": {},
        "valuetype": "ignore",
        "display": "disabled"
      }
    }
  },
  "Shipyard": {
    "Scheduler": {
      "Enable": {
        "type": "checkbox",
        "value": false
      },
      "NextRun": {
        "type": "datetime",
        "value": "2020-01-01 00:00:00",
        "validate": "datetime"
      },
      "Command": {
        "type": "input",
        "value": "Shipyard",
        "display": "hide"
      },
      "SuccessInterval": {
        "type": "input",
        "value": 30,
        "display": "hide"
      },
      "FailureInterval": {
        "type": "input",
        "value": 30,
        "display": "hide"
      },
      "ServerUpdate": {
        "type": "input",
        "value": "04:00",
        "display": "hide"
      }
    },
    "ShipyardDr": {
      "ResearchSeries": {
        "type": "select",
        "value": 2,
        "option": [
          2
        ]
      },
      "ShipIndex": {
        "type": "select",
        "value": 0,
        "option": [
          0,
          1,
          2,
          3,
          4,
          5,
          6
        ]
      },
      "BuyAmount": {
        "type": "input",
        "value": 2
      }
    },
    "Shipyard": {
      "ResearchSeries": {
        "type": "select",
        "value": 1,
        "option": [
          1,
          2,
          3
        ]
      },
      "ShipIndex": {
        "type": "select",
        "value": 0,
        "option": [
          0,
          1,
          2,
          3,
          4,
          5,
          6
        ]
      },
      "BuyAmount": {
        "type": "input",
        "value": 2
      }
    },
    "Storage": {
      "Storage": {
        "type": "storage",
        "value": {},
        "valuetype": "ignore",
        "display": "disabled"
      }
    }
  },
  "Gacha": {
    "Scheduler": {
      "Enable": {
        "type": "checkbox",
        "value": false
      },
      "NextRun": {
        "type": "datetime",
        "value": "2020-01-01 00:00:00",
        "validate": "datetime"
      },
      "Command": {
        "type": "input",
        "value": "Gacha",
        "display": "hide"
      },
      "SuccessInterval": {
        "type": "input",
        "value": 30,
        "display": "hide"
      },
      "FailureInterval": {
        "type": "input",
        "value": 30,
        "display": "hide"
      },
      "ServerUpdate": {
        "type": "input",
        "value": "00:00",
        "display": "hide"
      }
    },
    "Gacha": {
      "Pool": {
        "type": "select",
        "value": "light",
        "option": [
          "light",
          "heavy",
          "special",
          "event",
          "wishing_well"
        ]
      },
      "Amount": {
        "type": "select",
        "value": 1,
        "option": [
          1,
          2,
          3,
          4,
          5,
          6,
          7,
          8,
          9,
          10
        ]
      },
      "UseTicket": {
        "type": "checkbox",
        "value": true
      },
      "UseDrill": {
        "type": "checkbox",
        "value": false
      }
    },
    "Storage": {
      "Storage": {
        "type": "storage",
        "value": {},
        "valuetype": "ignore",
        "display": "disabled"
      }
    }
  },
  "Freebies": {
    "Scheduler": {
      "Enable": {
        "type": "checkbox",
        "value": true
      },
      "NextRun": {
        "type": "datetime",
        "value": "2020-01-01 00:00:00",
        "validate": "datetime"
      },
      "Command": {
        "type": "input",
        "value": "Freebies",
        "display": "hide"
      },
      "SuccessInterval": {
        "type": "input",
        "value": 30,
        "display": "hide"
      },
      "FailureInterval": {
        "type": "input",
        "value": 30,
        "display": "hide"
      },
      "ServerUpdate": {
        "type": "input",
        "value": "00:00",
        "display": "hide"
      }
    },
    "BattlePass": {
      "Collect": {
        "type": "checkbox",
        "value": true
      }
    },
    "DataKey": {
      "Collect": {
        "type": "checkbox",
        "value": true
      },
      "ForceCollect": {
        "type": "checkbox",
        "value": false
      }
    },
    "Mail": {
      "Collect": {
        "type": "checkbox",
        "value": true
      },
      "Filter": {
        "type": "textarea",
        "value": "Merit > Coolant"
      },
      "Delete": {
        "type": "checkbox",
        "value": false
      }
    },
    "SupplyPack": {
      "Collect": {
        "type": "checkbox",
        "value": true
      }
    },
    "Storage": {
      "Storage": {
        "type": "storage",
        "value": {},
        "valuetype": "ignore",
        "display": "disabled"
      }
    }
  },
  "Daily": {
    "Scheduler": {
      "Enable": {
        "type": "checkbox",
        "value": false
      },
      "NextRun": {
        "type": "datetime",
        "value": "2020-01-01 00:00:00",
        "validate": "datetime"
      },
      "Command": {
        "type": "input",
        "value": "Daily",
        "display": "hide"
      },
      "SuccessInterval": {
        "type": "input",
        "value": 30,
        "display": "hide"
      },
      "FailureInterval": {
        "type": "input",
        "value": 30,
        "display": "hide"
      },
      "ServerUpdate": {
        "type": "input",
        "value": "00:00",
        "display": "hide"
      }
    },
    "Daily": {
      "UseDailySkip": {
        "type": "checkbox",
        "value": true
      },
      "EscortMission": {
        "type": "select",
        "value": "first",
        "option": [
          "skip",
          "first",
          "second",
          "third"
        ]
      },
      "EscortMissionFleet": {
        "type": "select",
        "value": 5,
        "option": [
          1,
          2,
          3,
          4,
          5,
          6
        ]
      },
      "AdvanceMission": {
        "type": "select",
        "value": "first",
        "option": [
          "skip",
          "first",
          "second",
          "third"
        ]
      },
      "AdvanceMissionFleet": {
        "type": "select",
        "value": 5,
        "option": [
          1,
          2,
          3,
          4,
          5,
          6
        ]
      },
      "FierceAssault": {
        "type": "select",
        "value": "first",
        "option": [
          "skip",
          "first",
          "second",
          "third"
        ]
      },
      "FierceAssaultFleet": {
        "type": "select",
        "value": 5,
        "option": [
          1,
          2,
          3,
          4,
          5,
          6
        ]
      },
      "TacticalTraining": {
        "type": "select",
        "value": "second",
        "option": [
          "skip",
          "first",
          "second",
          "third"
        ]
      },
      "TacticalTrainingFleet": {
        "type": "select",
        "value": 5,
        "option": [
          1,
          2,
          3,
          4,
          5,
          6
        ]
      },
      "SupplyLineDisruption": {
        "type": "select",
        "value": "second",
        "option": [
          "skip",
          "first",
          "second",
          "third"
        ]
      },
      "ModuleDevelopment": {
        "type": "select",
        "value": "first",
        "option": [
          "skip",
          "first",
          "second"
        ]
      },
      "ModuleDevelopmentFleet": {
        "type": "select",
        "value": 5,
        "option": [
          1,
          2,
          3,
          4,
          5,
          6
        ]
      }
    },
    "Storage": {
      "Storage": {
        "type": "storage",
        "value": {},
        "valuetype": "ignore",
        "display": "disabled"
      }
    }
  },
  "Hard": {
    "Scheduler": {
      "Enable": {
        "type": "checkbox",
        "value": false
      },
      "NextRun": {
        "type": "datetime",
        "value": "2020-01-01 00:00:00",
        "validate": "datetime"
      },
      "Command": {
        "type": "input",
        "value": "Hard",
        "display": "hide"
      },
      "SuccessInterval": {
        "type": "input",
        "value": 30,
        "display": "hide"
      },
      "FailureInterval": {
        "type": "input",
        "value": 30,
        "display": "hide"
      },
      "ServerUpdate": {
        "type": "input",
        "value": "00:00",
        "display": "hide"
      }
    },
    "Hard": {
      "HardStage": {
        "type": "input",
        "value": "11-4"
      },
      "HardFleet": {
        "type": "select",
        "value": 1,
        "option": [
          1,
          2
        ]
      }
    },
    "Storage": {
      "Storage": {
        "type": "storage",
        "value": {},
        "valuetype": "ignore",
        "display": "disabled"
      }
    }
  },
  "Exercise": {
    "Scheduler": {
      "Enable": {
        "type": "checkbox",
        "value": false
      },
      "NextRun": {
        "type": "datetime",
        "value": "2020-01-01 00:00:00",
        "validate": "datetime"
      },
      "Command": {
        "type": "input",
        "value": "Exercise",
        "display": "hide"
      },
      "SuccessInterval": {
        "type": "input",
        "value": 30,
        "display": "hide"
      },
      "FailureInterval": {
        "type": "input",
        "value": 30,
        "display": "hide"
      },
      "ServerUpdate": {
        "type": "input",
        "value": "00:00, 12:00, 18:00",
        "display": "hide"
      }
    },
    "Exercise": {
      "OpponentChooseMode": {
        "type": "select",
        "value": "max_exp",
        "option": [
          "max_exp",
          "easiest",
          "leftmost",
          "easiest_else_exp"
        ]
      },
      "OpponentTrial": {
        "type": "input",
        "value": 1
      },
      "ExercisePreserve": {
        "type": "input",
        "value": 0
      },
      "LowHpThreshold": {
        "type": "input",
        "value": 0.4
      },
      "LowHpConfirmWait": {
        "type": "input",
        "value": 0.1
      },
      "OpponentRefreshValue": {
        "type": "input",
        "value": 0
      },
      "OpponentRefreshRecord": {
        "type": "datetime",
        "value": "2020-01-01 00:00:00",
        "validate": "datetime"
      }
    },
    "Storage": {
      "Storage": {
        "type": "storage",
        "value": {},
        "valuetype": "ignore",
        "display": "disabled"
      }
    }
  },
  "Sos": {
    "Scheduler": {
      "Enable": {
        "type": "checkbox",
        "value": false
      },
      "NextRun": {
        "type": "datetime",
        "value": "2020-01-01 00:00:00",
        "validate": "datetime"
      },
      "Command": {
        "type": "input",
        "value": "Sos",
        "display": "hide"
      },
      "SuccessInterval": {
        "type": "input",
        "value": 30,
        "display": "hide"
      },
      "FailureInterval": {
        "type": "input",
        "value": 30,
        "display": "hide"
      },
      "ServerUpdate": {
        "type": "input",
        "value": "00:00",
        "display": "hide"
      }
    },
    "Sos": {
      "Chapter": {
        "type": "select",
        "value": 3,
        "option": [
          3,
          4,
          5,
          6,
          7,
          8,
          9,
          10
        ]
      }
    },
    "Campaign": {
      "Name": {
        "type": "input",
        "value": "dynamic",
        "display": "hide"
      },
      "Event": {
        "type": "select",
        "value": "campaign_main",
        "option": [
          "campaign_main"
        ],
        "display": "hide"
      },
      "Mode": {
        "type": "select",
        "value": "normal",
        "option": [
          "normal",
          "hard"
        ],
        "display": "hide"
      },
      "UseClearMode": {
        "type": "checkbox",
        "value": true,
        "display": "hide"
      },
      "UseFleetLock": {
        "type": "checkbox",
        "value": true,
        "display": "hide"
      },
      "UseAutoSearch": {
        "type": "checkbox",
        "value": false,
        "display": "hide"
      },
      "Use2xBook": {
        "type": "checkbox",
        "value": false,
        "display": "hide"
      },
      "AmbushEvade": {
        "type": "checkbox",
        "value": true,
        "display": "hide"
      }
    },
    "StopCondition": {
      "RunCount": {
        "type": "input",
        "value": 0,
        "display": "hide"
      },
      "OilLimit": {
        "type": "input",
        "value": 1000
      },
      "MapAchievement": {
        "type": "select",
        "value": "non_stop",
        "option": [
          "non_stop",
          "100_percent_clear",
          "map_3_stars",
          "threat_safe",
          "threat_safe_without_3_stars"
        ],
        "display": "hide"
      },
      "StageIncrease": {
        "type": "checkbox",
        "value": false,
        "display": "hide"
      },
      "GetNewShip": {
        "type": "checkbox",
        "value": false,
        "display": "hide"
      },
      "ReachLevel": {
        "type": "input",
        "value": 0,
        "display": "hide"
      }
    },
    "Fleet": {
      "Fleet1": {
        "type": "select",
        "value": 1,
        "option": [
          1,
          2,
          3,
          4,
          5,
          6
        ]
      },
      "Fleet1Formation": {
        "type": "select",
        "value": "double_line",
        "option": [
          "line_ahead",
          "double_line",
          "diamond"
        ]
      },
      "Fleet1Mode": {
        "type": "select",
        "value": "combat_auto",
        "option": [
          "combat_auto",
          "combat_manual",
          "stand_still_in_the_middle",
          "hide_in_bottom_left"
        ]
      },
      "Fleet1Step": {
        "type": "select",
        "value": 3,
        "option": [
          2,
          3,
          4,
          5
        ]
      },
      "Fleet2": {
        "type": "select",
        "value": 2,
        "option": [
          0,
          1,
          2,
          3,
          4,
          5,
          6
        ]
      },
      "Fleet2Formation": {
        "type": "select",
        "value": "double_line",
        "option": [
          "line_ahead",
          "double_line",
          "diamond"
        ]
      },
      "Fleet2Mode": {
        "type": "select",
        "value": "combat_auto",
        "option": [
          "combat_auto",
          "combat_manual",
          "stand_still_in_the_middle",
          "hide_in_bottom_left"
        ]
      },
      "Fleet2Step": {
        "type": "select",
        "value": 2,
        "option": [
          2,
          3,
          4,
          5
        ]
      },
      "FleetOrder": {
        "type": "select",
        "value": "fleet1_mob_fleet2_boss",
        "option": [
          "fleet1_mob_fleet2_boss",
          "fleet1_boss_fleet2_mob",
          "fleet1_all_fleet2_standby",
          "fleet1_standby_fleet2_all"
        ]
      }
    },
    "Submarine": {
      "Fleet": {
        "type": "select",
        "value": 0,
        "option": [
          0,
          1,
          2
        ]
      },
      "Mode": {
        "type": "select",
        "value": "do_not_use",
        "option": [
          "do_not_use",
          "hunt_only",
          "boss_only",
          "hunt_and_boss",
          "every_combat"
        ]
      },
      "AutoSearchMode": {
        "type": "select",
        "value": "sub_standby",
        "option": [
          "sub_standby",
          "sub_auto_call"
        ],
        "display": "hide"
      },
      "DistanceToBoss": {
        "type": "select",
        "value": "2_grid_to_boss",
        "option": [
          "to_boss_position",
          "1_grid_to_boss",
          "2_grid_to_boss",
          "use_open_ocean_support"
        ]
      }
    },
    "Emotion": {
      "CalculateEmotion": {
        "type": "checkbox",
        "value": true
      },
      "IgnoreLowEmotionWarn": {
        "type": "checkbox",
        "value": false
      },
      "Fleet1Value": {
        "type": "input",
        "value": 119
      },
      "Fleet1Record": {
        "type": "datetime",
        "value": "2020-01-01 00:00:00",
        "validate": "datetime",
        "display": "disabled"
      },
      "Fleet1Control": {
        "type": "select",
        "value": "prevent_yellow_face",
        "option": [
          "keep_exp_bonus",
          "prevent_green_face",
          "prevent_yellow_face",
          "prevent_red_face"
        ]
      },
      "Fleet1Recover": {
        "type": "select",
        "value": "not_in_dormitory",
        "option": [
          "not_in_dormitory",
          "dormitory_floor_1",
          "dormitory_floor_2"
        ]
      },
      "Fleet1Oath": {
        "type": "checkbox",
        "value": false
      },
      "Fleet2Value": {
        "type": "input",
        "value": 119
      },
      "Fleet2Record": {
        "type": "datetime",
        "value": "2020-01-01 00:00:00",
        "validate": "datetime",
        "display": "disabled"
      },
      "Fleet2Control": {
        "type": "select",
        "value": "prevent_yellow_face",
        "option": [
          "keep_exp_bonus",
          "prevent_green_face",
          "prevent_yellow_face",
          "prevent_red_face"
        ]
      },
      "Fleet2Recover": {
        "type": "select",
        "value": "not_in_dormitory",
        "option": [
          "not_in_dormitory",
          "dormitory_floor_1",
          "dormitory_floor_2"
        ]
      },
      "Fleet2Oath": {
        "type": "checkbox",
        "value": false
      }
    },
    "HpControl": {
      "UseHpBalance": {
        "type": "checkbox",
        "value": false
      },
      "UseEmergencyRepair": {
        "type": "checkbox",
        "value": false
      },
      "UseLowHpRetreat": {
        "type": "checkbox",
        "value": false
      },
      "HpBalanceThreshold": {
        "type": "input",
        "value": 0.2
      },
      "HpBalanceWeight": {
        "type": "input",
        "value": "1000, 1000, 1000"
      },
      "RepairUseSingleThreshold": {
        "type": "input",
        "value": 0.3
      },
      "RepairUseMultiThreshold": {
        "type": "input",
        "value": 0.6
      },
      "LowHpRetreatThreshold": {
        "type": "input",
        "value": 0.3
      }
    },
    "EnemyPriority": {
      "EnemyScaleBalanceWeight": {
        "type": "select",
        "value": "default_mode",
        "option": [
          "default_mode",
          "S3_enemy_first",
          "S1_enemy_first"
        ]
      }
    },
    "Storage": {
      "Storage": {
        "type": "storage",
        "value": {},
        "valuetype": "ignore",
        "display": "disabled"
      }
    }
  },
  "WarArchives": {
    "Scheduler": {
      "Enable": {
        "type": "checkbox",
        "value": false
      },
      "NextRun": {
        "type": "datetime",
        "value": "2020-01-01 00:00:00",
        "validate": "datetime"
      },
      "Command": {
        "type": "input",
        "value": "WarArchives",
        "display": "hide"
      },
      "SuccessInterval": {
        "type": "input",
        "value": 30,
        "display": "hide"
      },
      "FailureInterval": {
        "type": "input",
        "value": 30,
        "display": "hide"
      },
      "ServerUpdate": {
        "type": "input",
        "value": "00:00",
        "display": "hide"
      }
    },
    "Campaign": {
      "Name": {
        "type": "input",
        "value": "12-4"
      },
      "Event": {
        "type": "select",
        "value": "campaign_main",
        "option": [
          "war_archives_20210819_cn",
          "war_archives_20200903_cn",
          "war_archives_20201029_cn",
          "war_archives_20200806_cn",
          "war_archives_20210624_cn",
          "war_archives_20210325_cn",
          "war_archives_20190911_cn",
          "war_archives_20211014_cn",
          "war_archives_20200820_cn",
          "war_archives_20181227_cn",
          "war_archives_20180726_cn",
          "war_archives_20180607_cn",
          "war_archives_20190221_en",
          "war_archives_20191010_en",
          "war_archives_20181026_en",
          "war_archives_20190620_en",
          "war_archives_20190321_en",
          "war_archives_20191031_en",
          "war_archives_20181020_en"
        ],
        "cn": "war_archives_20210819_cn",
        "en": "war_archives_20210819_cn",
        "jp": "war_archives_20210819_cn",
        "tw": "war_archives_20181227_cn"
      },
      "Mode": {
        "type": "select",
        "value": "normal",
        "option": [
          "normal",
          "hard"
        ],
        "display": "hide"
      },
      "UseClearMode": {
        "type": "checkbox",
        "value": true
      },
      "UseFleetLock": {
        "type": "checkbox",
        "value": true
      },
      "UseAutoSearch": {
        "type": "checkbox",
        "value": true
      },
      "Use2xBook": {
        "type": "checkbox",
        "value": false
      },
      "AmbushEvade": {
        "type": "checkbox",
        "value": true,
        "display": "hide"
      }
    },
    "StopCondition": {
      "RunCount": {
        "type": "input",
        "value": 0
      },
      "OilLimit": {
        "type": "input",
        "value": 1000
      },
      "MapAchievement": {
        "type": "select",
        "value": "non_stop",
        "option": [
          "non_stop",
          "100_percent_clear",
          "map_3_stars",
          "threat_safe",
          "threat_safe_without_3_stars"
        ]
      },
      "StageIncrease": {
        "type": "checkbox",
        "value": false
      },
      "GetNewShip": {
        "type": "checkbox",
        "value": false
      },
      "ReachLevel": {
        "type": "input",
        "value": 0
      }
    },
    "Fleet": {
      "Fleet1": {
        "type": "select",
        "value": 1,
        "option": [
          1,
          2,
          3,
          4,
          5,
          6
        ]
      },
      "Fleet1Formation": {
        "type": "select",
        "value": "double_line",
        "option": [
          "line_ahead",
          "double_line",
          "diamond"
        ]
      },
      "Fleet1Mode": {
        "type": "select",
        "value": "combat_auto",
        "option": [
          "combat_auto",
          "combat_manual",
          "stand_still_in_the_middle",
          "hide_in_bottom_left"
        ]
      },
      "Fleet1Step": {
        "type": "select",
        "value": 3,
        "option": [
          2,
          3,
          4,
          5
        ]
      },
      "Fleet2": {
        "type": "select",
        "value": 2,
        "option": [
          0,
          1,
          2,
          3,
          4,
          5,
          6
        ]
      },
      "Fleet2Formation": {
        "type": "select",
        "value": "double_line",
        "option": [
          "line_ahead",
          "double_line",
          "diamond"
        ]
      },
      "Fleet2Mode": {
        "type": "select",
        "value": "combat_auto",
        "option": [
          "combat_auto",
          "combat_manual",
          "stand_still_in_the_middle",
          "hide_in_bottom_left"
        ]
      },
      "Fleet2Step": {
        "type": "select",
        "value": 2,
        "option": [
          2,
          3,
          4,
          5
        ]
      },
      "FleetOrder": {
        "type": "select",
        "value": "fleet1_mob_fleet2_boss",
        "option": [
          "fleet1_mob_fleet2_boss",
          "fleet1_boss_fleet2_mob",
          "fleet1_all_fleet2_standby",
          "fleet1_standby_fleet2_all"
        ]
      }
    },
    "Submarine": {
      "Fleet": {
        "type": "select",
        "value": 0,
        "option": [
          0,
          1,
          2
        ]
      },
      "Mode": {
        "type": "select",
        "value": "do_not_use",
        "option": [
          "do_not_use",
          "hunt_only",
          "boss_only",
          "hunt_and_boss",
          "every_combat"
        ]
      },
      "AutoSearchMode": {
        "type": "select",
        "value": "sub_standby",
        "option": [
          "sub_standby",
          "sub_auto_call"
        ]
      },
      "DistanceToBoss": {
        "type": "select",
        "value": "2_grid_to_boss",
        "option": [
          "to_boss_position",
          "1_grid_to_boss",
          "2_grid_to_boss",
          "use_open_ocean_support"
        ]
      }
    },
    "Emotion": {
      "CalculateEmotion": {
        "type": "checkbox",
        "value": true
      },
      "IgnoreLowEmotionWarn": {
        "type": "checkbox",
        "value": false
      },
      "Fleet1Value": {
        "type": "input",
        "value": 119
      },
      "Fleet1Record": {
        "type": "datetime",
        "value": "2020-01-01 00:00:00",
        "validate": "datetime",
        "display": "disabled"
      },
      "Fleet1Control": {
        "type": "select",
        "value": "prevent_yellow_face",
        "option": [
          "keep_exp_bonus",
          "prevent_green_face",
          "prevent_yellow_face",
          "prevent_red_face"
        ]
      },
      "Fleet1Recover": {
        "type": "select",
        "value": "not_in_dormitory",
        "option": [
          "not_in_dormitory",
          "dormitory_floor_1",
          "dormitory_floor_2"
        ]
      },
      "Fleet1Oath": {
        "type": "checkbox",
        "value": false
      },
      "Fleet2Value": {
        "type": "input",
        "value": 119
      },
      "Fleet2Record": {
        "type": "datetime",
        "value": "2020-01-01 00:00:00",
        "validate": "datetime",
        "display": "disabled"
      },
      "Fleet2Control": {
        "type": "select",
        "value": "prevent_yellow_face",
        "option": [
          "keep_exp_bonus",
          "prevent_green_face",
          "prevent_yellow_face",
          "prevent_red_face"
        ]
      },
      "Fleet2Recover": {
        "type": "select",
        "value": "not_in_dormitory",
        "option": [
          "not_in_dormitory",
          "dormitory_floor_1",
          "dormitory_floor_2"
        ]
      },
      "Fleet2Oath": {
        "type": "checkbox",
        "value": false
      }
    },
    "HpControl": {
      "UseHpBalance": {
        "type": "checkbox",
        "value": false
      },
      "UseEmergencyRepair": {
        "type": "checkbox",
        "value": false
      },
      "UseLowHpRetreat": {
        "type": "checkbox",
        "value": false
      },
      "HpBalanceThreshold": {
        "type": "input",
        "value": 0.2
      },
      "HpBalanceWeight": {
        "type": "input",
        "value": "1000, 1000, 1000"
      },
      "RepairUseSingleThreshold": {
        "type": "input",
        "value": 0.3
      },
      "RepairUseMultiThreshold": {
        "type": "input",
        "value": 0.6
      },
      "LowHpRetreatThreshold": {
        "type": "input",
        "value": 0.3
      }
    },
    "EnemyPriority": {
      "EnemyScaleBalanceWeight": {
        "type": "select",
        "value": "default_mode",
        "option": [
          "default_mode",
          "S3_enemy_first",
          "S1_enemy_first"
        ]
      }
    },
    "Storage": {
      "Storage": {
        "type": "storage",
        "value": {},
        "valuetype": "ignore",
        "display": "disabled"
      }
    }
  },
  "OpsiGeneral": {
    "OpsiGeneral": {
      "UseLogger": {
        "type": "checkbox",
        "value": true
      },
      "BuyActionPointLimit": {
        "type": "select",
        "value": 0,
        "option": [
          0,
          1,
          2,
          3,
          4,
          5
        ]
      },
      "OilLimit": {
        "type": "input",
        "value": 1000
      },
      "RepairThreshold": {
        "type": "input",
        "value": 0.4
      },
      "DoRandomMapEvent": {
        "type": "checkbox",
        "value": true
      },
      "AkashiShopFilter": {
        "type": "textarea",
        "value": "ActionPoint > PurpleCoins"
      }
    },
    "Storage": {
      "Storage": {
        "type": "storage",
        "value": {},
        "valuetype": "ignore",
        "display": "disabled"
      }
    }
  },
  "OpsiAshBeacon": {
    "Scheduler": {
      "Enable": {
        "type": "checkbox",
        "value": false
      },
      "NextRun": {
        "type": "datetime",
        "value": "2020-01-01 00:00:00",
        "validate": "datetime"
      },
      "Command": {
        "type": "input",
        "value": "OpsiAshBeacon",
        "display": "hide"
      },
      "SuccessInterval": {
        "type": "input",
        "value": 30,
        "display": "hide"
      },
      "FailureInterval": {
        "type": "input",
        "value": 30,
        "display": "hide"
      },
      "ServerUpdate": {
        "type": "input",
        "value": "00:00",
        "display": "hide"
      }
    },
    "OpsiAshBeacon": {
      "AshAttack": {
        "type": "checkbox",
        "value": true
      },
      "OneHitMode": {
        "type": "checkbox",
        "value": true
      },
      "RequestAssist": {
        "type": "checkbox",
        "value": true
      },
      "EnsureFullyCollected": {
        "type": "checkbox",
        "value": true
      }
    },
    "OpsiDossierBeacon": {
      "Enable": {
        "type": "checkbox",
        "value": true
      }
    },
    "Storage": {
      "Storage": {
        "type": "storage",
        "value": {},
        "valuetype": "ignore",
        "display": "disabled"
      }
    }
  },
  "OpsiAshAssist": {
    "Scheduler": {
      "Enable": {
        "type": "checkbox",
        "value": false
      },
      "NextRun": {
        "type": "datetime",
        "value": "2020-01-01 00:00:00",
        "validate": "datetime"
      },
      "Command": {
        "type": "input",
        "value": "OpsiAshAssist",
        "display": "hide"
      },
      "SuccessInterval": {
        "type": "input",
        "value": 30,
        "display": "hide"
      },
      "FailureInterval": {
        "type": "input",
        "value": 30,
        "display": "hide"
      },
      "ServerUpdate": {
        "type": "input",
        "value": "00:00",
        "display": "hide"
      }
    },
    "OpsiAshAssist": {
      "Tier": {
        "type": "input",
        "value": 15
      }
    },
    "Storage": {
      "Storage": {
        "type": "storage",
        "value": {},
        "valuetype": "ignore",
        "display": "disabled"
      }
    }
  },
  "OpsiExplore": {
    "Scheduler": {
      "Enable": {
        "type": "checkbox",
        "value": false
      },
      "NextRun": {
        "type": "datetime",
        "value": "2020-01-01 00:00:00",
        "validate": "datetime"
      },
      "Command": {
        "type": "input",
        "value": "OpsiExplore",
        "display": "hide"
      },
      "SuccessInterval": {
        "type": "input",
        "value": 0,
        "display": "hide"
      },
      "FailureInterval": {
        "type": "input",
        "value": 0,
        "display": "hide"
      },
      "ServerUpdate": {
        "type": "input",
        "value": "00:00",
        "display": "hide"
      }
    },
    "OpsiExplore": {
      "SpecialRadar": {
        "type": "checkbox",
        "value": false
      },
      "ForceRun": {
        "type": "checkbox",
        "value": false
      },
      "LastZone": {
        "type": "input",
        "value": 0
      }
    },
    "OpsiFleet": {
      "Fleet": {
        "type": "select",
        "value": 1,
        "option": [
          1,
          2,
          3,
          4
        ]
      },
      "Submarine": {
        "type": "checkbox",
        "value": false
      }
    },
    "Storage": {
      "Storage": {
        "type": "storage",
        "value": {},
        "valuetype": "ignore",
        "display": "disabled"
      }
    }
  },
  "OpsiShop": {
    "Scheduler": {
      "Enable": {
        "type": "checkbox",
        "value": false
      },
      "NextRun": {
        "type": "datetime",
        "value": "2020-01-01 00:00:00",
        "validate": "datetime"
      },
      "Command": {
        "type": "input",
        "value": "OpsiShop",
        "display": "hide"
      },
      "SuccessInterval": {
        "type": "input",
        "value": 30,
        "display": "hide"
      },
      "FailureInterval": {
        "type": "input",
        "value": 30,
        "display": "hide"
      },
      "ServerUpdate": {
        "type": "input",
        "value": "00:00",
        "display": "hide"
      }
    },
    "OpsiShop": {
      "BuySupply": {
        "type": "checkbox",
        "value": true
      }
    },
    "Storage": {
      "Storage": {
        "type": "storage",
        "value": {},
        "valuetype": "ignore",
        "display": "disabled"
      }
    }
  },
  "OpsiVoucher": {
    "Scheduler": {
      "Enable": {
        "type": "checkbox",
        "value": false
      },
      "NextRun": {
        "type": "datetime",
        "value": "2020-01-01 00:00:00",
        "validate": "datetime"
      },
      "Command": {
        "type": "input",
        "value": "OpsiVoucher",
        "display": "hide"
      },
      "SuccessInterval": {
        "type": "input",
        "value": 30,
        "display": "hide"
      },
      "FailureInterval": {
        "type": "input",
        "value": 30,
        "display": "hide"
      },
      "ServerUpdate": {
        "type": "input",
        "value": "00:00",
        "display": "hide"
      }
    },
    "OpsiVoucher": {
      "Filter": {
        "type": "textarea",
        "value": "LoggerAbyssal > LoggerObscure > Book > Coin"
      }
    },
    "Storage": {
      "Storage": {
        "type": "storage",
        "value": {},
        "valuetype": "ignore",
        "display": "disabled"
      }
    }
  },
  "OpsiDaily": {
    "Scheduler": {
      "Enable": {
        "type": "checkbox",
        "value": false
      },
      "NextRun": {
        "type": "datetime",
        "value": "2020-01-01 00:00:00",
        "validate": "datetime"
      },
      "Command": {
        "type": "input",
        "value": "OpsiDaily",
        "display": "hide"
      },
      "SuccessInterval": {
        "type": "input",
        "value": 30,
        "display": "hide"
      },
      "FailureInterval": {
        "type": "input",
        "value": 30,
        "display": "hide"
      },
      "ServerUpdate": {
        "type": "input",
        "value": "00:00",
        "display": "hide"
      }
    },
    "OpsiDaily": {
      "DoMission": {
        "type": "checkbox",
        "value": true
      },
      "UseTuningSample": {
        "type": "checkbox",
        "value": true
      }
    },
    "OpsiFleet": {
      "Fleet": {
        "type": "select",
        "value": 1,
        "option": [
          1,
          2,
          3,
          4
        ]
      },
      "Submarine": {
        "type": "checkbox",
        "value": false
      }
    },
    "Storage": {
      "Storage": {
        "type": "storage",
        "value": {},
        "valuetype": "ignore",
        "display": "disabled"
      }
    }
  },
  "OpsiObscure": {
    "Scheduler": {
      "Enable": {
        "type": "checkbox",
        "value": false
      },
      "NextRun": {
        "type": "datetime",
        "value": "2020-01-01 00:00:00",
        "validate": "datetime"
      },
      "Command": {
        "type": "input",
        "value": "OpsiObscure",
        "display": "hide"
      },
      "SuccessInterval": {
        "type": "input",
        "value": 60,
        "display": "hide"
      },
      "FailureInterval": {
        "type": "input",
        "value": 60,
        "display": "hide"
      },
      "ServerUpdate": {
        "type": "input",
        "value": "00:00",
        "display": "hide"
      }
    },
    "OpsiObscure": {
      "ForceRun": {
        "type": "checkbox",
        "value": false
      }
    },
    "OpsiFleet": {
      "Fleet": {
        "type": "select",
        "value": 1,
        "option": [
          1,
          2,
          3,
          4
        ]
      },
      "Submarine": {
        "type": "checkbox",
        "value": false
      }
    },
    "Storage": {
      "Storage": {
        "type": "storage",
        "value": {},
        "valuetype": "ignore",
        "display": "disabled"
      }
    }
  },
  "OpsiAbyssal": {
    "Scheduler": {
      "Enable": {
        "type": "checkbox",
        "value": false
      },
      "NextRun": {
        "type": "datetime",
        "value": "2020-01-01 00:00:00",
        "validate": "datetime"
      },
      "Command": {
        "type": "input",
        "value": "OpsiAbyssal",
        "display": "hide"
      },
      "SuccessInterval": {
        "type": "input",
        "value": 60,
        "display": "hide"
      },
      "FailureInterval": {
        "type": "input",
        "value": 60,
        "display": "hide"
      },
      "ServerUpdate": {
        "type": "input",
        "value": "00:00, 12:00",
        "display": "hide"
      }
    },
    "OpsiAbyssal": {
      "ForceRun": {
        "type": "checkbox",
        "value": false
      }
    },
    "OpsiFleetFilter": {
      "Filter": {
        "type": "textarea",
        "value": "Fleet-4 > CallSubmarine > Fleet-2 > Fleet-3 > Fleet-1"
      }
    },
    "Storage": {
      "Storage": {
        "type": "storage",
        "value": {},
        "valuetype": "ignore",
        "display": "disabled"
      }
    }
  },
  "OpsiArchive": {
    "Scheduler": {
      "Enable": {
        "type": "checkbox",
        "value": false
      },
      "NextRun": {
        "type": "datetime",
        "value": "2020-01-01 00:00:00",
        "validate": "datetime"
      },
      "Command": {
        "type": "input",
        "value": "OpsiArchive",
        "display": "hide"
      },
      "SuccessInterval": {
        "type": "input",
        "value": 60,
        "display": "hide"
      },
      "FailureInterval": {
        "type": "input",
        "value": 60,
        "display": "hide"
      },
      "ServerUpdate": {
        "type": "input",
        "value": "00:00",
        "display": "hide"
      }
    },
    "OpsiFleet": {
      "Fleet": {
        "type": "select",
        "value": 1,
        "option": [
          1,
          2,
          3,
          4
        ]
      },
      "Submarine": {
        "type": "checkbox",
        "value": false
      }
    },
    "Storage": {
      "Storage": {
        "type": "storage",
        "value": {},
        "valuetype": "ignore",
        "display": "disabled"
      }
    }
  },
  "OpsiStronghold": {
    "Scheduler": {
      "Enable": {
        "type": "checkbox",
        "value": false
      },
      "NextRun": {
        "type": "datetime",
        "value": "2020-01-01 00:00:00",
        "validate": "datetime"
      },
      "Command": {
        "type": "input",
        "value": "OpsiStronghold",
        "display": "hide"
      },
      "SuccessInterval": {
        "type": "input",
        "value": 60,
        "display": "hide"
      },
      "FailureInterval": {
        "type": "input",
        "value": 60,
        "display": "hide"
      },
      "ServerUpdate": {
        "type": "input",
        "value": "00:00",
        "display": "hide"
      }
    },
    "OpsiStronghold": {
      "ForceRun": {
        "type": "checkbox",
        "value": false
      }
    },
    "OpsiFleetFilter": {
      "Filter": {
        "type": "textarea",
        "value": "Fleet-4 > CallSubmarine > Fleet-2 > Fleet-3 > Fleet-1"
      }
    },
    "Storage": {
      "Storage": {
        "type": "storage",
        "value": {},
        "valuetype": "ignore",
        "display": "disabled"
      }
    }
  },
  "OpsiMonthBoss": {
    "Scheduler": {
      "Enable": {
        "type": "checkbox",
        "value": false
      },
      "NextRun": {
        "type": "datetime",
        "value": "2020-01-01 00:00:00",
        "validate": "datetime"
      },
      "Command": {
        "type": "input",
        "value": "OpsiMonthBoss",
        "display": "hide"
      },
      "SuccessInterval": {
        "type": "input",
        "value": 0,
        "display": "hide"
      },
      "FailureInterval": {
        "type": "input",
        "value": 120,
        "display": "hide"
      },
      "ServerUpdate": {
        "type": "input",
        "value": "00:00",
        "display": "hide"
      }
    },
    "OpsiMonthBoss": {
      "Mode": {
        "type": "select",
        "value": "normal",
        "option": [
          "normal",
          "normal_hard"
        ]
      },
      "CheckAdaptability": {
        "type": "checkbox",
        "value": true
      },
      "ForceRun": {
        "type": "checkbox",
        "value": false
      }
    },
    "OpsiFleetFilter": {
      "Filter": {
        "type": "textarea",
        "value": "Fleet-4 > CallSubmarine > Fleet-2 > Fleet-3 > Fleet-1"
      }
    },
    "Storage": {
      "Storage": {
        "type": "storage",
        "value": {},
        "valuetype": "ignore",
        "display": "disabled"
      }
    }
  },
  "OpsiMeowfficerFarming": {
    "Scheduler": {
      "Enable": {
        "type": "checkbox",
        "value": false
      },
      "NextRun": {
        "type": "datetime",
        "value": "2020-01-01 00:00:00",
        "validate": "datetime"
      },
      "Command": {
        "type": "input",
        "value": "OpsiMeowfficerFarming",
        "display": "hide"
      },
      "SuccessInterval": {
        "type": "input",
        "value": 30,
        "display": "hide"
      },
      "FailureInterval": {
        "type": "input",
        "value": 30,
        "display": "hide"
      },
      "ServerUpdate": {
        "type": "input",
        "value": "00:00",
        "display": "hide"
      }
    },
    "OpsiMeowfficerFarming": {
      "ActionPointPreserve": {
        "type": "input",
        "value": 1000
      },
      "HazardLevel": {
        "type": "select",
        "value": 5,
        "option": [
          3,
          4,
          5,
          6,
          10
        ]
      },
      "TargetZone": {
        "type": "input",
        "value": 0
      }
    },
    "OpsiFleet": {
      "Fleet": {
        "type": "select",
        "value": 1,
        "option": [
          1,
          2,
          3,
          4
        ]
      },
      "Submarine": {
        "type": "checkbox",
        "value": false
      }
    },
    "Storage": {
      "Storage": {
        "type": "storage",
        "value": {},
        "valuetype": "ignore",
        "display": "disabled"
      }
    }
  },
  "OpsiHazard1Leveling": {
    "Scheduler": {
      "Enable": {
        "type": "checkbox",
        "value": false
      },
      "NextRun": {
        "type": "datetime",
        "value": "2020-01-01 00:00:00",
        "validate": "datetime"
      },
      "Command": {
        "type": "input",
        "value": "OpsiHazard1Leveling",
        "display": "hide"
      },
      "SuccessInterval": {
        "type": "input",
        "value": 30,
        "display": "hide"
      },
      "FailureInterval": {
        "type": "input",
        "value": 60,
        "display": "hide"
      },
      "ServerUpdate": {
        "type": "input",
        "value": "00:00",
        "display": "hide"
      }
    },
    "OpsiHazard1Leveling": {
      "TargetZone": {
        "type": "select",
        "value": 0,
        "option": [
          0,
          44,
          22
        ]
      }
    },
    "OpsiFleet": {
      "Fleet": {
        "type": "select",
        "value": 1,
        "option": [
          1,
          2,
          3,
          4
        ]
      },
      "Submarine": {
        "type": "checkbox",
        "value": false,
        "display": "hide"
      }
    },
    "Storage": {
      "Storage": {
        "type": "storage",
        "value": {},
        "valuetype": "ignore",
        "display": "disabled"
      }
    }
  },
  "OpsiCrossMonth": {
    "Scheduler": {
      "Enable": {
        "type": "checkbox",
        "value": false
      },
      "NextRun": {
        "type": "datetime",
        "value": "2020-01-01 00:00:00",
        "validate": "datetime"
      },
      "Command": {
        "type": "input",
        "value": "OpsiCrossMonth",
        "display": "hide"
      },
      "SuccessInterval": {
        "type": "input",
        "value": 0,
        "display": "hide"
      },
      "FailureInterval": {
        "type": "input",
        "value": 120,
        "display": "hide"
      },
      "ServerUpdate": {
        "type": "input",
        "value": "00:00",
        "display": "hide"
      }
    },
    "Storage": {
      "Storage": {
        "type": "storage",
        "value": {},
        "valuetype": "ignore",
        "display": "disabled"
      }
    }
  },
  "Daemon": {
    "Daemon": {
      "EnterMap": {
        "type": "checkbox",
        "value": true
      }
    },
    "Storage": {
      "Storage": {
        "type": "storage",
        "value": {},
        "valuetype": "ignore",
        "display": "disabled"
      }
    }
  },
  "OpsiDaemon": {
    "OpsiDaemon": {
      "RepairShip": {
        "type": "checkbox",
        "value": true
      },
      "SelectEnemy": {
        "type": "checkbox",
        "value": true
      }
    },
    "Storage": {
      "Storage": {
        "type": "storage",
        "value": {},
        "valuetype": "ignore",
        "display": "disabled"
      }
    }
  },
  "Benchmark": {
    "Benchmark": {
      "DeviceType": {
        "type": "select",
        "value": "emulator",
        "option": [
          "emulator",
          "emulator_android_12",
          "plone_cloud_with_adb",
          "phone_cloud_without_adb",
          "android_phone",
          "android_phone_12",
          "android_phone_vmos"
        ]
      },
      "TestScene": {
        "type": "select",
        "value": "screenshot_click",
        "option": [
          "screenshot_click",
          "screenshot",
          "click"
        ]
      }
    },
    "Storage": {
      "Storage": {
        "type": "storage",
        "value": {},
        "valuetype": "ignore",
        "display": "disabled"
      }
    }
  },
  "AzurLaneUncensored": {
    "AzurLaneUncensored": {
      "Repository": {
        "type": "input",
        "value": "https://gitee.com/LmeSzinc/AzurLaneUncensored"
      }
    },
    "Storage": {
      "Storage": {
        "type": "storage",
        "value": {},
        "valuetype": "ignore",
        "display": "disabled"
      }
    }
  },
  "GameManager": {
    "GameManager": {
      "AutoRestart": {
        "type": "checkbox",
        "value": true
      }
    },
    "Storage": {
      "Storage": {
        "type": "storage",
        "value": {},
        "valuetype": "ignore",
        "display": "disabled"
      }
    }
  }
}<|MERGE_RESOLUTION|>--- conflicted
+++ resolved
@@ -1,87 +1,4 @@
 {
-<<<<<<< HEAD
-  "Res": {
-    "Res": {
-      "Oil": {
-        "type": "input",
-        "value": "0 / 0"
-      },
-      "OilTime": {
-        "type": "datetime",
-        "value": "2010-01-01 00:00:00",
-        "validate": "datetime",
-        "display": "disabled"
-      },
-      "Coin": {
-        "type": "input",
-        "value": "0 / 0"
-      },
-      "CoinTime": {
-        "type": "datetime",
-        "value": "2010-01-01 00:00:00",
-        "validate": "datetime",
-        "display": "disabled"
-      },
-      "Gem": {
-        "type": "input",
-        "value": 0
-      },
-      "GemTime": {
-        "type": "datetime",
-        "value": "2010-01-01 00:00:00",
-        "validate": "datetime",
-        "display": "disabled"
-      },
-      "Cube": {
-        "type": "input",
-        "value": 0
-      },
-      "CubeTime": {
-        "type": "datetime",
-        "value": "2010-01-01 00:00:00",
-        "validate": "datetime",
-        "display": "disabled"
-      },
-      "Pt": {
-        "type": "input",
-        "value": 0
-      },
-      "PtTime": {
-        "type": "datetime",
-        "value": "2010-01-01 00:00:00",
-        "validate": "datetime",
-        "display": "disabled"
-      },
-      "YellowCoin": {
-        "type": "input",
-        "value": 0
-      },
-      "YellowCoinTime": {
-        "type": "datetime",
-        "value": "2010-01-01 00:00:00",
-        "validate": "datetime",
-        "display": "disabled"
-      },
-      "PurpleCoin": {
-        "type": "input",
-        "value": 0
-      },
-      "PurpleCoinTime": {
-        "type": "datetime",
-        "value": "2010-01-01 00:00:00",
-        "validate": "datetime",
-        "display": "disabled"
-      },
-      "ActionPoint": {
-        "type": "input",
-        "value": "0 (0)"
-      },
-      "ActionPointTime": {
-        "type": "datetime",
-        "value": "2010-01-01 00:00:00",
-        "validate": "datetime",
-        "display": "disabled"
-=======
   "Dashboard": {
     "Oil": {
       "Value": {
@@ -273,7 +190,6 @@
         "type": "datetime",
         "value": "2020-01-01 00:00:00",
         "validate": "datetime"
->>>>>>> a3562ef4
       }
     },
     "Storage": {
@@ -1861,7 +1777,6 @@
         "value": "campaign_main",
         "option": [
           "campaign_main",
-          "event_20200806_cn",
           "event_20210610_tw",
           "event_20210225_cn",
           "event_20211229_cn",
@@ -1917,7 +1832,7 @@
           "event_20200227_cn"
         ],
         "display": "hide",
-        "tw": "event_20200806_cn",
+        "tw": "event_20210610_tw",
         "cn": "event_20210225_cn",
         "en": "event_20210225_cn",
         "jp": "event_20210225_cn"
@@ -2301,7 +2216,6 @@
         "type": "select",
         "value": "campaign_main",
         "option": [
-          "event_20200806_cn",
           "event_20210610_tw",
           "event_20210225_cn",
           "event_20211229_cn",
@@ -2336,6 +2250,7 @@
           "event_20211028_tw",
           "event_20210722_cn",
           "event_20210819_cn",
+          "event_20200806_cn",
           "event_20200723_cn",
           "event_20210624_cn",
           "event_20210624_tw",
@@ -2357,7 +2272,7 @@
           "event_20200227_cn"
         ],
         "display": "disabled",
-        "tw": "event_20200806_cn",
+        "tw": "event_20210610_tw",
         "cn": "event_20210225_cn",
         "en": "event_20210225_cn",
         "jp": "event_20210225_cn"
@@ -2732,7 +2647,6 @@
         "type": "select",
         "value": "campaign_main",
         "option": [
-          "event_20200806_cn",
           "event_20210610_tw",
           "event_20210225_cn",
           "event_20211229_cn",
@@ -2767,6 +2681,7 @@
           "event_20211028_tw",
           "event_20210722_cn",
           "event_20210819_cn",
+          "event_20200806_cn",
           "event_20200723_cn",
           "event_20210624_cn",
           "event_20210624_tw",
@@ -2788,7 +2703,7 @@
           "event_20200227_cn"
         ],
         "display": "disabled",
-        "tw": "event_20200806_cn",
+        "tw": "event_20210610_tw",
         "cn": "event_20210225_cn",
         "en": "event_20210225_cn",
         "jp": "event_20210225_cn"
@@ -3174,7 +3089,6 @@
         "type": "select",
         "value": "campaign_main",
         "option": [
-          "event_20200806_cn",
           "event_20210610_tw",
           "event_20210225_cn",
           "event_20211229_cn",
@@ -3209,6 +3123,7 @@
           "event_20211028_tw",
           "event_20210722_cn",
           "event_20210819_cn",
+          "event_20200806_cn",
           "event_20200723_cn",
           "event_20210624_cn",
           "event_20210624_tw",
@@ -3230,7 +3145,7 @@
           "event_20200227_cn"
         ],
         "display": "disabled",
-        "tw": "event_20200806_cn",
+        "tw": "event_20210610_tw",
         "cn": "event_20210225_cn",
         "en": "event_20210225_cn",
         "jp": "event_20210225_cn"
@@ -3622,7 +3537,6 @@
         "type": "select",
         "value": "campaign_main",
         "option": [
-          "event_20200806_cn",
           "event_20210610_tw",
           "event_20210225_cn",
           "event_20211229_cn",
@@ -3657,6 +3571,7 @@
           "event_20211028_tw",
           "event_20210722_cn",
           "event_20210819_cn",
+          "event_20200806_cn",
           "event_20200723_cn",
           "event_20210624_cn",
           "event_20210624_tw",
@@ -3678,7 +3593,7 @@
           "event_20200227_cn"
         ],
         "display": "disabled",
-        "tw": "event_20200806_cn",
+        "tw": "event_20210610_tw",
         "cn": "event_20210225_cn",
         "en": "event_20210225_cn",
         "jp": "event_20210225_cn"
@@ -4070,7 +3985,6 @@
         "type": "select",
         "value": "campaign_main",
         "option": [
-          "event_20200806_cn",
           "event_20210610_tw",
           "event_20210225_cn",
           "event_20211229_cn",
@@ -4105,6 +4019,7 @@
           "event_20211028_tw",
           "event_20210722_cn",
           "event_20210819_cn",
+          "event_20200806_cn",
           "event_20200723_cn",
           "event_20210624_cn",
           "event_20210624_tw",
@@ -4126,7 +4041,7 @@
           "event_20200227_cn"
         ],
         "display": "disabled",
-        "tw": "event_20200806_cn",
+        "tw": "event_20210610_tw",
         "cn": "event_20210225_cn",
         "en": "event_20210225_cn",
         "jp": "event_20210225_cn"
@@ -4518,7 +4433,6 @@
         "type": "select",
         "value": "campaign_main",
         "option": [
-          "event_20200806_cn",
           "event_20210610_tw",
           "event_20210225_cn",
           "event_20211229_cn",
@@ -4553,6 +4467,7 @@
           "event_20211028_tw",
           "event_20210722_cn",
           "event_20210819_cn",
+          "event_20200806_cn",
           "event_20200723_cn",
           "event_20210624_cn",
           "event_20210624_tw",
@@ -4574,7 +4489,7 @@
           "event_20200227_cn"
         ],
         "display": "disabled",
-        "tw": "event_20200806_cn",
+        "tw": "event_20210610_tw",
         "cn": "event_20210225_cn",
         "en": "event_20210225_cn",
         "jp": "event_20210225_cn"
@@ -4956,7 +4871,6 @@
         "type": "select",
         "value": "campaign_main",
         "option": [
-          "event_20200806_cn",
           "event_20210610_tw",
           "event_20210225_cn",
           "event_20211229_cn",
@@ -4991,6 +4905,7 @@
           "event_20211028_tw",
           "event_20210722_cn",
           "event_20210819_cn",
+          "event_20200806_cn",
           "event_20200723_cn",
           "event_20210624_cn",
           "event_20210624_tw",
@@ -5012,7 +4927,7 @@
           "event_20200227_cn"
         ],
         "display": "disabled",
-        "tw": "event_20200806_cn",
+        "tw": "event_20210610_tw",
         "cn": "event_20210225_cn",
         "en": "event_20210225_cn",
         "jp": "event_20210225_cn"
