{
  "Dashboard": {
    "Oil": {
      "Value": {
        "type": "input",
        "value": 0
      },
      "Limit": {
        "type": "input",
        "value": 0
      },
      "Color": {
        "type": "input",
        "value": "^000000"
      },
      "Record": {
        "type": "datetime",
        "value": "2020-01-01 00:00:00",
        "validate": "datetime"
      }
    },
    "Gem": {
      "Value": {
        "type": "input",
        "value": 0
      },
      "Color": {
        "type": "input",
        "value": "^FF3333"
      },
      "Record": {
        "type": "datetime",
        "value": "2020-01-01 00:00:00",
        "validate": "datetime"
      }
    },
    "Pt": {
      "Value": {
        "type": "input",
        "value": 0
      },
      "Color": {
        "type": "input",
        "value": "^00BFFF"
      },
      "Record": {
        "type": "datetime",
        "value": "2020-01-01 00:00:00",
        "validate": "datetime"
      }
    },
    "YellowCoin": {
      "Value": {
        "type": "input",
        "value": 0
      },
      "Color": {
        "type": "input",
        "value": "^FF8800"
      },
      "Record": {
        "type": "datetime",
        "value": "2020-01-01 00:00:00",
        "validate": "datetime"
      }
    },
    "Coin": {
      "Value": {
        "type": "input",
        "value": 0
      },
      "Limit": {
        "type": "input",
        "value": 0
      },
      "Color": {
        "type": "input",
        "value": "^FFAA33"
      },
      "Record": {
        "type": "datetime",
        "value": "2020-01-01 00:00:00",
        "validate": "datetime"
      }
    },
    "Cube": {
      "Value": {
        "type": "input",
        "value": 0
      },
      "Color": {
        "type": "input",
        "value": "^33FFFF"
      },
      "Record": {
        "type": "datetime",
        "value": "2020-01-01 00:00:00",
        "validate": "datetime"
      }
    },
    "ActionPoint": {
      "Value": {
        "type": "input",
        "value": 0
      },
      "Total": {
        "type": "input",
        "value": 0
      },
      "Color": {
        "type": "input",
        "value": "^0000FF"
      },
      "Record": {
        "type": "datetime",
        "value": "2020-01-01 00:00:00",
        "validate": "datetime"
      }
    },
    "PurpleCoin": {
      "Value": {
        "type": "input",
        "value": 0
      },
      "Color": {
        "type": "input",
        "value": "^7700BB"
      },
      "Record": {
        "type": "datetime",
        "value": "2020-01-01 00:00:00",
        "validate": "datetime"
      }
    },
    "Core": {
      "Value": {
        "type": "input",
        "value": 0
      },
      "Color": {
        "type": "input",
        "value": "^AAAAAA"
      },
      "Record": {
        "type": "datetime",
        "value": "2020-01-01 00:00:00",
        "validate": "datetime"
      }
    },
    "Medal": {
      "Value": {
        "type": "input",
        "value": 0
      },
      "Color": {
        "type": "input",
        "value": "^FFDD00"
      },
      "Record": {
        "type": "datetime",
        "value": "2020-01-01 00:00:00",
        "validate": "datetime"
      }
    },
    "Merit": {
      "Value": {
        "type": "input",
        "value": 0
      },
      "Color": {
        "type": "input",
        "value": "^FFFF00"
      },
      "Record": {
        "type": "datetime",
        "value": "2020-01-01 00:00:00",
        "validate": "datetime"
      }
    },
    "GuildCoin": {
      "Value": {
        "type": "input",
        "value": 0
      },
      "Color": {
        "type": "input",
        "value": "^AAAAAA"
      },
      "Record": {
        "type": "datetime",
        "value": "2020-01-01 00:00:00",
        "validate": "datetime"
      }
    },
    "Storage": {
      "Storage": {
        "type": "storage",
        "value": {},
        "valuetype": "ignore",
        "display": "disabled"
      }
    }
  },
  "Alas": {
    "Emulator": {
      "Serial": {
        "type": "input",
        "value": "auto",
        "valuetype": "str"
      },
      "PackageName": {
        "type": "select",
        "value": "auto",
        "option": [
          "auto",
          "com.bilibili.azurlane",
          "com.YoStarEN.AzurLane",
          "com.YoStarJP.AzurLane",
          "com.hkmanjuu.azurlane.gp",
          "com.bilibili.blhx.huawei",
          "com.bilibili.blhx.mi",
          "com.tencent.tmgp.bilibili.blhx",
          "com.bilibili.blhx.baidu",
          "com.bilibili.blhx.qihoo",
          "com.bilibili.blhx.nearme.gamecenter",
          "com.bilibili.blhx.vivo",
          "com.bilibili.blhx.mz",
          "com.bilibili.blhx.uc",
          "com.bilibili.blhx.mzw",
          "com.yiwu.blhx.yx15",
          "com.bilibili.blhx.m4399",
          "com.hkmanjuu.azurlane.gp.mc"
        ]
      },
      "ServerName": {
        "type": "select",
        "value": "disabled",
        "option": [
          "disabled",
          "cn_android-0",
          "cn_android-1",
          "cn_android-2",
          "cn_android-3",
          "cn_android-4",
          "cn_android-5",
          "cn_android-6",
          "cn_android-7",
          "cn_android-8",
          "cn_android-9",
          "cn_android-10",
          "cn_android-11",
          "cn_android-12",
          "cn_android-13",
          "cn_android-14",
          "cn_android-15",
          "cn_android-16",
          "cn_android-17",
          "cn_android-18",
          "cn_android-19",
          "cn_android-20",
          "cn_android-21",
          "cn_android-22",
          "cn_ios-0",
          "cn_ios-1",
          "cn_ios-2",
          "cn_ios-3",
          "cn_ios-4",
          "cn_ios-5",
          "cn_ios-6",
          "cn_ios-7",
          "cn_ios-8",
          "cn_ios-9",
          "cn_ios-10",
          "cn_channel-0",
          "cn_channel-1",
          "cn_channel-2",
          "cn_channel-3",
          "en-0",
          "en-1",
          "en-2",
          "en-3",
          "en-4",
          "jp-0",
          "jp-1",
          "jp-2",
          "jp-3",
          "jp-4",
          "jp-5",
          "jp-6",
          "jp-7",
          "jp-8",
          "jp-9",
          "jp-10",
          "jp-11",
          "jp-12",
          "jp-13",
          "jp-14",
          "jp-15",
          "jp-16",
          "jp-17"
        ]
      },
      "ScreenshotMethod": {
        "type": "select",
        "value": "auto",
        "option": [
          "auto",
          "ADB",
          "ADB_nc",
          "uiautomator2",
          "aScreenCap",
          "aScreenCap_nc",
          "DroidCast",
          "DroidCast_raw",
          "scrcpy"
        ]
      },
      "ControlMethod": {
        "type": "select",
        "value": "minitouch",
        "option": [
          "ADB",
          "uiautomator2",
          "minitouch",
          "Hermit",
          "MaaTouch"
        ]
      },
      "ScreenshotDedithering": {
        "type": "checkbox",
        "value": false
      },
      "AdbRestart": {
        "type": "checkbox",
        "value": false
      }
    },
    "RestartEmulator": {
      "Enable": {
        "type": "checkbox",
        "value": false
      },
      "EmulatorData": {
        "type": "textarea",
        "value": "emulator:\nname:\npath:",
        "mode": "yaml"
      },
      "ErrorRestart": {
        "type": "checkbox",
        "value": false
      },
      "DailyRestart": {
        "type": "checkbox",
        "value": false
      }
    },
    "Error": {
      "HandleError": {
        "type": "checkbox",
        "value": true
      },
      "SaveError": {
        "type": "checkbox",
        "value": true
      },
      "OnePushConfig": {
        "type": "textarea",
        "value": "provider: null",
        "mode": "yaml"
      },
      "ScreenshotLength": {
        "type": "input",
        "value": 1
      }
    },
    "Optimization": {
      "ScreenshotInterval": {
        "type": "input",
        "value": 0.3
      },
      "CombatScreenshotInterval": {
        "type": "input",
        "value": 1.0
      },
      "TaskHoardingDuration": {
        "type": "input",
        "value": 0
      },
      "WhenTaskQueueEmpty": {
        "type": "select",
        "value": "goto_main",
        "option": [
          "stay_there",
          "goto_main",
          "close_game"
        ]
      }
    },
    "DropRecord": {
      "SaveFolder": {
        "type": "input",
        "value": "./screenshots"
      },
      "AzurStatsID": {
        "type": "input",
        "value": null
      },
      "API": {
        "type": "select",
        "value": "default",
        "option": [
          "default",
          "cn_gz_reverse_proxy"
        ]
      },
      "ResearchRecord": {
        "type": "select",
        "value": "do_not",
        "option": [
          "do_not",
          "save",
          "upload",
          "save_and_upload"
        ]
      },
      "CommissionRecord": {
        "type": "select",
        "value": "do_not",
        "option": [
          "do_not",
          "save",
          "upload",
          "save_and_upload"
        ]
      },
      "CombatRecord": {
        "type": "select",
        "value": "do_not",
        "option": [
          "do_not",
          "save"
        ]
      },
      "OpsiRecord": {
        "type": "select",
        "value": "do_not",
        "option": [
          "do_not",
          "save",
          "upload",
          "save_and_upload"
        ]
      },
      "MeowfficerBuy": {
        "type": "select",
        "value": "do_not",
        "option": [
          "do_not",
          "save"
        ]
      },
      "MeowfficerTalent": {
        "type": "select",
        "value": "do_not",
        "option": [
          "do_not",
          "save",
          "upload",
          "save_and_upload"
        ]
      }
    },
    "Storage": {
      "Storage": {
        "type": "storage",
        "value": {},
        "valuetype": "ignore",
        "display": "disabled"
      }
    }
  },
  "General": {
    "Retirement": {
      "RetireMode": {
        "type": "select",
        "value": "one_click_retire",
        "option": [
          "one_click_retire",
          "enhance",
          "old_retire"
        ]
      }
    },
    "OneClickRetire": {
      "KeepLimitBreak": {
        "type": "select",
        "value": "keep_limit_break",
        "option": [
          "keep_limit_break",
          "do_not_keep"
        ]
      },
      "RetireAmount": {
        "type": "select",
        "value": "retire_all",
        "option": [
          "retire_all",
          "retire_10"
        ]
      }
    },
    "Enhance": {
      "ShipToEnhance": {
        "type": "select",
        "value": "all",
        "option": [
          "all",
          "favourite"
        ]
      },
      "Filter": {
        "type": "textarea",
        "value": null
      },
      "CheckPerCategory": {
        "type": "input",
        "value": 5
      }
    },
    "OldRetire": {
      "N": {
        "type": "checkbox",
        "value": true
      },
      "R": {
        "type": "checkbox",
        "value": true
      },
      "SR": {
        "type": "checkbox",
        "value": false
      },
      "SSR": {
        "type": "checkbox",
        "value": false
      },
      "RetireAmount": {
        "type": "select",
        "value": "retire_all",
        "option": [
          "retire_all",
          "retire_10"
        ]
      }
    },
    "Storage": {
      "Storage": {
        "type": "storage",
        "value": {},
        "valuetype": "ignore",
        "display": "disabled"
      }
    }
  },
  "Restart": {
    "Scheduler": {
      "Enable": {
        "type": "checkbox",
        "value": true,
        "display": "disabled"
      },
      "NextRun": {
        "type": "datetime",
        "value": "2020-01-01 00:00:00",
        "validate": "datetime"
      },
      "Command": {
        "type": "input",
        "value": "Restart",
        "display": "hide"
      },
      "SuccessInterval": {
        "type": "input",
        "value": 0,
        "display": "hide"
      },
      "FailureInterval": {
        "type": "input",
        "value": 0,
        "display": "hide"
      },
      "ServerUpdate": {
        "type": "input",
        "value": "00:00",
        "display": "hide"
      }
    },
    "Storage": {
      "Storage": {
        "type": "storage",
        "value": {},
        "valuetype": "ignore",
        "display": "disabled"
      }
    }
  },
  "Main": {
    "Scheduler": {
      "Enable": {
        "type": "checkbox",
        "value": false
      },
      "NextRun": {
        "type": "datetime",
        "value": "2020-01-01 00:00:00",
        "validate": "datetime"
      },
      "Command": {
        "type": "input",
        "value": "Main",
        "display": "hide"
      },
      "SuccessInterval": {
        "type": "input",
        "value": 0,
        "display": "hide"
      },
      "FailureInterval": {
        "type": "input",
        "value": 120,
        "display": "hide"
      },
      "ServerUpdate": {
        "type": "input",
        "value": "00:00",
        "display": "hide"
      }
    },
    "Campaign": {
      "Name": {
        "type": "input",
        "value": "12-4"
      },
      "Event": {
        "type": "select",
        "value": "campaign_main",
        "option": [
          "campaign_main"
        ],
        "display": "hide"
      },
      "Mode": {
        "type": "select",
        "value": "normal",
        "option": [
          "normal",
          "hard"
        ]
      },
      "UseClearMode": {
        "type": "checkbox",
        "value": true
      },
      "UseFleetLock": {
        "type": "checkbox",
        "value": true
      },
      "UseAutoSearch": {
        "type": "checkbox",
        "value": true
      },
      "Use2xBook": {
        "type": "checkbox",
        "value": false
      },
      "AmbushEvade": {
        "type": "checkbox",
        "value": true
      }
    },
    "StopCondition": {
      "RunCount": {
        "type": "input",
        "value": 0
      },
      "OilLimit": {
        "type": "input",
        "value": 1000
      },
      "MapAchievement": {
        "type": "select",
        "value": "non_stop",
        "option": [
          "non_stop",
          "100_percent_clear",
          "map_3_stars",
          "threat_safe",
          "threat_safe_without_3_stars"
        ]
      },
      "StageIncrease": {
        "type": "checkbox",
        "value": false
      },
      "GetNewShip": {
        "type": "checkbox",
        "value": false
      },
      "ReachLevel": {
        "type": "input",
        "value": 0
      }
    },
    "Fleet": {
      "Fleet1": {
        "type": "select",
        "value": 1,
        "option": [
          1,
          2,
          3,
          4,
          5,
          6
        ]
      },
      "Fleet1Formation": {
        "type": "select",
        "value": "double_line",
        "option": [
          "line_ahead",
          "double_line",
          "diamond"
        ]
      },
      "Fleet1Mode": {
        "type": "select",
        "value": "combat_auto",
        "option": [
          "combat_auto",
          "combat_manual",
          "stand_still_in_the_middle",
          "hide_in_bottom_left"
        ]
      },
      "Fleet1Step": {
        "type": "select",
        "value": 3,
        "option": [
          2,
          3,
          4,
          5
        ]
      },
      "Fleet2": {
        "type": "select",
        "value": 2,
        "option": [
          0,
          1,
          2,
          3,
          4,
          5,
          6
        ]
      },
      "Fleet2Formation": {
        "type": "select",
        "value": "double_line",
        "option": [
          "line_ahead",
          "double_line",
          "diamond"
        ]
      },
      "Fleet2Mode": {
        "type": "select",
        "value": "combat_auto",
        "option": [
          "combat_auto",
          "combat_manual",
          "stand_still_in_the_middle",
          "hide_in_bottom_left"
        ]
      },
      "Fleet2Step": {
        "type": "select",
        "value": 2,
        "option": [
          2,
          3,
          4,
          5
        ]
      },
      "FleetOrder": {
        "type": "select",
        "value": "fleet1_mob_fleet2_boss",
        "option": [
          "fleet1_mob_fleet2_boss",
          "fleet1_boss_fleet2_mob",
          "fleet1_all_fleet2_standby",
          "fleet1_standby_fleet2_all"
        ]
      }
    },
    "Submarine": {
      "Fleet": {
        "type": "select",
        "value": 0,
        "option": [
          0,
          1,
          2
        ]
      },
      "Mode": {
        "type": "select",
        "value": "do_not_use",
        "option": [
          "do_not_use",
          "hunt_only",
          "boss_only",
          "hunt_and_boss",
          "every_combat"
        ]
      },
      "AutoSearchMode": {
        "type": "select",
        "value": "sub_standby",
        "option": [
          "sub_standby",
          "sub_auto_call"
        ]
      },
      "DistanceToBoss": {
        "type": "select",
        "value": "2_grid_to_boss",
        "option": [
          "to_boss_position",
          "1_grid_to_boss",
          "2_grid_to_boss",
          "use_open_ocean_support"
        ]
      }
    },
    "Emotion": {
      "Mode": {
        "type": "select",
        "value": "calculate",
        "option": [
          "calculate",
          "ignore",
          "calculate_ignore"
        ]
      },
      "Fleet1Value": {
        "type": "input",
        "value": 119
      },
      "Fleet1Record": {
        "type": "datetime",
        "value": "2020-01-01 00:00:00",
        "validate": "datetime",
        "display": "disabled"
      },
      "Fleet1Control": {
        "type": "select",
        "value": "prevent_yellow_face",
        "option": [
          "keep_exp_bonus",
          "prevent_green_face",
          "prevent_yellow_face",
          "prevent_red_face"
        ]
      },
      "Fleet1Recover": {
        "type": "select",
        "value": "not_in_dormitory",
        "option": [
          "not_in_dormitory",
          "dormitory_floor_1",
          "dormitory_floor_2"
        ]
      },
      "Fleet1Oath": {
        "type": "checkbox",
        "value": false
      },
      "Fleet2Value": {
        "type": "input",
        "value": 119
      },
      "Fleet2Record": {
        "type": "datetime",
        "value": "2020-01-01 00:00:00",
        "validate": "datetime",
        "display": "disabled"
      },
      "Fleet2Control": {
        "type": "select",
        "value": "prevent_yellow_face",
        "option": [
          "keep_exp_bonus",
          "prevent_green_face",
          "prevent_yellow_face",
          "prevent_red_face"
        ]
      },
      "Fleet2Recover": {
        "type": "select",
        "value": "not_in_dormitory",
        "option": [
          "not_in_dormitory",
          "dormitory_floor_1",
          "dormitory_floor_2"
        ]
      },
      "Fleet2Oath": {
        "type": "checkbox",
        "value": false
      }
    },
    "HpControl": {
      "UseHpBalance": {
        "type": "checkbox",
        "value": false
      },
      "UseEmergencyRepair": {
        "type": "checkbox",
        "value": false
      },
      "UseLowHpRetreat": {
        "type": "checkbox",
        "value": false
      },
      "HpBalanceThreshold": {
        "type": "input",
        "value": 0.2
      },
      "HpBalanceWeight": {
        "type": "input",
        "value": "1000, 1000, 1000"
      },
      "RepairUseSingleThreshold": {
        "type": "input",
        "value": 0.3
      },
      "RepairUseMultiThreshold": {
        "type": "input",
        "value": 0.6
      },
      "LowHpRetreatThreshold": {
        "type": "input",
        "value": 0.3
      }
    },
    "EnemyPriority": {
      "EnemyScaleBalanceWeight": {
        "type": "select",
        "value": "default_mode",
        "option": [
          "default_mode",
          "S3_enemy_first",
          "S1_enemy_first"
        ]
      }
    },
    "Storage": {
      "Storage": {
        "type": "storage",
        "value": {},
        "valuetype": "ignore",
        "display": "disabled"
      }
    }
  },
  "Main2": {
    "Scheduler": {
      "Enable": {
        "type": "checkbox",
        "value": false
      },
      "NextRun": {
        "type": "datetime",
        "value": "2020-01-01 00:00:00",
        "validate": "datetime"
      },
      "Command": {
        "type": "input",
        "value": "Main2",
        "display": "hide"
      },
      "SuccessInterval": {
        "type": "input",
        "value": 0,
        "display": "hide"
      },
      "FailureInterval": {
        "type": "input",
        "value": 120,
        "display": "hide"
      },
      "ServerUpdate": {
        "type": "input",
        "value": "00:00",
        "display": "hide"
      }
    },
    "Campaign": {
      "Name": {
        "type": "input",
        "value": "12-4"
      },
      "Event": {
        "type": "select",
        "value": "campaign_main",
        "option": [
          "campaign_main"
        ],
        "display": "hide"
      },
      "Mode": {
        "type": "select",
        "value": "normal",
        "option": [
          "normal",
          "hard"
        ]
      },
      "UseClearMode": {
        "type": "checkbox",
        "value": true
      },
      "UseFleetLock": {
        "type": "checkbox",
        "value": true
      },
      "UseAutoSearch": {
        "type": "checkbox",
        "value": true
      },
      "Use2xBook": {
        "type": "checkbox",
        "value": false
      },
      "AmbushEvade": {
        "type": "checkbox",
        "value": true
      }
    },
    "StopCondition": {
      "RunCount": {
        "type": "input",
        "value": 0
      },
      "OilLimit": {
        "type": "input",
        "value": 1000
      },
      "MapAchievement": {
        "type": "select",
        "value": "non_stop",
        "option": [
          "non_stop",
          "100_percent_clear",
          "map_3_stars",
          "threat_safe",
          "threat_safe_without_3_stars"
        ]
      },
      "StageIncrease": {
        "type": "checkbox",
        "value": false
      },
      "GetNewShip": {
        "type": "checkbox",
        "value": false
      },
      "ReachLevel": {
        "type": "input",
        "value": 0
      }
    },
    "Fleet": {
      "Fleet1": {
        "type": "select",
        "value": 1,
        "option": [
          1,
          2,
          3,
          4,
          5,
          6
        ]
      },
      "Fleet1Formation": {
        "type": "select",
        "value": "double_line",
        "option": [
          "line_ahead",
          "double_line",
          "diamond"
        ]
      },
      "Fleet1Mode": {
        "type": "select",
        "value": "combat_auto",
        "option": [
          "combat_auto",
          "combat_manual",
          "stand_still_in_the_middle",
          "hide_in_bottom_left"
        ]
      },
      "Fleet1Step": {
        "type": "select",
        "value": 3,
        "option": [
          2,
          3,
          4,
          5
        ]
      },
      "Fleet2": {
        "type": "select",
        "value": 2,
        "option": [
          0,
          1,
          2,
          3,
          4,
          5,
          6
        ]
      },
      "Fleet2Formation": {
        "type": "select",
        "value": "double_line",
        "option": [
          "line_ahead",
          "double_line",
          "diamond"
        ]
      },
      "Fleet2Mode": {
        "type": "select",
        "value": "combat_auto",
        "option": [
          "combat_auto",
          "combat_manual",
          "stand_still_in_the_middle",
          "hide_in_bottom_left"
        ]
      },
      "Fleet2Step": {
        "type": "select",
        "value": 2,
        "option": [
          2,
          3,
          4,
          5
        ]
      },
      "FleetOrder": {
        "type": "select",
        "value": "fleet1_mob_fleet2_boss",
        "option": [
          "fleet1_mob_fleet2_boss",
          "fleet1_boss_fleet2_mob",
          "fleet1_all_fleet2_standby",
          "fleet1_standby_fleet2_all"
        ]
      }
    },
    "Submarine": {
      "Fleet": {
        "type": "select",
        "value": 0,
        "option": [
          0,
          1,
          2
        ]
      },
      "Mode": {
        "type": "select",
        "value": "do_not_use",
        "option": [
          "do_not_use",
          "hunt_only",
          "boss_only",
          "hunt_and_boss",
          "every_combat"
        ]
      },
      "AutoSearchMode": {
        "type": "select",
        "value": "sub_standby",
        "option": [
          "sub_standby",
          "sub_auto_call"
        ]
      },
      "DistanceToBoss": {
        "type": "select",
        "value": "2_grid_to_boss",
        "option": [
          "to_boss_position",
          "1_grid_to_boss",
          "2_grid_to_boss",
          "use_open_ocean_support"
        ]
      }
    },
    "Emotion": {
      "Mode": {
        "type": "select",
        "value": "calculate",
        "option": [
          "calculate",
          "ignore",
          "calculate_ignore"
        ]
      },
      "Fleet1Value": {
        "type": "input",
        "value": 119
      },
      "Fleet1Record": {
        "type": "datetime",
        "value": "2020-01-01 00:00:00",
        "validate": "datetime",
        "display": "disabled"
      },
      "Fleet1Control": {
        "type": "select",
        "value": "prevent_yellow_face",
        "option": [
          "keep_exp_bonus",
          "prevent_green_face",
          "prevent_yellow_face",
          "prevent_red_face"
        ]
      },
      "Fleet1Recover": {
        "type": "select",
        "value": "not_in_dormitory",
        "option": [
          "not_in_dormitory",
          "dormitory_floor_1",
          "dormitory_floor_2"
        ]
      },
      "Fleet1Oath": {
        "type": "checkbox",
        "value": false
      },
      "Fleet2Value": {
        "type": "input",
        "value": 119
      },
      "Fleet2Record": {
        "type": "datetime",
        "value": "2020-01-01 00:00:00",
        "validate": "datetime",
        "display": "disabled"
      },
      "Fleet2Control": {
        "type": "select",
        "value": "prevent_yellow_face",
        "option": [
          "keep_exp_bonus",
          "prevent_green_face",
          "prevent_yellow_face",
          "prevent_red_face"
        ]
      },
      "Fleet2Recover": {
        "type": "select",
        "value": "not_in_dormitory",
        "option": [
          "not_in_dormitory",
          "dormitory_floor_1",
          "dormitory_floor_2"
        ]
      },
      "Fleet2Oath": {
        "type": "checkbox",
        "value": false
      }
    },
    "HpControl": {
      "UseHpBalance": {
        "type": "checkbox",
        "value": false
      },
      "UseEmergencyRepair": {
        "type": "checkbox",
        "value": false
      },
      "UseLowHpRetreat": {
        "type": "checkbox",
        "value": false
      },
      "HpBalanceThreshold": {
        "type": "input",
        "value": 0.2
      },
      "HpBalanceWeight": {
        "type": "input",
        "value": "1000, 1000, 1000"
      },
      "RepairUseSingleThreshold": {
        "type": "input",
        "value": 0.3
      },
      "RepairUseMultiThreshold": {
        "type": "input",
        "value": 0.6
      },
      "LowHpRetreatThreshold": {
        "type": "input",
        "value": 0.3
      }
    },
    "EnemyPriority": {
      "EnemyScaleBalanceWeight": {
        "type": "select",
        "value": "default_mode",
        "option": [
          "default_mode",
          "S3_enemy_first",
          "S1_enemy_first"
        ]
      }
    },
    "Storage": {
      "Storage": {
        "type": "storage",
        "value": {},
        "valuetype": "ignore",
        "display": "disabled"
      }
    }
  },
  "Main3": {
    "Scheduler": {
      "Enable": {
        "type": "checkbox",
        "value": false
      },
      "NextRun": {
        "type": "datetime",
        "value": "2020-01-01 00:00:00",
        "validate": "datetime"
      },
      "Command": {
        "type": "input",
        "value": "Main3",
        "display": "hide"
      },
      "SuccessInterval": {
        "type": "input",
        "value": 0,
        "display": "hide"
      },
      "FailureInterval": {
        "type": "input",
        "value": 120,
        "display": "hide"
      },
      "ServerUpdate": {
        "type": "input",
        "value": "00:00",
        "display": "hide"
      }
    },
    "Campaign": {
      "Name": {
        "type": "input",
        "value": "12-4"
      },
      "Event": {
        "type": "select",
        "value": "campaign_main",
        "option": [
          "campaign_main"
        ],
        "display": "hide"
      },
      "Mode": {
        "type": "select",
        "value": "normal",
        "option": [
          "normal",
          "hard"
        ]
      },
      "UseClearMode": {
        "type": "checkbox",
        "value": true
      },
      "UseFleetLock": {
        "type": "checkbox",
        "value": true
      },
      "UseAutoSearch": {
        "type": "checkbox",
        "value": true
      },
      "Use2xBook": {
        "type": "checkbox",
        "value": false
      },
      "AmbushEvade": {
        "type": "checkbox",
        "value": true
      }
    },
    "StopCondition": {
      "RunCount": {
        "type": "input",
        "value": 0
      },
      "OilLimit": {
        "type": "input",
        "value": 1000
      },
      "MapAchievement": {
        "type": "select",
        "value": "non_stop",
        "option": [
          "non_stop",
          "100_percent_clear",
          "map_3_stars",
          "threat_safe",
          "threat_safe_without_3_stars"
        ]
      },
      "StageIncrease": {
        "type": "checkbox",
        "value": false
      },
      "GetNewShip": {
        "type": "checkbox",
        "value": false
      },
      "ReachLevel": {
        "type": "input",
        "value": 0
      }
    },
    "Fleet": {
      "Fleet1": {
        "type": "select",
        "value": 1,
        "option": [
          1,
          2,
          3,
          4,
          5,
          6
        ]
      },
      "Fleet1Formation": {
        "type": "select",
        "value": "double_line",
        "option": [
          "line_ahead",
          "double_line",
          "diamond"
        ]
      },
      "Fleet1Mode": {
        "type": "select",
        "value": "combat_auto",
        "option": [
          "combat_auto",
          "combat_manual",
          "stand_still_in_the_middle",
          "hide_in_bottom_left"
        ]
      },
      "Fleet1Step": {
        "type": "select",
        "value": 3,
        "option": [
          2,
          3,
          4,
          5
        ]
      },
      "Fleet2": {
        "type": "select",
        "value": 2,
        "option": [
          0,
          1,
          2,
          3,
          4,
          5,
          6
        ]
      },
      "Fleet2Formation": {
        "type": "select",
        "value": "double_line",
        "option": [
          "line_ahead",
          "double_line",
          "diamond"
        ]
      },
      "Fleet2Mode": {
        "type": "select",
        "value": "combat_auto",
        "option": [
          "combat_auto",
          "combat_manual",
          "stand_still_in_the_middle",
          "hide_in_bottom_left"
        ]
      },
      "Fleet2Step": {
        "type": "select",
        "value": 2,
        "option": [
          2,
          3,
          4,
          5
        ]
      },
      "FleetOrder": {
        "type": "select",
        "value": "fleet1_mob_fleet2_boss",
        "option": [
          "fleet1_mob_fleet2_boss",
          "fleet1_boss_fleet2_mob",
          "fleet1_all_fleet2_standby",
          "fleet1_standby_fleet2_all"
        ]
      }
    },
    "Submarine": {
      "Fleet": {
        "type": "select",
        "value": 0,
        "option": [
          0,
          1,
          2
        ]
      },
      "Mode": {
        "type": "select",
        "value": "do_not_use",
        "option": [
          "do_not_use",
          "hunt_only",
          "boss_only",
          "hunt_and_boss",
          "every_combat"
        ]
      },
      "AutoSearchMode": {
        "type": "select",
        "value": "sub_standby",
        "option": [
          "sub_standby",
          "sub_auto_call"
        ]
      },
      "DistanceToBoss": {
        "type": "select",
        "value": "2_grid_to_boss",
        "option": [
          "to_boss_position",
          "1_grid_to_boss",
          "2_grid_to_boss",
          "use_open_ocean_support"
        ]
      }
    },
    "Emotion": {
      "Mode": {
        "type": "select",
        "value": "calculate",
        "option": [
          "calculate",
          "ignore",
          "calculate_ignore"
        ]
      },
      "Fleet1Value": {
        "type": "input",
        "value": 119
      },
      "Fleet1Record": {
        "type": "datetime",
        "value": "2020-01-01 00:00:00",
        "validate": "datetime",
        "display": "disabled"
      },
      "Fleet1Control": {
        "type": "select",
        "value": "prevent_yellow_face",
        "option": [
          "keep_exp_bonus",
          "prevent_green_face",
          "prevent_yellow_face",
          "prevent_red_face"
        ]
      },
      "Fleet1Recover": {
        "type": "select",
        "value": "not_in_dormitory",
        "option": [
          "not_in_dormitory",
          "dormitory_floor_1",
          "dormitory_floor_2"
        ]
      },
      "Fleet1Oath": {
        "type": "checkbox",
        "value": false
      },
      "Fleet2Value": {
        "type": "input",
        "value": 119
      },
      "Fleet2Record": {
        "type": "datetime",
        "value": "2020-01-01 00:00:00",
        "validate": "datetime",
        "display": "disabled"
      },
      "Fleet2Control": {
        "type": "select",
        "value": "prevent_yellow_face",
        "option": [
          "keep_exp_bonus",
          "prevent_green_face",
          "prevent_yellow_face",
          "prevent_red_face"
        ]
      },
      "Fleet2Recover": {
        "type": "select",
        "value": "not_in_dormitory",
        "option": [
          "not_in_dormitory",
          "dormitory_floor_1",
          "dormitory_floor_2"
        ]
      },
      "Fleet2Oath": {
        "type": "checkbox",
        "value": false
      }
    },
    "HpControl": {
      "UseHpBalance": {
        "type": "checkbox",
        "value": false
      },
      "UseEmergencyRepair": {
        "type": "checkbox",
        "value": false
      },
      "UseLowHpRetreat": {
        "type": "checkbox",
        "value": false
      },
      "HpBalanceThreshold": {
        "type": "input",
        "value": 0.2
      },
      "HpBalanceWeight": {
        "type": "input",
        "value": "1000, 1000, 1000"
      },
      "RepairUseSingleThreshold": {
        "type": "input",
        "value": 0.3
      },
      "RepairUseMultiThreshold": {
        "type": "input",
        "value": 0.6
      },
      "LowHpRetreatThreshold": {
        "type": "input",
        "value": 0.3
      }
    },
    "EnemyPriority": {
      "EnemyScaleBalanceWeight": {
        "type": "select",
        "value": "default_mode",
        "option": [
          "default_mode",
          "S3_enemy_first",
          "S1_enemy_first"
        ]
      }
    },
    "Storage": {
      "Storage": {
        "type": "storage",
        "value": {},
        "valuetype": "ignore",
        "display": "disabled"
      }
    }
  },
  "GemsFarming": {
    "Scheduler": {
      "Enable": {
        "type": "checkbox",
        "value": false
      },
      "NextRun": {
        "type": "datetime",
        "value": "2020-01-01 00:00:00",
        "validate": "datetime"
      },
      "Command": {
        "type": "input",
        "value": "GemsFarming",
        "display": "hide"
      },
      "SuccessInterval": {
        "type": "input",
        "value": 0,
        "display": "hide"
      },
      "FailureInterval": {
        "type": "input",
        "value": 120,
        "display": "hide"
      },
      "ServerUpdate": {
        "type": "input",
        "value": "00:00",
        "display": "hide"
      }
    },
    "GemsFarming": {
      "ChangeFlagship": {
        "type": "select",
        "value": "ship",
        "option": [
          "ship",
          "ship_equip"
        ]
      },
      "ChangeVanguard": {
        "type": "select",
        "value": "ship",
        "option": [
          "disabled",
          "ship",
          "ship_equip"
        ]
      },
      "CommonCV": {
        "type": "select",
        "value": "any",
        "option": [
          "any",
          "langley",
          "bogue",
          "ranger",
          "hermes"
        ]
      },
      "CommissionLimit": {
        "type": "checkbox",
        "value": true
      }
    },
    "Campaign": {
      "Name": {
        "type": "input",
        "value": "12-4"
      },
      "Event": {
        "type": "select",
        "value": "campaign_main",
        "option": [
          "event_20210819_cn",
          "event_20211111_cn",
          "event_20210422_cn",
          "event_20210624_cn",
          "event_20230223_cn",
          "event_20220224_cn",
          "event_20200806_cn",
          "event_20210610_tw",
          "event_20210225_cn",
          "event_20211229_cn",
          "event_20221222_cn",
          "event_20221124_cn",
          "event_20210325_cn",
          "event_20201229_cn",
          "event_20210121_cn",
          "event_20220915_cn",
          "event_20210916_cn",
          "event_20200903_en",
          "event_20220818_cn",
          "event_20220324_cn",
          "event_20211028_cn",
          "event_20220728_cn",
          "event_20200917_cn",
          "event_20201029_cn",
          "event_20200820_cn",
          "event_20201012_cn",
          "event_20210527_cn",
          "event_20220526_cn",
          "event_20220428_cn",
          "event_20220414_cn",
          "event_20220407_tw",
          "event_20220310_tw",
          "event_20200603_cn",
          "event_20220210_cn",
          "event_20211125_cn",
          "event_20211028_tw",
          "event_20210722_cn",
          "event_20200723_cn",
          "event_20210624_tw",
          "event_20210527_tw",
          "event_20210429_tw",
          "event_20210415_tw",
          "event_20210225_tw",
          "event_20201126_cn",
          "event_20200312_cn",
          "event_20201002_en",
          "event_20200716_en",
          "event_20200611_en",
          "event_20200603_en",
          "event_20200521_en",
          "event_20200521_cn",
          "event_20200507_cn",
          "event_20200423_cn",
          "event_20200326_cn",
          "event_20200227_cn"
        ],
        "display": "hide",
        "tw": "event_20210819_cn",
        "cn": "event_20211111_cn",
        "en": "event_20211111_cn",
        "jp": "event_20211111_cn"
      },
      "Mode": {
        "type": "select",
        "value": "normal",
        "option": [
          "normal",
          "hard"
        ],
        "display": "hide"
      },
      "UseClearMode": {
        "type": "checkbox",
        "value": true,
        "display": "hide"
      },
      "UseFleetLock": {
        "type": "checkbox",
        "value": true,
        "display": "hide"
      },
      "UseAutoSearch": {
        "type": "checkbox",
        "value": true
      },
      "Use2xBook": {
        "type": "checkbox",
        "value": false,
        "display": "hide"
      },
      "AmbushEvade": {
        "type": "checkbox",
        "value": true,
        "display": "hide"
      }
    },
    "StopCondition": {
      "RunCount": {
        "type": "input",
        "value": 0,
        "display": "hide"
      },
      "OilLimit": {
        "type": "input",
        "value": 1000
      },
      "MapAchievement": {
        "type": "select",
        "value": "non_stop",
        "option": [
          "non_stop",
          "100_percent_clear",
          "map_3_stars",
          "threat_safe",
          "threat_safe_without_3_stars"
        ],
        "display": "hide"
      },
      "StageIncrease": {
        "type": "checkbox",
        "value": false,
        "display": "hide"
      },
      "GetNewShip": {
        "type": "checkbox",
        "value": false,
        "display": "hide"
      },
      "ReachLevel": {
        "type": "input",
        "value": 0,
        "display": "hide"
      }
    },
    "Fleet": {
      "Fleet1": {
        "type": "select",
        "value": 1,
        "option": [
          1,
          2,
          3,
          4,
          5,
          6
        ]
      },
      "Fleet1Formation": {
        "type": "select",
        "value": "double_line",
        "option": [
          "line_ahead",
          "double_line",
          "diamond"
        ]
      },
      "Fleet1Mode": {
        "type": "select",
        "value": "combat_auto",
        "option": [
          "combat_auto",
          "combat_manual",
          "stand_still_in_the_middle",
          "hide_in_bottom_left"
        ]
      },
      "Fleet1Step": {
        "type": "select",
        "value": 3,
        "option": [
          2,
          3,
          4,
          5
        ]
      },
      "Fleet2": {
        "type": "select",
        "value": 2,
        "option": [
          0,
          1,
          2,
          3,
          4,
          5,
          6
        ]
      },
      "Fleet2Formation": {
        "type": "select",
        "value": "double_line",
        "option": [
          "line_ahead",
          "double_line",
          "diamond"
        ]
      },
      "Fleet2Mode": {
        "type": "select",
        "value": "combat_auto",
        "option": [
          "combat_auto",
          "combat_manual",
          "stand_still_in_the_middle",
          "hide_in_bottom_left"
        ]
      },
      "Fleet2Step": {
        "type": "select",
        "value": 2,
        "option": [
          2,
          3,
          4,
          5
        ]
      },
      "FleetOrder": {
        "type": "select",
        "value": "fleet1_all_fleet2_standby",
        "option": [
          "fleet1_all_fleet2_standby",
          "fleet1_standby_fleet2_all"
        ],
        "display": "display"
      }
    },
    "Storage": {
      "Storage": {
        "type": "storage",
        "value": {},
        "valuetype": "ignore",
        "display": "disabled"
      }
    }
  },
  "Sos": {
    "Scheduler": {
      "Enable": {
        "type": "checkbox",
        "value": false
      },
      "NextRun": {
        "type": "datetime",
        "value": "2020-01-01 00:00:00",
        "validate": "datetime"
      },
      "Command": {
        "type": "input",
        "value": "Sos",
        "display": "hide"
      },
      "SuccessInterval": {
        "type": "input",
        "value": 30,
        "display": "hide"
      },
      "FailureInterval": {
        "type": "input",
        "value": 30,
        "display": "hide"
      },
      "ServerUpdate": {
        "type": "input",
        "value": "00:00",
        "display": "hide"
      }
    },
    "Sos": {
      "Chapter": {
        "type": "select",
        "value": 3,
        "option": [
          3,
          4,
          5,
          6,
          7,
          8,
          9,
          10
        ]
      }
    },
    "Campaign": {
      "Name": {
        "type": "input",
        "value": "dynamic",
        "display": "hide"
      },
      "Event": {
        "type": "select",
        "value": "campaign_main",
        "option": [
          "campaign_main"
        ],
        "display": "hide"
      },
      "Mode": {
        "type": "select",
        "value": "normal",
        "option": [
          "normal",
          "hard"
        ],
        "display": "hide"
      },
      "UseClearMode": {
        "type": "checkbox",
        "value": true,
        "display": "hide"
      },
      "UseFleetLock": {
        "type": "checkbox",
        "value": true,
        "display": "hide"
      },
      "UseAutoSearch": {
        "type": "checkbox",
        "value": false,
        "display": "hide"
      },
      "Use2xBook": {
        "type": "checkbox",
        "value": false,
        "display": "hide"
      },
      "AmbushEvade": {
        "type": "checkbox",
        "value": true,
        "display": "hide"
      }
    },
    "StopCondition": {
      "RunCount": {
        "type": "input",
        "value": 0,
        "display": "hide"
      },
      "OilLimit": {
        "type": "input",
        "value": 1000
      },
      "MapAchievement": {
        "type": "select",
        "value": "non_stop",
        "option": [
          "non_stop",
          "100_percent_clear",
          "map_3_stars",
          "threat_safe",
          "threat_safe_without_3_stars"
        ],
        "display": "hide"
      },
      "StageIncrease": {
        "type": "checkbox",
        "value": false,
        "display": "hide"
      },
      "GetNewShip": {
        "type": "checkbox",
        "value": false,
        "display": "hide"
      },
      "ReachLevel": {
        "type": "input",
        "value": 0,
        "display": "hide"
      }
    },
    "Fleet": {
      "Fleet1": {
        "type": "select",
        "value": 1,
        "option": [
          1,
          2,
          3,
          4,
          5,
          6
        ]
      },
      "Fleet1Formation": {
        "type": "select",
        "value": "double_line",
        "option": [
          "line_ahead",
          "double_line",
          "diamond"
        ]
      },
      "Fleet1Mode": {
        "type": "select",
        "value": "combat_auto",
        "option": [
          "combat_auto",
          "combat_manual",
          "stand_still_in_the_middle",
          "hide_in_bottom_left"
        ]
      },
      "Fleet1Step": {
        "type": "select",
        "value": 3,
        "option": [
          2,
          3,
          4,
          5
        ]
      },
      "Fleet2": {
        "type": "select",
        "value": 2,
        "option": [
          0,
          1,
          2,
          3,
          4,
          5,
          6
        ]
      },
      "Fleet2Formation": {
        "type": "select",
        "value": "double_line",
        "option": [
          "line_ahead",
          "double_line",
          "diamond"
        ]
      },
      "Fleet2Mode": {
        "type": "select",
        "value": "combat_auto",
        "option": [
          "combat_auto",
          "combat_manual",
          "stand_still_in_the_middle",
          "hide_in_bottom_left"
        ]
      },
      "Fleet2Step": {
        "type": "select",
        "value": 2,
        "option": [
          2,
          3,
          4,
          5
        ]
      },
      "FleetOrder": {
        "type": "select",
        "value": "fleet1_mob_fleet2_boss",
        "option": [
          "fleet1_mob_fleet2_boss",
          "fleet1_boss_fleet2_mob",
          "fleet1_all_fleet2_standby",
          "fleet1_standby_fleet2_all"
        ]
      }
    },
    "Submarine": {
      "Fleet": {
        "type": "select",
        "value": 0,
        "option": [
          0,
          1,
          2
        ]
      },
      "Mode": {
        "type": "select",
        "value": "do_not_use",
        "option": [
          "do_not_use",
          "hunt_only",
          "boss_only",
          "hunt_and_boss",
          "every_combat"
        ]
      },
      "AutoSearchMode": {
        "type": "select",
        "value": "sub_standby",
        "option": [
          "sub_standby",
          "sub_auto_call"
        ],
        "display": "hide"
      },
      "DistanceToBoss": {
        "type": "select",
        "value": "2_grid_to_boss",
        "option": [
          "to_boss_position",
          "1_grid_to_boss",
          "2_grid_to_boss",
          "use_open_ocean_support"
        ]
      }
    },
    "Emotion": {
      "Mode": {
        "type": "select",
        "value": "calculate",
        "option": [
          "calculate",
          "ignore",
          "calculate_ignore"
        ]
      },
      "Fleet1Value": {
        "type": "input",
        "value": 119
      },
      "Fleet1Record": {
        "type": "datetime",
        "value": "2020-01-01 00:00:00",
        "validate": "datetime",
        "display": "disabled"
      },
      "Fleet1Control": {
        "type": "select",
        "value": "prevent_yellow_face",
        "option": [
          "keep_exp_bonus",
          "prevent_green_face",
          "prevent_yellow_face",
          "prevent_red_face"
        ]
      },
      "Fleet1Recover": {
        "type": "select",
        "value": "not_in_dormitory",
        "option": [
          "not_in_dormitory",
          "dormitory_floor_1",
          "dormitory_floor_2"
        ]
      },
      "Fleet1Oath": {
        "type": "checkbox",
        "value": false
      },
      "Fleet2Value": {
        "type": "input",
        "value": 119
      },
      "Fleet2Record": {
        "type": "datetime",
        "value": "2020-01-01 00:00:00",
        "validate": "datetime",
        "display": "disabled"
      },
      "Fleet2Control": {
        "type": "select",
        "value": "prevent_yellow_face",
        "option": [
          "keep_exp_bonus",
          "prevent_green_face",
          "prevent_yellow_face",
          "prevent_red_face"
        ]
      },
      "Fleet2Recover": {
        "type": "select",
        "value": "not_in_dormitory",
        "option": [
          "not_in_dormitory",
          "dormitory_floor_1",
          "dormitory_floor_2"
        ]
      },
      "Fleet2Oath": {
        "type": "checkbox",
        "value": false
      }
    },
    "HpControl": {
      "UseHpBalance": {
        "type": "checkbox",
        "value": false
      },
      "UseEmergencyRepair": {
        "type": "checkbox",
        "value": false
      },
      "UseLowHpRetreat": {
        "type": "checkbox",
        "value": false
      },
      "HpBalanceThreshold": {
        "type": "input",
        "value": 0.2
      },
      "HpBalanceWeight": {
        "type": "input",
        "value": "1000, 1000, 1000"
      },
      "RepairUseSingleThreshold": {
        "type": "input",
        "value": 0.3
      },
      "RepairUseMultiThreshold": {
        "type": "input",
        "value": 0.6
      },
      "LowHpRetreatThreshold": {
        "type": "input",
        "value": 0.3
      }
    },
    "EnemyPriority": {
      "EnemyScaleBalanceWeight": {
        "type": "select",
        "value": "default_mode",
        "option": [
          "default_mode",
          "S3_enemy_first",
          "S1_enemy_first"
        ]
      }
    },
    "Storage": {
      "Storage": {
        "type": "storage",
        "value": {},
        "valuetype": "ignore",
        "display": "disabled"
      }
    }
  },
  "EventGeneral": {
    "EventGeneral": {
      "PtLimit": {
        "type": "input",
        "value": 0
      },
      "TimeLimit": {
        "type": "datetime",
        "value": "2020-01-01 00:00:00",
        "validate": "datetime"
      }
    },
    "TaskBalancer": {
      "Enable": {
        "type": "checkbox",
        "value": false
      },
      "CoinLimit": {
        "type": "input",
        "value": 10000
      },
      "TaskCall": {
        "type": "select",
        "value": "Main",
        "option": [
          "Main",
          "Main2",
          "Main3"
        ]
      }
    },
    "Storage": {
      "Storage": {
        "type": "storage",
        "value": {},
        "valuetype": "ignore",
        "display": "disabled"
      }
    }
  },
  "Event": {
    "Scheduler": {
      "Enable": {
        "type": "checkbox",
        "value": false
      },
      "NextRun": {
        "type": "datetime",
        "value": "2020-01-01 00:00:00",
        "validate": "datetime"
      },
      "Command": {
        "type": "input",
        "value": "Event",
        "display": "hide"
      },
      "SuccessInterval": {
        "type": "input",
        "value": 0,
        "display": "hide"
      },
      "FailureInterval": {
        "type": "input",
        "value": 120,
        "display": "hide"
      },
      "ServerUpdate": {
        "type": "input",
        "value": "00:00",
        "display": "hide"
      }
    },
    "Campaign": {
      "Name": {
        "type": "input",
        "value": "12-4"
      },
      "Event": {
        "type": "select",
        "value": "campaign_main",
        "option": [
          "event_20210819_cn",
          "event_20211111_cn",
          "event_20210422_cn",
          "event_20210624_cn",
          "event_20230223_cn",
          "event_20220224_cn",
          "event_20200806_cn",
          "event_20210610_tw",
          "event_20210225_cn",
          "event_20211229_cn",
          "event_20221222_cn",
          "event_20221124_cn",
          "event_20210325_cn",
          "event_20201229_cn",
          "event_20210121_cn",
          "event_20220915_cn",
          "event_20210916_cn",
          "event_20200903_en",
          "event_20220818_cn",
          "event_20220324_cn",
          "event_20211028_cn",
          "event_20220728_cn",
          "event_20200917_cn",
          "event_20201029_cn",
          "event_20200820_cn",
          "event_20201012_cn",
          "event_20210527_cn",
          "event_20220526_cn",
          "event_20220428_cn",
          "event_20220414_cn",
          "event_20220407_tw",
          "event_20220310_tw",
          "event_20200603_cn",
          "event_20220210_cn",
          "event_20211125_cn",
          "event_20211028_tw",
          "event_20210722_cn",
<<<<<<< HEAD
          "event_20210819_cn",
          "event_20200806_cn",
=======
>>>>>>> 9a64583c
          "event_20200723_cn",
          "event_20210624_tw",
          "event_20210527_tw",
          "event_20210429_tw",
          "event_20210415_tw",
          "event_20210225_tw",
          "event_20201126_cn",
          "event_20200312_cn",
          "event_20201002_en",
          "event_20200716_en",
          "event_20200611_en",
          "event_20200603_en",
          "event_20200521_en",
          "event_20200521_cn",
          "event_20200507_cn",
          "event_20200423_cn",
          "event_20200326_cn",
          "event_20200227_cn"
        ],
        "display": "disabled",
        "tw": "event_20210819_cn",
        "cn": "event_20211111_cn",
        "en": "event_20211111_cn",
        "jp": "event_20211111_cn"
      },
      "Mode": {
        "type": "select",
        "value": "normal",
        "option": [
          "normal",
          "hard"
        ],
        "display": "hide"
      },
      "UseClearMode": {
        "type": "checkbox",
        "value": true
      },
      "UseFleetLock": {
        "type": "checkbox",
        "value": true
      },
      "UseAutoSearch": {
        "type": "checkbox",
        "value": true
      },
      "Use2xBook": {
        "type": "checkbox",
        "value": false
      },
      "AmbushEvade": {
        "type": "checkbox",
        "value": true,
        "display": "hide"
      }
    },
    "StopCondition": {
      "RunCount": {
        "type": "input",
        "value": 0
      },
      "OilLimit": {
        "type": "input",
        "value": 1000
      },
      "MapAchievement": {
        "type": "select",
        "value": "non_stop",
        "option": [
          "non_stop",
          "100_percent_clear",
          "map_3_stars",
          "threat_safe",
          "threat_safe_without_3_stars"
        ]
      },
      "StageIncrease": {
        "type": "checkbox",
        "value": false
      },
      "GetNewShip": {
        "type": "checkbox",
        "value": false
      },
      "ReachLevel": {
        "type": "input",
        "value": 0
      }
    },
    "Fleet": {
      "Fleet1": {
        "type": "select",
        "value": 1,
        "option": [
          1,
          2,
          3,
          4,
          5,
          6
        ]
      },
      "Fleet1Formation": {
        "type": "select",
        "value": "double_line",
        "option": [
          "line_ahead",
          "double_line",
          "diamond"
        ]
      },
      "Fleet1Mode": {
        "type": "select",
        "value": "combat_auto",
        "option": [
          "combat_auto",
          "combat_manual",
          "stand_still_in_the_middle",
          "hide_in_bottom_left"
        ]
      },
      "Fleet1Step": {
        "type": "select",
        "value": 3,
        "option": [
          2,
          3,
          4,
          5
        ]
      },
      "Fleet2": {
        "type": "select",
        "value": 2,
        "option": [
          0,
          1,
          2,
          3,
          4,
          5,
          6
        ]
      },
      "Fleet2Formation": {
        "type": "select",
        "value": "double_line",
        "option": [
          "line_ahead",
          "double_line",
          "diamond"
        ]
      },
      "Fleet2Mode": {
        "type": "select",
        "value": "combat_auto",
        "option": [
          "combat_auto",
          "combat_manual",
          "stand_still_in_the_middle",
          "hide_in_bottom_left"
        ]
      },
      "Fleet2Step": {
        "type": "select",
        "value": 2,
        "option": [
          2,
          3,
          4,
          5
        ]
      },
      "FleetOrder": {
        "type": "select",
        "value": "fleet1_mob_fleet2_boss",
        "option": [
          "fleet1_mob_fleet2_boss",
          "fleet1_boss_fleet2_mob",
          "fleet1_all_fleet2_standby",
          "fleet1_standby_fleet2_all"
        ]
      }
    },
    "Submarine": {
      "Fleet": {
        "type": "select",
        "value": 0,
        "option": [
          0,
          1,
          2
        ]
      },
      "Mode": {
        "type": "select",
        "value": "do_not_use",
        "option": [
          "do_not_use",
          "hunt_only",
          "boss_only",
          "hunt_and_boss",
          "every_combat"
        ]
      },
      "AutoSearchMode": {
        "type": "select",
        "value": "sub_standby",
        "option": [
          "sub_standby",
          "sub_auto_call"
        ]
      },
      "DistanceToBoss": {
        "type": "select",
        "value": "2_grid_to_boss",
        "option": [
          "to_boss_position",
          "1_grid_to_boss",
          "2_grid_to_boss",
          "use_open_ocean_support"
        ]
      }
    },
    "Emotion": {
      "Mode": {
        "type": "select",
        "value": "calculate",
        "option": [
          "calculate",
          "ignore",
          "calculate_ignore"
        ]
      },
      "Fleet1Value": {
        "type": "input",
        "value": 119
      },
      "Fleet1Record": {
        "type": "datetime",
        "value": "2020-01-01 00:00:00",
        "validate": "datetime",
        "display": "disabled"
      },
      "Fleet1Control": {
        "type": "select",
        "value": "prevent_yellow_face",
        "option": [
          "keep_exp_bonus",
          "prevent_green_face",
          "prevent_yellow_face",
          "prevent_red_face"
        ]
      },
      "Fleet1Recover": {
        "type": "select",
        "value": "not_in_dormitory",
        "option": [
          "not_in_dormitory",
          "dormitory_floor_1",
          "dormitory_floor_2"
        ]
      },
      "Fleet1Oath": {
        "type": "checkbox",
        "value": false
      },
      "Fleet2Value": {
        "type": "input",
        "value": 119
      },
      "Fleet2Record": {
        "type": "datetime",
        "value": "2020-01-01 00:00:00",
        "validate": "datetime",
        "display": "disabled"
      },
      "Fleet2Control": {
        "type": "select",
        "value": "prevent_yellow_face",
        "option": [
          "keep_exp_bonus",
          "prevent_green_face",
          "prevent_yellow_face",
          "prevent_red_face"
        ]
      },
      "Fleet2Recover": {
        "type": "select",
        "value": "not_in_dormitory",
        "option": [
          "not_in_dormitory",
          "dormitory_floor_1",
          "dormitory_floor_2"
        ]
      },
      "Fleet2Oath": {
        "type": "checkbox",
        "value": false
      }
    },
    "HpControl": {
      "UseHpBalance": {
        "type": "checkbox",
        "value": false
      },
      "UseEmergencyRepair": {
        "type": "checkbox",
        "value": false
      },
      "UseLowHpRetreat": {
        "type": "checkbox",
        "value": false
      },
      "HpBalanceThreshold": {
        "type": "input",
        "value": 0.2
      },
      "HpBalanceWeight": {
        "type": "input",
        "value": "1000, 1000, 1000"
      },
      "RepairUseSingleThreshold": {
        "type": "input",
        "value": 0.3
      },
      "RepairUseMultiThreshold": {
        "type": "input",
        "value": 0.6
      },
      "LowHpRetreatThreshold": {
        "type": "input",
        "value": 0.3
      }
    },
    "EnemyPriority": {
      "EnemyScaleBalanceWeight": {
        "type": "select",
        "value": "default_mode",
        "option": [
          "default_mode",
          "S3_enemy_first",
          "S1_enemy_first"
        ]
      }
    },
    "Storage": {
      "Storage": {
        "type": "storage",
        "value": {},
        "valuetype": "ignore",
        "display": "disabled"
      }
    }
  },
  "Event2": {
    "Scheduler": {
      "Enable": {
        "type": "checkbox",
        "value": false
      },
      "NextRun": {
        "type": "datetime",
        "value": "2020-01-01 00:00:00",
        "validate": "datetime"
      },
      "Command": {
        "type": "input",
        "value": "Event2",
        "display": "hide"
      },
      "SuccessInterval": {
        "type": "input",
        "value": 0,
        "display": "hide"
      },
      "FailureInterval": {
        "type": "input",
        "value": 120,
        "display": "hide"
      },
      "ServerUpdate": {
        "type": "input",
        "value": "00:00",
        "display": "hide"
      }
    },
    "Campaign": {
      "Name": {
        "type": "input",
        "value": "12-4"
      },
      "Event": {
        "type": "select",
        "value": "campaign_main",
        "option": [
          "event_20210819_cn",
          "event_20211111_cn",
          "event_20210422_cn",
          "event_20210624_cn",
          "event_20230223_cn",
          "event_20220224_cn",
          "event_20200806_cn",
          "event_20210610_tw",
          "event_20210225_cn",
          "event_20211229_cn",
          "event_20221222_cn",
          "event_20221124_cn",
          "event_20210325_cn",
          "event_20201229_cn",
          "event_20210121_cn",
          "event_20220915_cn",
          "event_20210916_cn",
          "event_20200903_en",
          "event_20220818_cn",
          "event_20220324_cn",
          "event_20211028_cn",
          "event_20220728_cn",
          "event_20200917_cn",
          "event_20201029_cn",
          "event_20200820_cn",
          "event_20201012_cn",
          "event_20210527_cn",
          "event_20220526_cn",
          "event_20220428_cn",
          "event_20220414_cn",
          "event_20220407_tw",
          "event_20220310_tw",
          "event_20200603_cn",
          "event_20220210_cn",
          "event_20211125_cn",
          "event_20211028_tw",
          "event_20210722_cn",
<<<<<<< HEAD
          "event_20210819_cn",
          "event_20200806_cn",
=======
>>>>>>> 9a64583c
          "event_20200723_cn",
          "event_20210624_tw",
          "event_20210527_tw",
          "event_20210429_tw",
          "event_20210415_tw",
          "event_20210225_tw",
          "event_20201126_cn",
          "event_20200312_cn",
          "event_20201002_en",
          "event_20200716_en",
          "event_20200611_en",
          "event_20200603_en",
          "event_20200521_en",
          "event_20200521_cn",
          "event_20200507_cn",
          "event_20200423_cn",
          "event_20200326_cn",
          "event_20200227_cn"
        ],
        "display": "disabled",
        "tw": "event_20210819_cn",
        "cn": "event_20211111_cn",
        "en": "event_20211111_cn",
        "jp": "event_20211111_cn"
      },
      "Mode": {
        "type": "select",
        "value": "normal",
        "option": [
          "normal",
          "hard"
        ],
        "display": "hide"
      },
      "UseClearMode": {
        "type": "checkbox",
        "value": true
      },
      "UseFleetLock": {
        "type": "checkbox",
        "value": true
      },
      "UseAutoSearch": {
        "type": "checkbox",
        "value": true
      },
      "Use2xBook": {
        "type": "checkbox",
        "value": false
      },
      "AmbushEvade": {
        "type": "checkbox",
        "value": true,
        "display": "hide"
      }
    },
    "StopCondition": {
      "RunCount": {
        "type": "input",
        "value": 0
      },
      "OilLimit": {
        "type": "input",
        "value": 1000
      },
      "MapAchievement": {
        "type": "select",
        "value": "non_stop",
        "option": [
          "non_stop",
          "100_percent_clear",
          "map_3_stars",
          "threat_safe",
          "threat_safe_without_3_stars"
        ]
      },
      "StageIncrease": {
        "type": "checkbox",
        "value": false
      },
      "GetNewShip": {
        "type": "checkbox",
        "value": false
      },
      "ReachLevel": {
        "type": "input",
        "value": 0
      }
    },
    "Fleet": {
      "Fleet1": {
        "type": "select",
        "value": 1,
        "option": [
          1,
          2,
          3,
          4,
          5,
          6
        ]
      },
      "Fleet1Formation": {
        "type": "select",
        "value": "double_line",
        "option": [
          "line_ahead",
          "double_line",
          "diamond"
        ]
      },
      "Fleet1Mode": {
        "type": "select",
        "value": "combat_auto",
        "option": [
          "combat_auto",
          "combat_manual",
          "stand_still_in_the_middle",
          "hide_in_bottom_left"
        ]
      },
      "Fleet1Step": {
        "type": "select",
        "value": 3,
        "option": [
          2,
          3,
          4,
          5
        ]
      },
      "Fleet2": {
        "type": "select",
        "value": 2,
        "option": [
          0,
          1,
          2,
          3,
          4,
          5,
          6
        ]
      },
      "Fleet2Formation": {
        "type": "select",
        "value": "double_line",
        "option": [
          "line_ahead",
          "double_line",
          "diamond"
        ]
      },
      "Fleet2Mode": {
        "type": "select",
        "value": "combat_auto",
        "option": [
          "combat_auto",
          "combat_manual",
          "stand_still_in_the_middle",
          "hide_in_bottom_left"
        ]
      },
      "Fleet2Step": {
        "type": "select",
        "value": 2,
        "option": [
          2,
          3,
          4,
          5
        ]
      },
      "FleetOrder": {
        "type": "select",
        "value": "fleet1_mob_fleet2_boss",
        "option": [
          "fleet1_mob_fleet2_boss",
          "fleet1_boss_fleet2_mob",
          "fleet1_all_fleet2_standby",
          "fleet1_standby_fleet2_all"
        ]
      }
    },
    "Submarine": {
      "Fleet": {
        "type": "select",
        "value": 0,
        "option": [
          0,
          1,
          2
        ]
      },
      "Mode": {
        "type": "select",
        "value": "do_not_use",
        "option": [
          "do_not_use",
          "hunt_only",
          "boss_only",
          "hunt_and_boss",
          "every_combat"
        ]
      },
      "AutoSearchMode": {
        "type": "select",
        "value": "sub_standby",
        "option": [
          "sub_standby",
          "sub_auto_call"
        ]
      },
      "DistanceToBoss": {
        "type": "select",
        "value": "2_grid_to_boss",
        "option": [
          "to_boss_position",
          "1_grid_to_boss",
          "2_grid_to_boss",
          "use_open_ocean_support"
        ]
      }
    },
    "Emotion": {
      "Mode": {
        "type": "select",
        "value": "calculate",
        "option": [
          "calculate",
          "ignore",
          "calculate_ignore"
        ]
      },
      "Fleet1Value": {
        "type": "input",
        "value": 119
      },
      "Fleet1Record": {
        "type": "datetime",
        "value": "2020-01-01 00:00:00",
        "validate": "datetime",
        "display": "disabled"
      },
      "Fleet1Control": {
        "type": "select",
        "value": "prevent_yellow_face",
        "option": [
          "keep_exp_bonus",
          "prevent_green_face",
          "prevent_yellow_face",
          "prevent_red_face"
        ]
      },
      "Fleet1Recover": {
        "type": "select",
        "value": "not_in_dormitory",
        "option": [
          "not_in_dormitory",
          "dormitory_floor_1",
          "dormitory_floor_2"
        ]
      },
      "Fleet1Oath": {
        "type": "checkbox",
        "value": false
      },
      "Fleet2Value": {
        "type": "input",
        "value": 119
      },
      "Fleet2Record": {
        "type": "datetime",
        "value": "2020-01-01 00:00:00",
        "validate": "datetime",
        "display": "disabled"
      },
      "Fleet2Control": {
        "type": "select",
        "value": "prevent_yellow_face",
        "option": [
          "keep_exp_bonus",
          "prevent_green_face",
          "prevent_yellow_face",
          "prevent_red_face"
        ]
      },
      "Fleet2Recover": {
        "type": "select",
        "value": "not_in_dormitory",
        "option": [
          "not_in_dormitory",
          "dormitory_floor_1",
          "dormitory_floor_2"
        ]
      },
      "Fleet2Oath": {
        "type": "checkbox",
        "value": false
      }
    },
    "HpControl": {
      "UseHpBalance": {
        "type": "checkbox",
        "value": false
      },
      "UseEmergencyRepair": {
        "type": "checkbox",
        "value": false
      },
      "UseLowHpRetreat": {
        "type": "checkbox",
        "value": false
      },
      "HpBalanceThreshold": {
        "type": "input",
        "value": 0.2
      },
      "HpBalanceWeight": {
        "type": "input",
        "value": "1000, 1000, 1000"
      },
      "RepairUseSingleThreshold": {
        "type": "input",
        "value": 0.3
      },
      "RepairUseMultiThreshold": {
        "type": "input",
        "value": 0.6
      },
      "LowHpRetreatThreshold": {
        "type": "input",
        "value": 0.3
      }
    },
    "EnemyPriority": {
      "EnemyScaleBalanceWeight": {
        "type": "select",
        "value": "default_mode",
        "option": [
          "default_mode",
          "S3_enemy_first",
          "S1_enemy_first"
        ]
      }
    },
    "Storage": {
      "Storage": {
        "type": "storage",
        "value": {},
        "valuetype": "ignore",
        "display": "disabled"
      }
    }
  },
  "Raid": {
    "Scheduler": {
      "Enable": {
        "type": "checkbox",
        "value": false
      },
      "NextRun": {
        "type": "datetime",
        "value": "2020-01-01 00:00:00",
        "validate": "datetime"
      },
      "Command": {
        "type": "input",
        "value": "Raid",
        "display": "hide"
      },
      "SuccessInterval": {
        "type": "input",
        "value": 0,
        "display": "hide"
      },
      "FailureInterval": {
        "type": "input",
        "value": 120,
        "display": "hide"
      },
      "ServerUpdate": {
        "type": "input",
        "value": "00:00",
        "display": "hide"
      }
    },
    "Raid": {
      "Mode": {
        "type": "select",
        "value": "hard",
        "option": [
          "easy",
          "normal",
          "hard",
          "ex"
        ]
      },
      "UseTicket": {
        "type": "checkbox",
        "value": false
      }
    },
    "Campaign": {
      "Name": {
        "type": "input",
        "value": "dynamic",
        "display": "hide"
      },
      "Event": {
        "type": "select",
        "value": "campaign_main",
        "option": [
          "raid_20220630",
          "raid_20220127",
          "raid_20230118",
          "raid_20221027",
          "raid_20210708",
          "raid_20200624"
        ],
        "display": "disabled",
        "tw": "raid_20220630",
        "cn": "raid_20230118",
        "en": "raid_20230118",
        "jp": "raid_20230118"
      },
      "Mode": {
        "type": "select",
        "value": "normal",
        "option": [
          "normal",
          "hard"
        ],
        "display": "hide"
      },
      "UseClearMode": {
        "type": "checkbox",
        "value": true,
        "display": "hide"
      },
      "UseFleetLock": {
        "type": "checkbox",
        "value": true,
        "display": "hide"
      },
      "UseAutoSearch": {
        "type": "checkbox",
        "value": false,
        "display": "hide"
      },
      "Use2xBook": {
        "type": "checkbox",
        "value": false,
        "display": "hide"
      },
      "AmbushEvade": {
        "type": "checkbox",
        "value": true,
        "display": "hide"
      }
    },
    "StopCondition": {
      "RunCount": {
        "type": "input",
        "value": 0
      },
      "OilLimit": {
        "type": "input",
        "value": 1000
      },
      "MapAchievement": {
        "type": "select",
        "value": "non_stop",
        "option": [
          "non_stop",
          "100_percent_clear",
          "map_3_stars",
          "threat_safe",
          "threat_safe_without_3_stars"
        ],
        "display": "hide"
      },
      "StageIncrease": {
        "type": "checkbox",
        "value": false,
        "display": "hide"
      },
      "GetNewShip": {
        "type": "checkbox",
        "value": false,
        "display": "hide"
      },
      "ReachLevel": {
        "type": "input",
        "value": 0,
        "display": "hide"
      }
    },
    "Emotion": {
      "Mode": {
        "type": "select",
        "value": "calculate",
        "option": [
          "calculate",
          "ignore",
          "calculate_ignore"
        ]
      },
      "Fleet1Value": {
        "type": "input",
        "value": 119
      },
      "Fleet1Record": {
        "type": "datetime",
        "value": "2020-01-01 00:00:00",
        "validate": "datetime",
        "display": "disabled"
      },
      "Fleet1Control": {
        "type": "select",
        "value": "prevent_yellow_face",
        "option": [
          "keep_exp_bonus",
          "prevent_green_face",
          "prevent_yellow_face",
          "prevent_red_face"
        ]
      },
      "Fleet1Recover": {
        "type": "select",
        "value": "not_in_dormitory",
        "option": [
          "not_in_dormitory",
          "dormitory_floor_1",
          "dormitory_floor_2"
        ]
      },
      "Fleet1Oath": {
        "type": "checkbox",
        "value": false
      },
      "Fleet2Value": {
        "type": "input",
        "value": 119,
        "display": "hide"
      },
      "Fleet2Record": {
        "type": "datetime",
        "value": "2020-01-01 00:00:00",
        "validate": "datetime",
        "display": "hide"
      },
      "Fleet2Control": {
        "type": "select",
        "value": "prevent_yellow_face",
        "option": [
          "keep_exp_bonus",
          "prevent_green_face",
          "prevent_yellow_face",
          "prevent_red_face"
        ],
        "display": "hide"
      },
      "Fleet2Recover": {
        "type": "select",
        "value": "not_in_dormitory",
        "option": [
          "not_in_dormitory",
          "dormitory_floor_1",
          "dormitory_floor_2"
        ],
        "display": "hide"
      },
      "Fleet2Oath": {
        "type": "checkbox",
        "value": false,
        "display": "hide"
      }
    },
    "Storage": {
      "Storage": {
        "type": "storage",
        "value": {},
        "valuetype": "ignore",
        "display": "disabled"
      }
    }
  },
  "Coalition": {
    "Scheduler": {
      "Enable": {
        "type": "checkbox",
        "value": false
      },
      "NextRun": {
        "type": "datetime",
        "value": "2020-01-01 00:00:00",
        "validate": "datetime"
      },
      "Command": {
        "type": "input",
        "value": "Coalition",
        "display": "hide"
      },
      "SuccessInterval": {
        "type": "input",
        "value": 30,
        "display": "hide"
      },
      "FailureInterval": {
        "type": "input",
        "value": 30,
        "display": "hide"
      },
      "ServerUpdate": {
        "type": "input",
        "value": "00:00",
        "display": "hide"
      }
    },
    "Campaign": {
      "Name": {
        "type": "input",
        "value": "12-4"
      },
      "Event": {
        "type": "select",
        "value": "campaign_main",
        "option": [
          "coalition_20230323"
        ],
        "display": "disabled",
        "cn": "coalition_20230323",
        "en": "coalition_20230323",
        "jp": "coalition_20230323"
      },
      "Mode": {
        "type": "select",
        "value": "normal",
        "option": [
          "normal",
          "hard"
        ],
        "display": "hide"
      },
      "UseClearMode": {
        "type": "checkbox",
        "value": true,
        "display": "hide"
      },
      "UseFleetLock": {
        "type": "checkbox",
        "value": true,
        "display": "hide"
      },
      "UseAutoSearch": {
        "type": "checkbox",
        "value": false,
        "display": "hide"
      },
      "Use2xBook": {
        "type": "checkbox",
        "value": false,
        "display": "hide"
      },
      "AmbushEvade": {
        "type": "checkbox",
        "value": true,
        "display": "hide"
      }
    },
    "Coalition": {
      "Fleet": {
        "type": "select",
        "value": "single",
        "option": [
          "single",
          "multi"
        ]
      }
    },
    "StopCondition": {
      "RunCount": {
        "type": "input",
        "value": 0
      },
      "OilLimit": {
        "type": "input",
        "value": 1000
      },
      "MapAchievement": {
        "type": "select",
        "value": "non_stop",
        "option": [
          "non_stop",
          "100_percent_clear",
          "map_3_stars",
          "threat_safe",
          "threat_safe_without_3_stars"
        ],
        "display": "hide"
      },
      "StageIncrease": {
        "type": "checkbox",
        "value": false,
        "display": "hide"
      },
      "GetNewShip": {
        "type": "checkbox",
        "value": false,
        "display": "hide"
      },
      "ReachLevel": {
        "type": "input",
        "value": 0,
        "display": "hide"
      }
    },
    "Emotion": {
      "Mode": {
        "type": "select",
        "value": "calculate",
        "option": [
          "calculate",
          "ignore",
          "calculate_ignore"
        ]
      },
      "Fleet1Value": {
        "type": "input",
        "value": 119
      },
      "Fleet1Record": {
        "type": "datetime",
        "value": "2020-01-01 00:00:00",
        "validate": "datetime",
        "display": "disabled"
      },
      "Fleet1Control": {
        "type": "select",
        "value": "prevent_yellow_face",
        "option": [
          "keep_exp_bonus",
          "prevent_green_face",
          "prevent_yellow_face",
          "prevent_red_face"
        ]
      },
      "Fleet1Recover": {
        "type": "select",
        "value": "not_in_dormitory",
        "option": [
          "not_in_dormitory",
          "dormitory_floor_1",
          "dormitory_floor_2"
        ]
      },
      "Fleet1Oath": {
        "type": "checkbox",
        "value": false
      },
      "Fleet2Value": {
        "type": "input",
        "value": 119,
        "display": "hide"
      },
      "Fleet2Record": {
        "type": "datetime",
        "value": "2020-01-01 00:00:00",
        "validate": "datetime",
        "display": "hide"
      },
      "Fleet2Control": {
        "type": "select",
        "value": "prevent_yellow_face",
        "option": [
          "keep_exp_bonus",
          "prevent_green_face",
          "prevent_yellow_face",
          "prevent_red_face"
        ],
        "display": "hide"
      },
      "Fleet2Recover": {
        "type": "select",
        "value": "not_in_dormitory",
        "option": [
          "not_in_dormitory",
          "dormitory_floor_1",
          "dormitory_floor_2"
        ],
        "display": "hide"
      },
      "Fleet2Oath": {
        "type": "checkbox",
        "value": false,
        "display": "hide"
      }
    },
    "Storage": {
      "Storage": {
        "type": "storage",
        "value": {},
        "valuetype": "ignore",
        "display": "disabled"
      }
    }
  },
  "MaritimeEscort": {
    "Scheduler": {
      "Enable": {
        "type": "checkbox",
        "value": false
      },
      "NextRun": {
        "type": "datetime",
        "value": "2020-01-01 00:00:00",
        "validate": "datetime"
      },
      "Command": {
        "type": "input",
        "value": "MaritimeEscort",
        "display": "hide"
      },
      "SuccessInterval": {
        "type": "input",
        "value": 30,
        "display": "hide"
      },
      "FailureInterval": {
        "type": "input",
        "value": 30,
        "display": "hide"
      },
      "ServerUpdate": {
        "type": "input",
        "value": "00:00",
        "display": "hide"
      }
    },
    "MaritimeEscort": {
      "Enable": {
        "type": "checkbox",
        "value": true
      }
    },
    "Storage": {
      "Storage": {
        "type": "storage",
        "value": {},
        "valuetype": "ignore",
        "display": "disabled"
      }
    }
  },
  "WarArchives": {
    "Scheduler": {
      "Enable": {
        "type": "checkbox",
        "value": false
      },
      "NextRun": {
        "type": "datetime",
        "value": "2020-01-01 00:00:00",
        "validate": "datetime"
      },
      "Command": {
        "type": "input",
        "value": "WarArchives",
        "display": "hide"
      },
      "SuccessInterval": {
        "type": "input",
        "value": 30,
        "display": "hide"
      },
      "FailureInterval": {
        "type": "input",
        "value": 30,
        "display": "hide"
      },
      "ServerUpdate": {
        "type": "input",
        "value": "00:00",
        "display": "hide"
      }
    },
    "Campaign": {
      "Name": {
        "type": "input",
        "value": "12-4"
      },
      "Event": {
        "type": "select",
        "value": "campaign_main",
        "option": [
          "war_archives_20211028_cn",
          "war_archives_20210819_cn",
          "war_archives_20200903_cn",
          "war_archives_20201029_cn",
          "war_archives_20200806_cn",
          "war_archives_20210624_cn",
          "war_archives_20210325_cn",
          "war_archives_20190911_cn",
          "war_archives_20211014_cn",
          "war_archives_20200820_cn",
          "war_archives_20181227_cn",
          "war_archives_20180726_cn",
          "war_archives_20180607_cn",
          "war_archives_20190221_en",
          "war_archives_20191010_en",
          "war_archives_20181026_en",
          "war_archives_20190620_en",
          "war_archives_20190321_en",
          "war_archives_20191031_en",
          "war_archives_20181020_en"
        ],
        "cn": "war_archives_20211028_cn",
        "en": "war_archives_20211028_cn",
        "jp": "war_archives_20211028_cn",
        "tw": "war_archives_20211028_cn"
      },
      "Mode": {
        "type": "select",
        "value": "normal",
        "option": [
          "normal",
          "hard"
        ],
        "display": "hide"
      },
      "UseClearMode": {
        "type": "checkbox",
        "value": true
      },
      "UseFleetLock": {
        "type": "checkbox",
        "value": true
      },
      "UseAutoSearch": {
        "type": "checkbox",
        "value": true
      },
      "Use2xBook": {
        "type": "checkbox",
        "value": false
      },
      "AmbushEvade": {
        "type": "checkbox",
        "value": true,
        "display": "hide"
      }
    },
    "StopCondition": {
      "RunCount": {
        "type": "input",
        "value": 0
      },
      "OilLimit": {
        "type": "input",
        "value": 1000
      },
      "MapAchievement": {
        "type": "select",
        "value": "non_stop",
        "option": [
          "non_stop",
          "100_percent_clear",
          "map_3_stars",
          "threat_safe",
          "threat_safe_without_3_stars"
        ]
      },
      "StageIncrease": {
        "type": "checkbox",
        "value": false
      },
      "GetNewShip": {
        "type": "checkbox",
        "value": false
      },
      "ReachLevel": {
        "type": "input",
        "value": 0
      }
    },
    "Fleet": {
      "Fleet1": {
        "type": "select",
        "value": 1,
        "option": [
          1,
          2,
          3,
          4,
          5,
          6
        ]
      },
      "Fleet1Formation": {
        "type": "select",
        "value": "double_line",
        "option": [
          "line_ahead",
          "double_line",
          "diamond"
        ]
      },
      "Fleet1Mode": {
        "type": "select",
        "value": "combat_auto",
        "option": [
          "combat_auto",
          "combat_manual",
          "stand_still_in_the_middle",
          "hide_in_bottom_left"
        ]
      },
      "Fleet1Step": {
        "type": "select",
        "value": 3,
        "option": [
          2,
          3,
          4,
          5
        ]
      },
      "Fleet2": {
        "type": "select",
        "value": 2,
        "option": [
          0,
          1,
          2,
          3,
          4,
          5,
          6
        ]
      },
      "Fleet2Formation": {
        "type": "select",
        "value": "double_line",
        "option": [
          "line_ahead",
          "double_line",
          "diamond"
        ]
      },
      "Fleet2Mode": {
        "type": "select",
        "value": "combat_auto",
        "option": [
          "combat_auto",
          "combat_manual",
          "stand_still_in_the_middle",
          "hide_in_bottom_left"
        ]
      },
      "Fleet2Step": {
        "type": "select",
        "value": 2,
        "option": [
          2,
          3,
          4,
          5
        ]
      },
      "FleetOrder": {
        "type": "select",
        "value": "fleet1_mob_fleet2_boss",
        "option": [
          "fleet1_mob_fleet2_boss",
          "fleet1_boss_fleet2_mob",
          "fleet1_all_fleet2_standby",
          "fleet1_standby_fleet2_all"
        ]
      }
    },
    "Submarine": {
      "Fleet": {
        "type": "select",
        "value": 0,
        "option": [
          0,
          1,
          2
        ]
      },
      "Mode": {
        "type": "select",
        "value": "do_not_use",
        "option": [
          "do_not_use",
          "hunt_only",
          "boss_only",
          "hunt_and_boss",
          "every_combat"
        ]
      },
      "AutoSearchMode": {
        "type": "select",
        "value": "sub_standby",
        "option": [
          "sub_standby",
          "sub_auto_call"
        ]
      },
      "DistanceToBoss": {
        "type": "select",
        "value": "2_grid_to_boss",
        "option": [
          "to_boss_position",
          "1_grid_to_boss",
          "2_grid_to_boss",
          "use_open_ocean_support"
        ]
      }
    },
    "Emotion": {
      "Mode": {
        "type": "select",
        "value": "calculate",
        "option": [
          "calculate",
          "ignore",
          "calculate_ignore"
        ]
      },
      "Fleet1Value": {
        "type": "input",
        "value": 119
      },
      "Fleet1Record": {
        "type": "datetime",
        "value": "2020-01-01 00:00:00",
        "validate": "datetime",
        "display": "disabled"
      },
      "Fleet1Control": {
        "type": "select",
        "value": "prevent_yellow_face",
        "option": [
          "keep_exp_bonus",
          "prevent_green_face",
          "prevent_yellow_face",
          "prevent_red_face"
        ]
      },
      "Fleet1Recover": {
        "type": "select",
        "value": "not_in_dormitory",
        "option": [
          "not_in_dormitory",
          "dormitory_floor_1",
          "dormitory_floor_2"
        ]
      },
      "Fleet1Oath": {
        "type": "checkbox",
        "value": false
      },
      "Fleet2Value": {
        "type": "input",
        "value": 119
      },
      "Fleet2Record": {
        "type": "datetime",
        "value": "2020-01-01 00:00:00",
        "validate": "datetime",
        "display": "disabled"
      },
      "Fleet2Control": {
        "type": "select",
        "value": "prevent_yellow_face",
        "option": [
          "keep_exp_bonus",
          "prevent_green_face",
          "prevent_yellow_face",
          "prevent_red_face"
        ]
      },
      "Fleet2Recover": {
        "type": "select",
        "value": "not_in_dormitory",
        "option": [
          "not_in_dormitory",
          "dormitory_floor_1",
          "dormitory_floor_2"
        ]
      },
      "Fleet2Oath": {
        "type": "checkbox",
        "value": false
      }
    },
    "HpControl": {
      "UseHpBalance": {
        "type": "checkbox",
        "value": false
      },
      "UseEmergencyRepair": {
        "type": "checkbox",
        "value": false
      },
      "UseLowHpRetreat": {
        "type": "checkbox",
        "value": false
      },
      "HpBalanceThreshold": {
        "type": "input",
        "value": 0.2
      },
      "HpBalanceWeight": {
        "type": "input",
        "value": "1000, 1000, 1000"
      },
      "RepairUseSingleThreshold": {
        "type": "input",
        "value": 0.3
      },
      "RepairUseMultiThreshold": {
        "type": "input",
        "value": 0.6
      },
      "LowHpRetreatThreshold": {
        "type": "input",
        "value": 0.3
      }
    },
    "EnemyPriority": {
      "EnemyScaleBalanceWeight": {
        "type": "select",
        "value": "default_mode",
        "option": [
          "default_mode",
          "S3_enemy_first",
          "S1_enemy_first"
        ]
      }
    },
    "Storage": {
      "Storage": {
        "type": "storage",
        "value": {},
        "valuetype": "ignore",
        "display": "disabled"
      }
    }
  },
  "CoalitionSp": {
    "Scheduler": {
      "Enable": {
        "type": "checkbox",
        "value": false
      },
      "NextRun": {
        "type": "datetime",
        "value": "2020-01-01 00:00:00",
        "validate": "datetime"
      },
      "Command": {
        "type": "input",
        "value": "CoalitionSp",
        "display": "hide"
      },
      "SuccessInterval": {
        "type": "input",
        "value": 30,
        "display": "hide"
      },
      "FailureInterval": {
        "type": "input",
        "value": 30,
        "display": "hide"
      },
      "ServerUpdate": {
        "type": "input",
        "value": "00:00",
        "display": "hide"
      }
    },
    "Campaign": {
      "Name": {
        "type": "input",
        "value": "sp",
        "display": "hide"
      },
      "Event": {
        "type": "select",
        "value": "campaign_main",
        "option": [
          "coalition_20230323"
        ],
        "display": "disabled",
        "cn": "coalition_20230323",
        "en": "coalition_20230323",
        "jp": "coalition_20230323"
      },
      "Mode": {
        "type": "select",
        "value": "normal",
        "option": [
          "normal",
          "hard"
        ],
        "display": "hide"
      },
      "UseClearMode": {
        "type": "checkbox",
        "value": true,
        "display": "hide"
      },
      "UseFleetLock": {
        "type": "checkbox",
        "value": true,
        "display": "hide"
      },
      "UseAutoSearch": {
        "type": "checkbox",
        "value": false,
        "display": "hide"
      },
      "Use2xBook": {
        "type": "checkbox",
        "value": false,
        "display": "hide"
      },
      "AmbushEvade": {
        "type": "checkbox",
        "value": true,
        "display": "hide"
      }
    },
    "Coalition": {
      "Fleet": {
        "type": "select",
        "value": "single",
        "option": [
          "single",
          "multi"
        ]
      }
    },
    "StopCondition": {
      "RunCount": {
        "type": "input",
        "value": 0
      },
      "OilLimit": {
        "type": "input",
        "value": 1000
      },
      "MapAchievement": {
        "type": "select",
        "value": "non_stop",
        "option": [
          "non_stop",
          "100_percent_clear",
          "map_3_stars",
          "threat_safe",
          "threat_safe_without_3_stars"
        ],
        "display": "hide"
      },
      "StageIncrease": {
        "type": "checkbox",
        "value": false,
        "display": "hide"
      },
      "GetNewShip": {
        "type": "checkbox",
        "value": false,
        "display": "hide"
      },
      "ReachLevel": {
        "type": "input",
        "value": 0,
        "display": "hide"
      }
    },
    "Emotion": {
      "Mode": {
        "type": "select",
        "value": "calculate",
        "option": [
          "calculate",
          "ignore",
          "calculate_ignore"
        ]
      },
      "Fleet1Value": {
        "type": "input",
        "value": 119
      },
      "Fleet1Record": {
        "type": "datetime",
        "value": "2020-01-01 00:00:00",
        "validate": "datetime",
        "display": "disabled"
      },
      "Fleet1Control": {
        "type": "select",
        "value": "prevent_yellow_face",
        "option": [
          "keep_exp_bonus",
          "prevent_green_face",
          "prevent_yellow_face",
          "prevent_red_face"
        ]
      },
      "Fleet1Recover": {
        "type": "select",
        "value": "not_in_dormitory",
        "option": [
          "not_in_dormitory",
          "dormitory_floor_1",
          "dormitory_floor_2"
        ]
      },
      "Fleet1Oath": {
        "type": "checkbox",
        "value": false
      },
      "Fleet2Value": {
        "type": "input",
        "value": 119,
        "display": "hide"
      },
      "Fleet2Record": {
        "type": "datetime",
        "value": "2020-01-01 00:00:00",
        "validate": "datetime",
        "display": "hide"
      },
      "Fleet2Control": {
        "type": "select",
        "value": "prevent_yellow_face",
        "option": [
          "keep_exp_bonus",
          "prevent_green_face",
          "prevent_yellow_face",
          "prevent_red_face"
        ],
        "display": "hide"
      },
      "Fleet2Recover": {
        "type": "select",
        "value": "not_in_dormitory",
        "option": [
          "not_in_dormitory",
          "dormitory_floor_1",
          "dormitory_floor_2"
        ],
        "display": "hide"
      },
      "Fleet2Oath": {
        "type": "checkbox",
        "value": false,
        "display": "hide"
      }
    },
    "Storage": {
      "Storage": {
        "type": "storage",
        "value": {},
        "valuetype": "ignore",
        "display": "disabled"
      }
    }
  },
  "EventA": {
    "Scheduler": {
      "Enable": {
        "type": "checkbox",
        "value": false
      },
      "NextRun": {
        "type": "datetime",
        "value": "2020-01-01 00:00:00",
        "validate": "datetime"
      },
      "Command": {
        "type": "input",
        "value": "EventA",
        "display": "hide"
      },
      "SuccessInterval": {
        "type": "input",
        "value": 30,
        "display": "hide"
      },
      "FailureInterval": {
        "type": "input",
        "value": 30,
        "display": "hide"
      },
      "ServerUpdate": {
        "type": "input",
        "value": "00:00",
        "display": "hide"
      }
    },
    "EventDaily": {
      "StageFilter": {
        "type": "textarea",
        "value": "A1 > A2 > A3"
      },
      "LastStage": {
        "type": "input",
        "value": 0
      }
    },
    "Campaign": {
      "Name": {
        "type": "input",
        "value": "dynamic",
        "display": "hide"
      },
      "Event": {
        "type": "select",
        "value": "campaign_main",
        "option": [
          "event_20210819_cn",
          "event_20211111_cn",
          "event_20210422_cn",
          "event_20210624_cn",
          "event_20230223_cn",
          "event_20220224_cn",
          "event_20200806_cn",
          "event_20210610_tw",
          "event_20210225_cn",
          "event_20211229_cn",
          "event_20221222_cn",
          "event_20221124_cn",
          "event_20210325_cn",
          "event_20201229_cn",
          "event_20210121_cn",
          "event_20220915_cn",
          "event_20210916_cn",
          "event_20200903_en",
          "event_20220818_cn",
          "event_20220324_cn",
          "event_20211028_cn",
          "event_20220728_cn",
          "event_20200917_cn",
          "event_20201029_cn",
          "event_20200820_cn",
          "event_20201012_cn",
          "event_20210527_cn",
          "event_20220526_cn",
          "event_20220428_cn",
          "event_20220414_cn",
          "event_20220407_tw",
          "event_20220310_tw",
          "event_20200603_cn",
          "event_20220210_cn",
          "event_20211125_cn",
          "event_20211028_tw",
          "event_20210722_cn",
<<<<<<< HEAD
          "event_20210819_cn",
          "event_20200806_cn",
=======
>>>>>>> 9a64583c
          "event_20200723_cn",
          "event_20210624_tw",
          "event_20210527_tw",
          "event_20210429_tw",
          "event_20210415_tw",
          "event_20210225_tw",
          "event_20201126_cn",
          "event_20200312_cn",
          "event_20201002_en",
          "event_20200716_en",
          "event_20200611_en",
          "event_20200603_en",
          "event_20200521_en",
          "event_20200521_cn",
          "event_20200507_cn",
          "event_20200423_cn",
          "event_20200326_cn",
          "event_20200227_cn"
        ],
        "display": "disabled",
        "tw": "event_20210819_cn",
        "cn": "event_20211111_cn",
        "en": "event_20211111_cn",
        "jp": "event_20211111_cn"
      },
      "Mode": {
        "type": "select",
        "value": "normal",
        "option": [
          "normal",
          "hard"
        ],
        "display": "hide"
      },
      "UseClearMode": {
        "type": "checkbox",
        "value": true
      },
      "UseFleetLock": {
        "type": "checkbox",
        "value": true
      },
      "UseAutoSearch": {
        "type": "checkbox",
        "value": true
      },
      "Use2xBook": {
        "type": "checkbox",
        "value": false,
        "display": "hide"
      },
      "AmbushEvade": {
        "type": "checkbox",
        "value": true,
        "display": "hide"
      }
    },
    "StopCondition": {
      "RunCount": {
        "type": "input",
        "value": 0,
        "display": "hide"
      },
      "OilLimit": {
        "type": "input",
        "value": 1000
      },
      "MapAchievement": {
        "type": "select",
        "value": "non_stop",
        "option": [
          "non_stop",
          "100_percent_clear",
          "map_3_stars",
          "threat_safe",
          "threat_safe_without_3_stars"
        ],
        "display": "hide"
      },
      "StageIncrease": {
        "type": "checkbox",
        "value": false,
        "display": "hide"
      },
      "GetNewShip": {
        "type": "checkbox",
        "value": false,
        "display": "hide"
      },
      "ReachLevel": {
        "type": "input",
        "value": 0,
        "display": "hide"
      }
    },
    "Fleet": {
      "Fleet1": {
        "type": "select",
        "value": 1,
        "option": [
          1,
          2,
          3,
          4,
          5,
          6
        ]
      },
      "Fleet1Formation": {
        "type": "select",
        "value": "double_line",
        "option": [
          "line_ahead",
          "double_line",
          "diamond"
        ]
      },
      "Fleet1Mode": {
        "type": "select",
        "value": "combat_auto",
        "option": [
          "combat_auto",
          "combat_manual",
          "stand_still_in_the_middle",
          "hide_in_bottom_left"
        ]
      },
      "Fleet1Step": {
        "type": "select",
        "value": 3,
        "option": [
          2,
          3,
          4,
          5
        ]
      },
      "Fleet2": {
        "type": "select",
        "value": 2,
        "option": [
          0,
          1,
          2,
          3,
          4,
          5,
          6
        ]
      },
      "Fleet2Formation": {
        "type": "select",
        "value": "double_line",
        "option": [
          "line_ahead",
          "double_line",
          "diamond"
        ]
      },
      "Fleet2Mode": {
        "type": "select",
        "value": "combat_auto",
        "option": [
          "combat_auto",
          "combat_manual",
          "stand_still_in_the_middle",
          "hide_in_bottom_left"
        ]
      },
      "Fleet2Step": {
        "type": "select",
        "value": 2,
        "option": [
          2,
          3,
          4,
          5
        ]
      },
      "FleetOrder": {
        "type": "select",
        "value": "fleet1_mob_fleet2_boss",
        "option": [
          "fleet1_mob_fleet2_boss",
          "fleet1_boss_fleet2_mob",
          "fleet1_all_fleet2_standby",
          "fleet1_standby_fleet2_all"
        ]
      }
    },
    "Submarine": {
      "Fleet": {
        "type": "select",
        "value": 0,
        "option": [
          0,
          1,
          2
        ]
      },
      "Mode": {
        "type": "select",
        "value": "do_not_use",
        "option": [
          "do_not_use",
          "hunt_only",
          "boss_only",
          "hunt_and_boss",
          "every_combat"
        ]
      },
      "AutoSearchMode": {
        "type": "select",
        "value": "sub_standby",
        "option": [
          "sub_standby",
          "sub_auto_call"
        ]
      },
      "DistanceToBoss": {
        "type": "select",
        "value": "2_grid_to_boss",
        "option": [
          "to_boss_position",
          "1_grid_to_boss",
          "2_grid_to_boss",
          "use_open_ocean_support"
        ]
      }
    },
    "Emotion": {
      "Mode": {
        "type": "select",
        "value": "calculate",
        "option": [
          "calculate",
          "ignore",
          "calculate_ignore"
        ]
      },
      "Fleet1Value": {
        "type": "input",
        "value": 119
      },
      "Fleet1Record": {
        "type": "datetime",
        "value": "2020-01-01 00:00:00",
        "validate": "datetime",
        "display": "disabled"
      },
      "Fleet1Control": {
        "type": "select",
        "value": "prevent_yellow_face",
        "option": [
          "keep_exp_bonus",
          "prevent_green_face",
          "prevent_yellow_face",
          "prevent_red_face"
        ]
      },
      "Fleet1Recover": {
        "type": "select",
        "value": "not_in_dormitory",
        "option": [
          "not_in_dormitory",
          "dormitory_floor_1",
          "dormitory_floor_2"
        ]
      },
      "Fleet1Oath": {
        "type": "checkbox",
        "value": false
      },
      "Fleet2Value": {
        "type": "input",
        "value": 119
      },
      "Fleet2Record": {
        "type": "datetime",
        "value": "2020-01-01 00:00:00",
        "validate": "datetime",
        "display": "disabled"
      },
      "Fleet2Control": {
        "type": "select",
        "value": "prevent_yellow_face",
        "option": [
          "keep_exp_bonus",
          "prevent_green_face",
          "prevent_yellow_face",
          "prevent_red_face"
        ]
      },
      "Fleet2Recover": {
        "type": "select",
        "value": "not_in_dormitory",
        "option": [
          "not_in_dormitory",
          "dormitory_floor_1",
          "dormitory_floor_2"
        ]
      },
      "Fleet2Oath": {
        "type": "checkbox",
        "value": false
      }
    },
    "HpControl": {
      "UseHpBalance": {
        "type": "checkbox",
        "value": false
      },
      "UseEmergencyRepair": {
        "type": "checkbox",
        "value": false
      },
      "UseLowHpRetreat": {
        "type": "checkbox",
        "value": false
      },
      "HpBalanceThreshold": {
        "type": "input",
        "value": 0.2
      },
      "HpBalanceWeight": {
        "type": "input",
        "value": "1000, 1000, 1000"
      },
      "RepairUseSingleThreshold": {
        "type": "input",
        "value": 0.3
      },
      "RepairUseMultiThreshold": {
        "type": "input",
        "value": 0.6
      },
      "LowHpRetreatThreshold": {
        "type": "input",
        "value": 0.3
      }
    },
    "EnemyPriority": {
      "EnemyScaleBalanceWeight": {
        "type": "select",
        "value": "default_mode",
        "option": [
          "default_mode",
          "S3_enemy_first",
          "S1_enemy_first"
        ]
      }
    },
    "Storage": {
      "Storage": {
        "type": "storage",
        "value": {},
        "valuetype": "ignore",
        "display": "disabled"
      }
    }
  },
  "EventB": {
    "Scheduler": {
      "Enable": {
        "type": "checkbox",
        "value": false
      },
      "NextRun": {
        "type": "datetime",
        "value": "2020-01-01 00:00:00",
        "validate": "datetime"
      },
      "Command": {
        "type": "input",
        "value": "EventB",
        "display": "hide"
      },
      "SuccessInterval": {
        "type": "input",
        "value": 30,
        "display": "hide"
      },
      "FailureInterval": {
        "type": "input",
        "value": 30,
        "display": "hide"
      },
      "ServerUpdate": {
        "type": "input",
        "value": "00:00",
        "display": "hide"
      }
    },
    "EventDaily": {
      "StageFilter": {
        "type": "textarea",
        "value": "B1 > B2 > B3"
      },
      "LastStage": {
        "type": "input",
        "value": 0
      }
    },
    "Campaign": {
      "Name": {
        "type": "input",
        "value": "dynamic",
        "display": "hide"
      },
      "Event": {
        "type": "select",
        "value": "campaign_main",
        "option": [
          "event_20210819_cn",
          "event_20211111_cn",
          "event_20210422_cn",
          "event_20210624_cn",
          "event_20230223_cn",
          "event_20220224_cn",
          "event_20200806_cn",
          "event_20210610_tw",
          "event_20210225_cn",
          "event_20211229_cn",
          "event_20221222_cn",
          "event_20221124_cn",
          "event_20210325_cn",
          "event_20201229_cn",
          "event_20210121_cn",
          "event_20220915_cn",
          "event_20210916_cn",
          "event_20200903_en",
          "event_20220818_cn",
          "event_20220324_cn",
          "event_20211028_cn",
          "event_20220728_cn",
          "event_20200917_cn",
          "event_20201029_cn",
          "event_20200820_cn",
          "event_20201012_cn",
          "event_20210527_cn",
          "event_20220526_cn",
          "event_20220428_cn",
          "event_20220414_cn",
          "event_20220407_tw",
          "event_20220310_tw",
          "event_20200603_cn",
          "event_20220210_cn",
          "event_20211125_cn",
          "event_20211028_tw",
          "event_20210722_cn",
<<<<<<< HEAD
          "event_20210819_cn",
          "event_20200806_cn",
=======
>>>>>>> 9a64583c
          "event_20200723_cn",
          "event_20210624_tw",
          "event_20210527_tw",
          "event_20210429_tw",
          "event_20210415_tw",
          "event_20210225_tw",
          "event_20201126_cn",
          "event_20200312_cn",
          "event_20201002_en",
          "event_20200716_en",
          "event_20200611_en",
          "event_20200603_en",
          "event_20200521_en",
          "event_20200521_cn",
          "event_20200507_cn",
          "event_20200423_cn",
          "event_20200326_cn",
          "event_20200227_cn"
        ],
        "display": "disabled",
        "tw": "event_20210819_cn",
        "cn": "event_20211111_cn",
        "en": "event_20211111_cn",
        "jp": "event_20211111_cn"
      },
      "Mode": {
        "type": "select",
        "value": "normal",
        "option": [
          "normal",
          "hard"
        ],
        "display": "hide"
      },
      "UseClearMode": {
        "type": "checkbox",
        "value": true
      },
      "UseFleetLock": {
        "type": "checkbox",
        "value": true
      },
      "UseAutoSearch": {
        "type": "checkbox",
        "value": true
      },
      "Use2xBook": {
        "type": "checkbox",
        "value": false,
        "display": "hide"
      },
      "AmbushEvade": {
        "type": "checkbox",
        "value": true,
        "display": "hide"
      }
    },
    "StopCondition": {
      "RunCount": {
        "type": "input",
        "value": 0,
        "display": "hide"
      },
      "OilLimit": {
        "type": "input",
        "value": 1000
      },
      "MapAchievement": {
        "type": "select",
        "value": "non_stop",
        "option": [
          "non_stop",
          "100_percent_clear",
          "map_3_stars",
          "threat_safe",
          "threat_safe_without_3_stars"
        ],
        "display": "hide"
      },
      "StageIncrease": {
        "type": "checkbox",
        "value": false,
        "display": "hide"
      },
      "GetNewShip": {
        "type": "checkbox",
        "value": false,
        "display": "hide"
      },
      "ReachLevel": {
        "type": "input",
        "value": 0,
        "display": "hide"
      }
    },
    "Fleet": {
      "Fleet1": {
        "type": "select",
        "value": 1,
        "option": [
          1,
          2,
          3,
          4,
          5,
          6
        ]
      },
      "Fleet1Formation": {
        "type": "select",
        "value": "double_line",
        "option": [
          "line_ahead",
          "double_line",
          "diamond"
        ]
      },
      "Fleet1Mode": {
        "type": "select",
        "value": "combat_auto",
        "option": [
          "combat_auto",
          "combat_manual",
          "stand_still_in_the_middle",
          "hide_in_bottom_left"
        ]
      },
      "Fleet1Step": {
        "type": "select",
        "value": 3,
        "option": [
          2,
          3,
          4,
          5
        ]
      },
      "Fleet2": {
        "type": "select",
        "value": 2,
        "option": [
          0,
          1,
          2,
          3,
          4,
          5,
          6
        ]
      },
      "Fleet2Formation": {
        "type": "select",
        "value": "double_line",
        "option": [
          "line_ahead",
          "double_line",
          "diamond"
        ]
      },
      "Fleet2Mode": {
        "type": "select",
        "value": "combat_auto",
        "option": [
          "combat_auto",
          "combat_manual",
          "stand_still_in_the_middle",
          "hide_in_bottom_left"
        ]
      },
      "Fleet2Step": {
        "type": "select",
        "value": 2,
        "option": [
          2,
          3,
          4,
          5
        ]
      },
      "FleetOrder": {
        "type": "select",
        "value": "fleet1_mob_fleet2_boss",
        "option": [
          "fleet1_mob_fleet2_boss",
          "fleet1_boss_fleet2_mob",
          "fleet1_all_fleet2_standby",
          "fleet1_standby_fleet2_all"
        ]
      }
    },
    "Submarine": {
      "Fleet": {
        "type": "select",
        "value": 0,
        "option": [
          0,
          1,
          2
        ]
      },
      "Mode": {
        "type": "select",
        "value": "do_not_use",
        "option": [
          "do_not_use",
          "hunt_only",
          "boss_only",
          "hunt_and_boss",
          "every_combat"
        ]
      },
      "AutoSearchMode": {
        "type": "select",
        "value": "sub_standby",
        "option": [
          "sub_standby",
          "sub_auto_call"
        ]
      },
      "DistanceToBoss": {
        "type": "select",
        "value": "2_grid_to_boss",
        "option": [
          "to_boss_position",
          "1_grid_to_boss",
          "2_grid_to_boss",
          "use_open_ocean_support"
        ]
      }
    },
    "Emotion": {
      "Mode": {
        "type": "select",
        "value": "calculate",
        "option": [
          "calculate",
          "ignore",
          "calculate_ignore"
        ]
      },
      "Fleet1Value": {
        "type": "input",
        "value": 119
      },
      "Fleet1Record": {
        "type": "datetime",
        "value": "2020-01-01 00:00:00",
        "validate": "datetime",
        "display": "disabled"
      },
      "Fleet1Control": {
        "type": "select",
        "value": "prevent_yellow_face",
        "option": [
          "keep_exp_bonus",
          "prevent_green_face",
          "prevent_yellow_face",
          "prevent_red_face"
        ]
      },
      "Fleet1Recover": {
        "type": "select",
        "value": "not_in_dormitory",
        "option": [
          "not_in_dormitory",
          "dormitory_floor_1",
          "dormitory_floor_2"
        ]
      },
      "Fleet1Oath": {
        "type": "checkbox",
        "value": false
      },
      "Fleet2Value": {
        "type": "input",
        "value": 119
      },
      "Fleet2Record": {
        "type": "datetime",
        "value": "2020-01-01 00:00:00",
        "validate": "datetime",
        "display": "disabled"
      },
      "Fleet2Control": {
        "type": "select",
        "value": "prevent_yellow_face",
        "option": [
          "keep_exp_bonus",
          "prevent_green_face",
          "prevent_yellow_face",
          "prevent_red_face"
        ]
      },
      "Fleet2Recover": {
        "type": "select",
        "value": "not_in_dormitory",
        "option": [
          "not_in_dormitory",
          "dormitory_floor_1",
          "dormitory_floor_2"
        ]
      },
      "Fleet2Oath": {
        "type": "checkbox",
        "value": false
      }
    },
    "HpControl": {
      "UseHpBalance": {
        "type": "checkbox",
        "value": false
      },
      "UseEmergencyRepair": {
        "type": "checkbox",
        "value": false
      },
      "UseLowHpRetreat": {
        "type": "checkbox",
        "value": false
      },
      "HpBalanceThreshold": {
        "type": "input",
        "value": 0.2
      },
      "HpBalanceWeight": {
        "type": "input",
        "value": "1000, 1000, 1000"
      },
      "RepairUseSingleThreshold": {
        "type": "input",
        "value": 0.3
      },
      "RepairUseMultiThreshold": {
        "type": "input",
        "value": 0.6
      },
      "LowHpRetreatThreshold": {
        "type": "input",
        "value": 0.3
      }
    },
    "EnemyPriority": {
      "EnemyScaleBalanceWeight": {
        "type": "select",
        "value": "default_mode",
        "option": [
          "default_mode",
          "S3_enemy_first",
          "S1_enemy_first"
        ]
      }
    },
    "Storage": {
      "Storage": {
        "type": "storage",
        "value": {},
        "valuetype": "ignore",
        "display": "disabled"
      }
    }
  },
  "EventC": {
    "Scheduler": {
      "Enable": {
        "type": "checkbox",
        "value": false
      },
      "NextRun": {
        "type": "datetime",
        "value": "2020-01-01 00:00:00",
        "validate": "datetime"
      },
      "Command": {
        "type": "input",
        "value": "EventC",
        "display": "hide"
      },
      "SuccessInterval": {
        "type": "input",
        "value": 30,
        "display": "hide"
      },
      "FailureInterval": {
        "type": "input",
        "value": 30,
        "display": "hide"
      },
      "ServerUpdate": {
        "type": "input",
        "value": "00:00",
        "display": "hide"
      }
    },
    "EventDaily": {
      "StageFilter": {
        "type": "textarea",
        "value": "C1 > C2 > C3"
      },
      "LastStage": {
        "type": "input",
        "value": 0
      }
    },
    "Campaign": {
      "Name": {
        "type": "input",
        "value": "dynamic",
        "display": "hide"
      },
      "Event": {
        "type": "select",
        "value": "campaign_main",
        "option": [
          "event_20210819_cn",
          "event_20211111_cn",
          "event_20210422_cn",
          "event_20210624_cn",
          "event_20230223_cn",
          "event_20220224_cn",
          "event_20200806_cn",
          "event_20210610_tw",
          "event_20210225_cn",
          "event_20211229_cn",
          "event_20221222_cn",
          "event_20221124_cn",
          "event_20210325_cn",
          "event_20201229_cn",
          "event_20210121_cn",
          "event_20220915_cn",
          "event_20210916_cn",
          "event_20200903_en",
          "event_20220818_cn",
          "event_20220324_cn",
          "event_20211028_cn",
          "event_20220728_cn",
          "event_20200917_cn",
          "event_20201029_cn",
          "event_20200820_cn",
          "event_20201012_cn",
          "event_20210527_cn",
          "event_20220526_cn",
          "event_20220428_cn",
          "event_20220414_cn",
          "event_20220407_tw",
          "event_20220310_tw",
          "event_20200603_cn",
          "event_20220210_cn",
          "event_20211125_cn",
          "event_20211028_tw",
          "event_20210722_cn",
<<<<<<< HEAD
          "event_20210819_cn",
          "event_20200806_cn",
=======
>>>>>>> 9a64583c
          "event_20200723_cn",
          "event_20210624_tw",
          "event_20210527_tw",
          "event_20210429_tw",
          "event_20210415_tw",
          "event_20210225_tw",
          "event_20201126_cn",
          "event_20200312_cn",
          "event_20201002_en",
          "event_20200716_en",
          "event_20200611_en",
          "event_20200603_en",
          "event_20200521_en",
          "event_20200521_cn",
          "event_20200507_cn",
          "event_20200423_cn",
          "event_20200326_cn",
          "event_20200227_cn"
        ],
        "display": "disabled",
        "tw": "event_20210819_cn",
        "cn": "event_20211111_cn",
        "en": "event_20211111_cn",
        "jp": "event_20211111_cn"
      },
      "Mode": {
        "type": "select",
        "value": "normal",
        "option": [
          "normal",
          "hard"
        ],
        "display": "hide"
      },
      "UseClearMode": {
        "type": "checkbox",
        "value": true
      },
      "UseFleetLock": {
        "type": "checkbox",
        "value": true
      },
      "UseAutoSearch": {
        "type": "checkbox",
        "value": true
      },
      "Use2xBook": {
        "type": "checkbox",
        "value": false,
        "display": "hide"
      },
      "AmbushEvade": {
        "type": "checkbox",
        "value": true,
        "display": "hide"
      }
    },
    "StopCondition": {
      "RunCount": {
        "type": "input",
        "value": 0,
        "display": "hide"
      },
      "OilLimit": {
        "type": "input",
        "value": 1000
      },
      "MapAchievement": {
        "type": "select",
        "value": "non_stop",
        "option": [
          "non_stop",
          "100_percent_clear",
          "map_3_stars",
          "threat_safe",
          "threat_safe_without_3_stars"
        ],
        "display": "hide"
      },
      "StageIncrease": {
        "type": "checkbox",
        "value": false,
        "display": "hide"
      },
      "GetNewShip": {
        "type": "checkbox",
        "value": false,
        "display": "hide"
      },
      "ReachLevel": {
        "type": "input",
        "value": 0,
        "display": "hide"
      }
    },
    "Fleet": {
      "Fleet1": {
        "type": "select",
        "value": 1,
        "option": [
          1,
          2,
          3,
          4,
          5,
          6
        ]
      },
      "Fleet1Formation": {
        "type": "select",
        "value": "double_line",
        "option": [
          "line_ahead",
          "double_line",
          "diamond"
        ]
      },
      "Fleet1Mode": {
        "type": "select",
        "value": "combat_auto",
        "option": [
          "combat_auto",
          "combat_manual",
          "stand_still_in_the_middle",
          "hide_in_bottom_left"
        ]
      },
      "Fleet1Step": {
        "type": "select",
        "value": 3,
        "option": [
          2,
          3,
          4,
          5
        ]
      },
      "Fleet2": {
        "type": "select",
        "value": 2,
        "option": [
          0,
          1,
          2,
          3,
          4,
          5,
          6
        ]
      },
      "Fleet2Formation": {
        "type": "select",
        "value": "double_line",
        "option": [
          "line_ahead",
          "double_line",
          "diamond"
        ]
      },
      "Fleet2Mode": {
        "type": "select",
        "value": "combat_auto",
        "option": [
          "combat_auto",
          "combat_manual",
          "stand_still_in_the_middle",
          "hide_in_bottom_left"
        ]
      },
      "Fleet2Step": {
        "type": "select",
        "value": 2,
        "option": [
          2,
          3,
          4,
          5
        ]
      },
      "FleetOrder": {
        "type": "select",
        "value": "fleet1_mob_fleet2_boss",
        "option": [
          "fleet1_mob_fleet2_boss",
          "fleet1_boss_fleet2_mob",
          "fleet1_all_fleet2_standby",
          "fleet1_standby_fleet2_all"
        ]
      }
    },
    "Submarine": {
      "Fleet": {
        "type": "select",
        "value": 0,
        "option": [
          0,
          1,
          2
        ]
      },
      "Mode": {
        "type": "select",
        "value": "do_not_use",
        "option": [
          "do_not_use",
          "hunt_only",
          "boss_only",
          "hunt_and_boss",
          "every_combat"
        ]
      },
      "AutoSearchMode": {
        "type": "select",
        "value": "sub_standby",
        "option": [
          "sub_standby",
          "sub_auto_call"
        ]
      },
      "DistanceToBoss": {
        "type": "select",
        "value": "2_grid_to_boss",
        "option": [
          "to_boss_position",
          "1_grid_to_boss",
          "2_grid_to_boss",
          "use_open_ocean_support"
        ]
      }
    },
    "Emotion": {
      "Mode": {
        "type": "select",
        "value": "calculate",
        "option": [
          "calculate",
          "ignore",
          "calculate_ignore"
        ]
      },
      "Fleet1Value": {
        "type": "input",
        "value": 119
      },
      "Fleet1Record": {
        "type": "datetime",
        "value": "2020-01-01 00:00:00",
        "validate": "datetime",
        "display": "disabled"
      },
      "Fleet1Control": {
        "type": "select",
        "value": "prevent_yellow_face",
        "option": [
          "keep_exp_bonus",
          "prevent_green_face",
          "prevent_yellow_face",
          "prevent_red_face"
        ]
      },
      "Fleet1Recover": {
        "type": "select",
        "value": "not_in_dormitory",
        "option": [
          "not_in_dormitory",
          "dormitory_floor_1",
          "dormitory_floor_2"
        ]
      },
      "Fleet1Oath": {
        "type": "checkbox",
        "value": false
      },
      "Fleet2Value": {
        "type": "input",
        "value": 119
      },
      "Fleet2Record": {
        "type": "datetime",
        "value": "2020-01-01 00:00:00",
        "validate": "datetime",
        "display": "disabled"
      },
      "Fleet2Control": {
        "type": "select",
        "value": "prevent_yellow_face",
        "option": [
          "keep_exp_bonus",
          "prevent_green_face",
          "prevent_yellow_face",
          "prevent_red_face"
        ]
      },
      "Fleet2Recover": {
        "type": "select",
        "value": "not_in_dormitory",
        "option": [
          "not_in_dormitory",
          "dormitory_floor_1",
          "dormitory_floor_2"
        ]
      },
      "Fleet2Oath": {
        "type": "checkbox",
        "value": false
      }
    },
    "HpControl": {
      "UseHpBalance": {
        "type": "checkbox",
        "value": false
      },
      "UseEmergencyRepair": {
        "type": "checkbox",
        "value": false
      },
      "UseLowHpRetreat": {
        "type": "checkbox",
        "value": false
      },
      "HpBalanceThreshold": {
        "type": "input",
        "value": 0.2
      },
      "HpBalanceWeight": {
        "type": "input",
        "value": "1000, 1000, 1000"
      },
      "RepairUseSingleThreshold": {
        "type": "input",
        "value": 0.3
      },
      "RepairUseMultiThreshold": {
        "type": "input",
        "value": 0.6
      },
      "LowHpRetreatThreshold": {
        "type": "input",
        "value": 0.3
      }
    },
    "EnemyPriority": {
      "EnemyScaleBalanceWeight": {
        "type": "select",
        "value": "default_mode",
        "option": [
          "default_mode",
          "S3_enemy_first",
          "S1_enemy_first"
        ]
      }
    },
    "Storage": {
      "Storage": {
        "type": "storage",
        "value": {},
        "valuetype": "ignore",
        "display": "disabled"
      }
    }
  },
  "EventD": {
    "Scheduler": {
      "Enable": {
        "type": "checkbox",
        "value": false
      },
      "NextRun": {
        "type": "datetime",
        "value": "2020-01-01 00:00:00",
        "validate": "datetime"
      },
      "Command": {
        "type": "input",
        "value": "EventD",
        "display": "hide"
      },
      "SuccessInterval": {
        "type": "input",
        "value": 30,
        "display": "hide"
      },
      "FailureInterval": {
        "type": "input",
        "value": 30,
        "display": "hide"
      },
      "ServerUpdate": {
        "type": "input",
        "value": "00:00",
        "display": "hide"
      }
    },
    "EventDaily": {
      "StageFilter": {
        "type": "textarea",
        "value": "D1 > D2 > D3"
      },
      "LastStage": {
        "type": "input",
        "value": 0
      }
    },
    "Campaign": {
      "Name": {
        "type": "input",
        "value": "dynamic",
        "display": "hide"
      },
      "Event": {
        "type": "select",
        "value": "campaign_main",
        "option": [
          "event_20210819_cn",
          "event_20211111_cn",
          "event_20210422_cn",
          "event_20210624_cn",
          "event_20230223_cn",
          "event_20220224_cn",
          "event_20200806_cn",
          "event_20210610_tw",
          "event_20210225_cn",
          "event_20211229_cn",
          "event_20221222_cn",
          "event_20221124_cn",
          "event_20210325_cn",
          "event_20201229_cn",
          "event_20210121_cn",
          "event_20220915_cn",
          "event_20210916_cn",
          "event_20200903_en",
          "event_20220818_cn",
          "event_20220324_cn",
          "event_20211028_cn",
          "event_20220728_cn",
          "event_20200917_cn",
          "event_20201029_cn",
          "event_20200820_cn",
          "event_20201012_cn",
          "event_20210527_cn",
          "event_20220526_cn",
          "event_20220428_cn",
          "event_20220414_cn",
          "event_20220407_tw",
          "event_20220310_tw",
          "event_20200603_cn",
          "event_20220210_cn",
          "event_20211125_cn",
          "event_20211028_tw",
          "event_20210722_cn",
<<<<<<< HEAD
          "event_20210819_cn",
          "event_20200806_cn",
=======
>>>>>>> 9a64583c
          "event_20200723_cn",
          "event_20210624_tw",
          "event_20210527_tw",
          "event_20210429_tw",
          "event_20210415_tw",
          "event_20210225_tw",
          "event_20201126_cn",
          "event_20200312_cn",
          "event_20201002_en",
          "event_20200716_en",
          "event_20200611_en",
          "event_20200603_en",
          "event_20200521_en",
          "event_20200521_cn",
          "event_20200507_cn",
          "event_20200423_cn",
          "event_20200326_cn",
          "event_20200227_cn"
        ],
        "display": "disabled",
        "tw": "event_20210819_cn",
        "cn": "event_20211111_cn",
        "en": "event_20211111_cn",
        "jp": "event_20211111_cn"
      },
      "Mode": {
        "type": "select",
        "value": "normal",
        "option": [
          "normal",
          "hard"
        ],
        "display": "hide"
      },
      "UseClearMode": {
        "type": "checkbox",
        "value": true
      },
      "UseFleetLock": {
        "type": "checkbox",
        "value": true
      },
      "UseAutoSearch": {
        "type": "checkbox",
        "value": true
      },
      "Use2xBook": {
        "type": "checkbox",
        "value": false,
        "display": "hide"
      },
      "AmbushEvade": {
        "type": "checkbox",
        "value": true,
        "display": "hide"
      }
    },
    "StopCondition": {
      "RunCount": {
        "type": "input",
        "value": 0,
        "display": "hide"
      },
      "OilLimit": {
        "type": "input",
        "value": 1000
      },
      "MapAchievement": {
        "type": "select",
        "value": "non_stop",
        "option": [
          "non_stop",
          "100_percent_clear",
          "map_3_stars",
          "threat_safe",
          "threat_safe_without_3_stars"
        ],
        "display": "hide"
      },
      "StageIncrease": {
        "type": "checkbox",
        "value": false,
        "display": "hide"
      },
      "GetNewShip": {
        "type": "checkbox",
        "value": false,
        "display": "hide"
      },
      "ReachLevel": {
        "type": "input",
        "value": 0,
        "display": "hide"
      }
    },
    "Fleet": {
      "Fleet1": {
        "type": "select",
        "value": 1,
        "option": [
          1,
          2,
          3,
          4,
          5,
          6
        ]
      },
      "Fleet1Formation": {
        "type": "select",
        "value": "double_line",
        "option": [
          "line_ahead",
          "double_line",
          "diamond"
        ]
      },
      "Fleet1Mode": {
        "type": "select",
        "value": "combat_auto",
        "option": [
          "combat_auto",
          "combat_manual",
          "stand_still_in_the_middle",
          "hide_in_bottom_left"
        ]
      },
      "Fleet1Step": {
        "type": "select",
        "value": 3,
        "option": [
          2,
          3,
          4,
          5
        ]
      },
      "Fleet2": {
        "type": "select",
        "value": 2,
        "option": [
          0,
          1,
          2,
          3,
          4,
          5,
          6
        ]
      },
      "Fleet2Formation": {
        "type": "select",
        "value": "double_line",
        "option": [
          "line_ahead",
          "double_line",
          "diamond"
        ]
      },
      "Fleet2Mode": {
        "type": "select",
        "value": "combat_auto",
        "option": [
          "combat_auto",
          "combat_manual",
          "stand_still_in_the_middle",
          "hide_in_bottom_left"
        ]
      },
      "Fleet2Step": {
        "type": "select",
        "value": 2,
        "option": [
          2,
          3,
          4,
          5
        ]
      },
      "FleetOrder": {
        "type": "select",
        "value": "fleet1_mob_fleet2_boss",
        "option": [
          "fleet1_mob_fleet2_boss",
          "fleet1_boss_fleet2_mob",
          "fleet1_all_fleet2_standby",
          "fleet1_standby_fleet2_all"
        ]
      }
    },
    "Submarine": {
      "Fleet": {
        "type": "select",
        "value": 0,
        "option": [
          0,
          1,
          2
        ]
      },
      "Mode": {
        "type": "select",
        "value": "do_not_use",
        "option": [
          "do_not_use",
          "hunt_only",
          "boss_only",
          "hunt_and_boss",
          "every_combat"
        ]
      },
      "AutoSearchMode": {
        "type": "select",
        "value": "sub_standby",
        "option": [
          "sub_standby",
          "sub_auto_call"
        ]
      },
      "DistanceToBoss": {
        "type": "select",
        "value": "2_grid_to_boss",
        "option": [
          "to_boss_position",
          "1_grid_to_boss",
          "2_grid_to_boss",
          "use_open_ocean_support"
        ]
      }
    },
    "Emotion": {
      "Mode": {
        "type": "select",
        "value": "calculate",
        "option": [
          "calculate",
          "ignore",
          "calculate_ignore"
        ]
      },
      "Fleet1Value": {
        "type": "input",
        "value": 119
      },
      "Fleet1Record": {
        "type": "datetime",
        "value": "2020-01-01 00:00:00",
        "validate": "datetime",
        "display": "disabled"
      },
      "Fleet1Control": {
        "type": "select",
        "value": "prevent_yellow_face",
        "option": [
          "keep_exp_bonus",
          "prevent_green_face",
          "prevent_yellow_face",
          "prevent_red_face"
        ]
      },
      "Fleet1Recover": {
        "type": "select",
        "value": "not_in_dormitory",
        "option": [
          "not_in_dormitory",
          "dormitory_floor_1",
          "dormitory_floor_2"
        ]
      },
      "Fleet1Oath": {
        "type": "checkbox",
        "value": false
      },
      "Fleet2Value": {
        "type": "input",
        "value": 119
      },
      "Fleet2Record": {
        "type": "datetime",
        "value": "2020-01-01 00:00:00",
        "validate": "datetime",
        "display": "disabled"
      },
      "Fleet2Control": {
        "type": "select",
        "value": "prevent_yellow_face",
        "option": [
          "keep_exp_bonus",
          "prevent_green_face",
          "prevent_yellow_face",
          "prevent_red_face"
        ]
      },
      "Fleet2Recover": {
        "type": "select",
        "value": "not_in_dormitory",
        "option": [
          "not_in_dormitory",
          "dormitory_floor_1",
          "dormitory_floor_2"
        ]
      },
      "Fleet2Oath": {
        "type": "checkbox",
        "value": false
      }
    },
    "HpControl": {
      "UseHpBalance": {
        "type": "checkbox",
        "value": false
      },
      "UseEmergencyRepair": {
        "type": "checkbox",
        "value": false
      },
      "UseLowHpRetreat": {
        "type": "checkbox",
        "value": false
      },
      "HpBalanceThreshold": {
        "type": "input",
        "value": 0.2
      },
      "HpBalanceWeight": {
        "type": "input",
        "value": "1000, 1000, 1000"
      },
      "RepairUseSingleThreshold": {
        "type": "input",
        "value": 0.3
      },
      "RepairUseMultiThreshold": {
        "type": "input",
        "value": 0.6
      },
      "LowHpRetreatThreshold": {
        "type": "input",
        "value": 0.3
      }
    },
    "EnemyPriority": {
      "EnemyScaleBalanceWeight": {
        "type": "select",
        "value": "default_mode",
        "option": [
          "default_mode",
          "S3_enemy_first",
          "S1_enemy_first"
        ]
      }
    },
    "Storage": {
      "Storage": {
        "type": "storage",
        "value": {},
        "valuetype": "ignore",
        "display": "disabled"
      }
    }
  },
  "EventSp": {
    "Scheduler": {
      "Enable": {
        "type": "checkbox",
        "value": false
      },
      "NextRun": {
        "type": "datetime",
        "value": "2020-01-01 00:00:00",
        "validate": "datetime"
      },
      "Command": {
        "type": "input",
        "value": "EventSp",
        "display": "hide"
      },
      "SuccessInterval": {
        "type": "input",
        "value": 30,
        "display": "hide"
      },
      "FailureInterval": {
        "type": "input",
        "value": 30,
        "display": "hide"
      },
      "ServerUpdate": {
        "type": "input",
        "value": "00:00",
        "display": "hide"
      }
    },
    "Campaign": {
      "Name": {
        "type": "input",
        "value": "sp",
        "display": "hide"
      },
      "Event": {
        "type": "select",
        "value": "campaign_main",
        "option": [
          "event_20210819_cn",
          "event_20211111_cn",
          "event_20210422_cn",
          "event_20210624_cn",
          "event_20230223_cn",
          "event_20220224_cn",
          "event_20200806_cn",
          "event_20210610_tw",
          "event_20210225_cn",
          "event_20211229_cn",
          "event_20221222_cn",
          "event_20221124_cn",
          "event_20210325_cn",
          "event_20201229_cn",
          "event_20210121_cn",
          "event_20220915_cn",
          "event_20210916_cn",
          "event_20200903_en",
          "event_20220818_cn",
          "event_20220324_cn",
          "event_20211028_cn",
          "event_20220728_cn",
          "event_20200917_cn",
          "event_20201029_cn",
          "event_20200820_cn",
          "event_20201012_cn",
          "event_20210527_cn",
          "event_20220526_cn",
          "event_20220428_cn",
          "event_20220414_cn",
          "event_20220407_tw",
          "event_20220310_tw",
          "event_20200603_cn",
          "event_20220210_cn",
          "event_20211125_cn",
          "event_20211028_tw",
          "event_20210722_cn",
          "event_20200723_cn",
          "event_20210624_tw",
          "event_20210527_tw",
          "event_20210429_tw",
          "event_20210415_tw",
          "event_20210225_tw",
          "event_20201126_cn",
          "event_20200312_cn",
          "event_20201002_en",
          "event_20200716_en",
          "event_20200611_en",
          "event_20200603_en",
          "event_20200521_en",
          "event_20200521_cn",
          "event_20200507_cn",
          "event_20200423_cn",
          "event_20200326_cn",
          "event_20200227_cn"
        ],
        "display": "disabled",
        "tw": "event_20210819_cn",
        "cn": "event_20211111_cn",
        "en": "event_20211111_cn",
        "jp": "event_20211111_cn"
      },
      "Mode": {
        "type": "select",
        "value": "normal",
        "option": [
          "normal",
          "hard"
        ],
        "display": "hide"
      },
      "UseClearMode": {
        "type": "checkbox",
        "value": true
      },
      "UseFleetLock": {
        "type": "checkbox",
        "value": true
      },
      "UseAutoSearch": {
        "type": "checkbox",
        "value": true
      },
      "Use2xBook": {
        "type": "checkbox",
        "value": false,
        "display": "hide"
      },
      "AmbushEvade": {
        "type": "checkbox",
        "value": true,
        "display": "hide"
      }
    },
    "StopCondition": {
      "RunCount": {
        "type": "input",
        "value": 0,
        "display": "hide"
      },
      "OilLimit": {
        "type": "input",
        "value": 1000
      },
      "MapAchievement": {
        "type": "select",
        "value": "non_stop",
        "option": [
          "non_stop",
          "100_percent_clear",
          "map_3_stars",
          "threat_safe",
          "threat_safe_without_3_stars"
        ],
        "display": "hide"
      },
      "StageIncrease": {
        "type": "checkbox",
        "value": false,
        "display": "hide"
      },
      "GetNewShip": {
        "type": "checkbox",
        "value": false,
        "display": "hide"
      },
      "ReachLevel": {
        "type": "input",
        "value": 0,
        "display": "hide"
      }
    },
    "Fleet": {
      "Fleet1": {
        "type": "select",
        "value": 1,
        "option": [
          1,
          2,
          3,
          4,
          5,
          6
        ]
      },
      "Fleet1Formation": {
        "type": "select",
        "value": "double_line",
        "option": [
          "line_ahead",
          "double_line",
          "diamond"
        ]
      },
      "Fleet1Mode": {
        "type": "select",
        "value": "combat_auto",
        "option": [
          "combat_auto",
          "combat_manual",
          "stand_still_in_the_middle",
          "hide_in_bottom_left"
        ]
      },
      "Fleet1Step": {
        "type": "select",
        "value": 3,
        "option": [
          2,
          3,
          4,
          5
        ]
      },
      "Fleet2": {
        "type": "select",
        "value": 2,
        "option": [
          0,
          1,
          2,
          3,
          4,
          5,
          6
        ]
      },
      "Fleet2Formation": {
        "type": "select",
        "value": "double_line",
        "option": [
          "line_ahead",
          "double_line",
          "diamond"
        ]
      },
      "Fleet2Mode": {
        "type": "select",
        "value": "combat_auto",
        "option": [
          "combat_auto",
          "combat_manual",
          "stand_still_in_the_middle",
          "hide_in_bottom_left"
        ]
      },
      "Fleet2Step": {
        "type": "select",
        "value": 2,
        "option": [
          2,
          3,
          4,
          5
        ]
      },
      "FleetOrder": {
        "type": "select",
        "value": "fleet1_mob_fleet2_boss",
        "option": [
          "fleet1_mob_fleet2_boss",
          "fleet1_boss_fleet2_mob",
          "fleet1_all_fleet2_standby",
          "fleet1_standby_fleet2_all"
        ]
      }
    },
    "Submarine": {
      "Fleet": {
        "type": "select",
        "value": 0,
        "option": [
          0,
          1,
          2
        ]
      },
      "Mode": {
        "type": "select",
        "value": "do_not_use",
        "option": [
          "do_not_use",
          "hunt_only",
          "boss_only",
          "hunt_and_boss",
          "every_combat"
        ]
      },
      "AutoSearchMode": {
        "type": "select",
        "value": "sub_standby",
        "option": [
          "sub_standby",
          "sub_auto_call"
        ],
        "display": "hide"
      },
      "DistanceToBoss": {
        "type": "select",
        "value": "2_grid_to_boss",
        "option": [
          "to_boss_position",
          "1_grid_to_boss",
          "2_grid_to_boss",
          "use_open_ocean_support"
        ]
      }
    },
    "Emotion": {
      "Mode": {
        "type": "select",
        "value": "calculate",
        "option": [
          "calculate",
          "ignore",
          "calculate_ignore"
        ]
      },
      "Fleet1Value": {
        "type": "input",
        "value": 119
      },
      "Fleet1Record": {
        "type": "datetime",
        "value": "2020-01-01 00:00:00",
        "validate": "datetime",
        "display": "disabled"
      },
      "Fleet1Control": {
        "type": "select",
        "value": "prevent_yellow_face",
        "option": [
          "keep_exp_bonus",
          "prevent_green_face",
          "prevent_yellow_face",
          "prevent_red_face"
        ]
      },
      "Fleet1Recover": {
        "type": "select",
        "value": "not_in_dormitory",
        "option": [
          "not_in_dormitory",
          "dormitory_floor_1",
          "dormitory_floor_2"
        ]
      },
      "Fleet1Oath": {
        "type": "checkbox",
        "value": false
      },
      "Fleet2Value": {
        "type": "input",
        "value": 119
      },
      "Fleet2Record": {
        "type": "datetime",
        "value": "2020-01-01 00:00:00",
        "validate": "datetime",
        "display": "disabled"
      },
      "Fleet2Control": {
        "type": "select",
        "value": "prevent_yellow_face",
        "option": [
          "keep_exp_bonus",
          "prevent_green_face",
          "prevent_yellow_face",
          "prevent_red_face"
        ]
      },
      "Fleet2Recover": {
        "type": "select",
        "value": "not_in_dormitory",
        "option": [
          "not_in_dormitory",
          "dormitory_floor_1",
          "dormitory_floor_2"
        ]
      },
      "Fleet2Oath": {
        "type": "checkbox",
        "value": false
      }
    },
    "HpControl": {
      "UseHpBalance": {
        "type": "checkbox",
        "value": false
      },
      "UseEmergencyRepair": {
        "type": "checkbox",
        "value": false
      },
      "UseLowHpRetreat": {
        "type": "checkbox",
        "value": false
      },
      "HpBalanceThreshold": {
        "type": "input",
        "value": 0.2
      },
      "HpBalanceWeight": {
        "type": "input",
        "value": "1000, 1000, 1000"
      },
      "RepairUseSingleThreshold": {
        "type": "input",
        "value": 0.3
      },
      "RepairUseMultiThreshold": {
        "type": "input",
        "value": 0.6
      },
      "LowHpRetreatThreshold": {
        "type": "input",
        "value": 0.3
      }
    },
    "EnemyPriority": {
      "EnemyScaleBalanceWeight": {
        "type": "select",
        "value": "default_mode",
        "option": [
          "default_mode",
          "S3_enemy_first",
          "S1_enemy_first"
        ]
      }
    },
    "Storage": {
      "Storage": {
        "type": "storage",
        "value": {},
        "valuetype": "ignore",
        "display": "disabled"
      }
    }
  },
  "RaidDaily": {
    "Scheduler": {
      "Enable": {
        "type": "checkbox",
        "value": false
      },
      "NextRun": {
        "type": "datetime",
        "value": "2020-01-01 00:00:00",
        "validate": "datetime"
      },
      "Command": {
        "type": "input",
        "value": "RaidDaily",
        "display": "hide"
      },
      "SuccessInterval": {
        "type": "input",
        "value": 30,
        "display": "hide"
      },
      "FailureInterval": {
        "type": "input",
        "value": 30,
        "display": "hide"
      },
      "ServerUpdate": {
        "type": "input",
        "value": "00:00",
        "display": "hide"
      }
    },
    "RaidDaily": {
      "StageFilter": {
        "type": "textarea",
        "value": "hard > normal > easy"
      }
    },
    "Campaign": {
      "Name": {
        "type": "input",
        "value": "dynamic",
        "display": "hide"
      },
      "Event": {
        "type": "select",
        "value": "campaign_main",
        "option": [
          "raid_20220630",
          "raid_20220127",
          "raid_20230118",
          "raid_20221027",
          "raid_20210708",
          "raid_20200624"
        ],
        "display": "disabled",
        "tw": "raid_20220630",
        "cn": "raid_20230118",
        "en": "raid_20230118",
        "jp": "raid_20230118"
      },
      "Mode": {
        "type": "select",
        "value": "normal",
        "option": [
          "normal",
          "hard"
        ],
        "display": "hide"
      },
      "UseClearMode": {
        "type": "checkbox",
        "value": true,
        "display": "hide"
      },
      "UseFleetLock": {
        "type": "checkbox",
        "value": true,
        "display": "hide"
      },
      "UseAutoSearch": {
        "type": "checkbox",
        "value": false,
        "display": "hide"
      },
      "Use2xBook": {
        "type": "checkbox",
        "value": false,
        "display": "hide"
      },
      "AmbushEvade": {
        "type": "checkbox",
        "value": true,
        "display": "hide"
      }
    },
    "StopCondition": {
      "RunCount": {
        "type": "input",
        "value": 0,
        "display": "hide"
      },
      "OilLimit": {
        "type": "input",
        "value": 1000
      },
      "MapAchievement": {
        "type": "select",
        "value": "non_stop",
        "option": [
          "non_stop",
          "100_percent_clear",
          "map_3_stars",
          "threat_safe",
          "threat_safe_without_3_stars"
        ],
        "display": "hide"
      },
      "StageIncrease": {
        "type": "checkbox",
        "value": false,
        "display": "hide"
      },
      "GetNewShip": {
        "type": "checkbox",
        "value": false,
        "display": "hide"
      },
      "ReachLevel": {
        "type": "input",
        "value": 0,
        "display": "hide"
      }
    },
    "Emotion": {
      "Mode": {
        "type": "select",
        "value": "calculate",
        "option": [
          "calculate",
          "ignore",
          "calculate_ignore"
        ]
      },
      "Fleet1Value": {
        "type": "input",
        "value": 119
      },
      "Fleet1Record": {
        "type": "datetime",
        "value": "2020-01-01 00:00:00",
        "validate": "datetime",
        "display": "disabled"
      },
      "Fleet1Control": {
        "type": "select",
        "value": "prevent_yellow_face",
        "option": [
          "keep_exp_bonus",
          "prevent_green_face",
          "prevent_yellow_face",
          "prevent_red_face"
        ]
      },
      "Fleet1Recover": {
        "type": "select",
        "value": "not_in_dormitory",
        "option": [
          "not_in_dormitory",
          "dormitory_floor_1",
          "dormitory_floor_2"
        ]
      },
      "Fleet1Oath": {
        "type": "checkbox",
        "value": false
      },
      "Fleet2Value": {
        "type": "input",
        "value": 119,
        "display": "hide"
      },
      "Fleet2Record": {
        "type": "datetime",
        "value": "2020-01-01 00:00:00",
        "validate": "datetime",
        "display": "hide"
      },
      "Fleet2Control": {
        "type": "select",
        "value": "prevent_yellow_face",
        "option": [
          "keep_exp_bonus",
          "prevent_green_face",
          "prevent_yellow_face",
          "prevent_red_face"
        ],
        "display": "hide"
      },
      "Fleet2Recover": {
        "type": "select",
        "value": "not_in_dormitory",
        "option": [
          "not_in_dormitory",
          "dormitory_floor_1",
          "dormitory_floor_2"
        ],
        "display": "hide"
      },
      "Fleet2Oath": {
        "type": "checkbox",
        "value": false,
        "display": "hide"
      }
    },
    "Storage": {
      "Storage": {
        "type": "storage",
        "value": {},
        "valuetype": "ignore",
        "display": "disabled"
      }
    }
  },
  "Commission": {
    "Scheduler": {
      "Enable": {
        "type": "lock",
        "value": true,
        "display": "disabled"
      },
      "NextRun": {
        "type": "datetime",
        "value": "2020-01-01 00:00:00",
        "validate": "datetime"
      },
      "Command": {
        "type": "input",
        "value": "Commission",
        "display": "hide"
      },
      "SuccessInterval": {
        "type": "input",
        "value": "30-60",
        "display": "hide"
      },
      "FailureInterval": {
        "type": "input",
        "value": "30-60",
        "display": "hide"
      },
      "ServerUpdate": {
        "type": "input",
        "value": "00:00",
        "display": "hide"
      }
    },
    "Commission": {
      "PresetFilter": {
        "type": "select",
        "value": "cube",
        "option": [
          "cube",
          "cube_24h",
          "chip",
          "chip_24h",
          "oil",
          "custom"
        ]
      },
      "CustomFilter": {
        "type": "textarea",
        "value": "DailyEvent > Gem-4 > Gem-2 > Gem-8 > ExtraCube-0:30\n> UrgentCube-1:30 > UrgentCube-1:45 > UrgentCube-3\n> ExtraDrill-5:20 > ExtraDrill-2 > ExtraDrill-3:20\n> UrgentCube-2:15 > UrgentCube-4\n> ExtraDrill-1 > UrgentCube-6 > ExtraCube-1:30\n> ExtraDrill-2:40 > ExtraDrill-0:20\n> Major > DailyChip > DailyResource\n> ExtraPart-0:30 > ExtraOil-1 > UrgentBox-6\n> ExtraCube-3 > ExtraPart-1 > UrgentBox-3\n> ExtraCube-4 > ExtraPart-1:30 > ExtraOil-4\n> UrgentBox-1 > ExtraCube-5 > UrgentBox-1\n> ExtraCube-8 > ExtraOil-8\n> UrgentDrill-4 > UrgentDrill-2:40 > UrgentDrill-2\n> UrgentDrill-1 > UrgentDrill-1:30 > UrgentDrill-1:10\n> Extra-0:20 > Extra-0:30 > Extra-1:00 > Extra-1:30 > Extra-2:00\n> shortest"
      },
      "DoMajorCommission": {
        "type": "checkbox",
        "value": false
      }
    },
    "Storage": {
      "Storage": {
        "type": "storage",
        "value": {},
        "valuetype": "ignore",
        "display": "disabled"
      }
    }
  },
  "Tactical": {
    "Scheduler": {
      "Enable": {
        "type": "checkbox",
        "value": true
      },
      "NextRun": {
        "type": "datetime",
        "value": "2020-01-01 00:00:00",
        "validate": "datetime"
      },
      "Command": {
        "type": "input",
        "value": "Tactical",
        "display": "hide"
      },
      "SuccessInterval": {
        "type": "input",
        "value": "30-60",
        "display": "hide"
      },
      "FailureInterval": {
        "type": "input",
        "value": "120-240",
        "display": "hide"
      },
      "ServerUpdate": {
        "type": "input",
        "value": "00:00",
        "display": "hide"
      }
    },
    "Tactical": {
      "TacticalFilter": {
        "type": "textarea",
        "value": "SameT4 > SameT3 > SameT2 > SameT1\n> BlueT2 > YellowT2 > RedT2\n> BlueT3 > YellowT3 > RedT3\n> BlueT4 > YellowT4 > RedT4\n> BlueT1 > YellowT1 > RedT1\n> first"
      },
      "RapidTrainingSlot": {
        "type": "select",
        "value": "do_not_use",
        "option": [
          "do_not_use",
          "slot_1",
          "slot_2",
          "slot_3",
          "slot_4"
        ]
      }
    },
    "ControlExpOverflow": {
      "Enable": {
        "type": "checkbox",
        "value": true
      },
      "T4Allow": {
        "type": "input",
        "value": 100
      },
      "T3Allow": {
        "type": "input",
        "value": 100
      },
      "T2Allow": {
        "type": "input",
        "value": 200
      },
      "T1Allow": {
        "type": "input",
        "value": 200
      }
    },
    "AddNewStudent": {
      "Enable": {
        "type": "checkbox",
        "value": false
      },
      "Favorite": {
        "type": "checkbox",
        "value": true
      }
    },
    "Storage": {
      "Storage": {
        "type": "storage",
        "value": {},
        "valuetype": "ignore",
        "display": "disabled"
      }
    }
  },
  "Research": {
    "Scheduler": {
      "Enable": {
        "type": "lock",
        "value": true,
        "display": "disabled"
      },
      "NextRun": {
        "type": "datetime",
        "value": "2020-01-01 00:00:00",
        "validate": "datetime"
      },
      "Command": {
        "type": "input",
        "value": "Research",
        "display": "hide"
      },
      "SuccessInterval": {
        "type": "input",
        "value": "30-60",
        "display": "hide"
      },
      "FailureInterval": {
        "type": "input",
        "value": "30-60",
        "display": "hide"
      },
      "ServerUpdate": {
        "type": "input",
        "value": "00:00",
        "display": "hide"
      }
    },
    "Research": {
      "UseCube": {
        "type": "select",
        "value": "only_05_hour",
        "option": [
          "always_use",
          "only_05_hour",
          "only_no_project",
          "do_not_use"
        ]
      },
      "UseCoin": {
        "type": "select",
        "value": "always_use",
        "option": [
          "always_use",
          "only_05_hour",
          "only_no_project",
          "do_not_use"
        ]
      },
      "UsePart": {
        "type": "select",
        "value": "always_use",
        "option": [
          "always_use",
          "only_05_hour",
          "only_no_project",
          "do_not_use"
        ]
      },
      "AllowDelay": {
        "type": "checkbox",
        "value": true
      },
      "PresetFilter": {
        "type": "select",
        "value": "series_5_blueprint_152",
        "option": [
          "custom",
          "series_5_blueprint_152",
          "series_5_blueprint_only",
          "series_5_152_only",
          "series_4_blueprint_tenrai",
          "series_4_blueprint_only",
          "series_4_tenrai_only",
          "series_3_blueprint_234",
          "series_3_blueprint_only",
          "series_3_234_only",
          "series_2_than_3_457_234",
          "series_2_blueprint_457",
          "series_2_blueprint_only",
          "series_2_457_only"
        ]
      },
      "CustomFilter": {
        "type": "textarea",
        "value": "S5-DR0.5 > S5-PRY0.5 > S5-H0.5 > S5-Q0.5 > S5-DR2.5 > 0.5 > S5-G1.5\n> S5-Q1 > S5-DR5 > S5-DR8 > S5-G4 > S5-PRY2.5 > 1 > S5-Q2 > reset\n> S5-G2.5 > S5-PRY5 > S5-PRY8 > 1.5 > 2 > S5-Q4 > 2.5 > 3\n> Q4 > G4 > 4 > 5 > S5-C6 > C6 > 6 > S5-C8 > 8\n> S5-C12 > 12"
      }
    },
    "Storage": {
      "Storage": {
        "type": "storage",
        "value": {},
        "valuetype": "ignore",
        "display": "disabled"
      }
    }
  },
  "Dorm": {
    "Scheduler": {
      "Enable": {
        "type": "checkbox",
        "value": true
      },
      "NextRun": {
        "type": "datetime",
        "value": "2020-01-01 00:00:00",
        "validate": "datetime"
      },
      "Command": {
        "type": "input",
        "value": "Dorm",
        "display": "hide"
      },
      "SuccessInterval": {
        "type": "input",
        "value": 278,
        "display": "hide"
      },
      "FailureInterval": {
        "type": "input",
        "value": 278,
        "display": "hide"
      },
      "ServerUpdate": {
        "type": "input",
        "value": "00:00",
        "display": "hide"
      }
    },
    "Dorm": {
      "Collect": {
        "type": "checkbox",
        "value": true
      },
      "Feed": {
        "type": "checkbox",
        "value": true
      },
      "FeedFilter": {
        "type": "textarea",
        "value": "20000 > 10000 > 5000 > 3000 > 2000 > 1000"
      }
    },
    "Storage": {
      "Storage": {
        "type": "storage",
        "value": {},
        "valuetype": "ignore",
        "display": "disabled"
      }
    }
  },
  "Meowfficer": {
    "Scheduler": {
      "Enable": {
        "type": "checkbox",
        "value": true
      },
      "NextRun": {
        "type": "datetime",
        "value": "2020-01-01 00:00:00",
        "validate": "datetime"
      },
      "Command": {
        "type": "input",
        "value": "Meowfficer",
        "display": "hide"
      },
      "SuccessInterval": {
        "type": "input",
        "value": 30,
        "display": "hide"
      },
      "FailureInterval": {
        "type": "input",
        "value": 30,
        "display": "hide"
      },
      "ServerUpdate": {
        "type": "input",
        "value": "00:00",
        "display": "hide"
      }
    },
    "Meowfficer": {
      "BuyAmount": {
        "type": "input",
        "value": 1
      },
      "FortChoreMeowfficer": {
        "type": "checkbox",
        "value": true
      }
    },
    "MeowfficerTrain": {
      "Enable": {
        "type": "checkbox",
        "value": false
      },
      "Mode": {
        "type": "select",
        "value": "seamlessly",
        "option": [
          "seamlessly",
          "once_a_day"
        ]
      },
      "RetainTalentedGold": {
        "type": "checkbox",
        "value": true
      },
      "RetainTalentedPurple": {
        "type": "checkbox",
        "value": true
      },
      "EnhanceIndex": {
        "type": "input",
        "value": 1
      }
    },
    "Storage": {
      "Storage": {
        "type": "storage",
        "value": {},
        "valuetype": "ignore",
        "display": "disabled"
      }
    }
  },
  "Guild": {
    "Scheduler": {
      "Enable": {
        "type": "checkbox",
        "value": true
      },
      "NextRun": {
        "type": "datetime",
        "value": "2020-01-01 00:00:00",
        "validate": "datetime"
      },
      "Command": {
        "type": "input",
        "value": "Guild",
        "display": "hide"
      },
      "SuccessInterval": {
        "type": "input",
        "value": 30,
        "display": "hide"
      },
      "FailureInterval": {
        "type": "input",
        "value": 30,
        "display": "hide"
      },
      "ServerUpdate": {
        "type": "input",
        "value": "00:00, 06:00, 12:00, 18:00, 21:00",
        "display": "hide"
      }
    },
    "GuildLogistics": {
      "Enable": {
        "type": "checkbox",
        "value": true
      },
      "SelectNewMission": {
        "type": "checkbox",
        "value": false
      },
      "ExchangeFilter": {
        "type": "textarea",
        "value": "PlateTorpedoT1 > PlateAntiAirT1 > PlatePlaneT1 > PlateGunT1 > PlateGeneralT1\n> PlateTorpedoT2 > PlateAntiAirT2 > PlatePlaneT2 > PlateGunT2 > PlateGeneralT2\n> PlateTorpedoT3 > PlateAntiAirT3 > PlatePlaneT3 > PlateGunT3 > PlateGeneralT3\n> OxyCola > Coolant > Merit > Coin > Oil"
      }
    },
    "GuildOperation": {
      "Enable": {
        "type": "checkbox",
        "value": true
      },
      "SelectNewOperation": {
        "type": "checkbox",
        "value": false
      },
      "NewOperationMaxDate": {
        "type": "input",
        "value": 15
      },
      "JoinThreshold": {
        "type": "input",
        "value": 1
      },
      "AttackBoss": {
        "type": "checkbox",
        "value": true
      },
      "BossFleetRecommend": {
        "type": "checkbox",
        "value": false
      }
    },
    "Storage": {
      "Storage": {
        "type": "storage",
        "value": {},
        "valuetype": "ignore",
        "display": "disabled"
      }
    }
  },
  "Reward": {
    "Scheduler": {
      "Enable": {
        "type": "lock",
        "value": true,
        "display": "disabled"
      },
      "NextRun": {
        "type": "datetime",
        "value": "2020-01-01 00:00:00",
        "validate": "datetime"
      },
      "Command": {
        "type": "input",
        "value": "Reward",
        "display": "hide"
      },
      "SuccessInterval": {
        "type": "input",
        "value": "120-240",
        "display": "hide"
      },
      "FailureInterval": {
        "type": "input",
        "value": "120-240",
        "display": "hide"
      },
      "ServerUpdate": {
        "type": "input",
        "value": "00:00",
        "display": "hide"
      }
    },
    "Reward": {
      "CollectOil": {
        "type": "checkbox",
        "value": true
      },
      "CollectCoin": {
        "type": "checkbox",
        "value": true
      },
      "CollectExp": {
        "type": "checkbox",
        "value": true
      },
      "CollectMission": {
        "type": "checkbox",
        "value": true
      },
      "CollectWeeklyMission": {
        "type": "checkbox",
        "value": true
      }
    },
    "Storage": {
      "Storage": {
        "type": "storage",
        "value": {},
        "valuetype": "ignore",
        "display": "disabled"
      }
    }
  },
  "Daily": {
    "Scheduler": {
      "Enable": {
        "type": "checkbox",
        "value": false
      },
      "NextRun": {
        "type": "datetime",
        "value": "2020-01-01 00:00:00",
        "validate": "datetime"
      },
      "Command": {
        "type": "input",
        "value": "Daily",
        "display": "hide"
      },
      "SuccessInterval": {
        "type": "input",
        "value": 30,
        "display": "hide"
      },
      "FailureInterval": {
        "type": "input",
        "value": 30,
        "display": "hide"
      },
      "ServerUpdate": {
        "type": "input",
        "value": "00:00",
        "display": "hide"
      }
    },
    "Daily": {
      "UseDailySkip": {
        "type": "checkbox",
        "value": true
      },
      "EscortMission": {
        "type": "select",
        "value": "first",
        "option": [
          "skip",
          "first",
          "second",
          "third"
        ]
      },
      "EscortMissionFleet": {
        "type": "select",
        "value": 1,
        "option": [
          1,
          2,
          3,
          4,
          5,
          6
        ]
      },
      "AdvanceMission": {
        "type": "select",
        "value": "first",
        "option": [
          "skip",
          "first",
          "second",
          "third"
        ]
      },
      "AdvanceMissionFleet": {
        "type": "select",
        "value": 1,
        "option": [
          1,
          2,
          3,
          4,
          5,
          6
        ]
      },
      "FierceAssault": {
        "type": "select",
        "value": "first",
        "option": [
          "skip",
          "first",
          "second",
          "third"
        ]
      },
      "FierceAssaultFleet": {
        "type": "select",
        "value": 1,
        "option": [
          1,
          2,
          3,
          4,
          5,
          6
        ]
      },
      "TacticalTraining": {
        "type": "select",
        "value": "second",
        "option": [
          "skip",
          "first",
          "second",
          "third"
        ]
      },
      "TacticalTrainingFleet": {
        "type": "select",
        "value": 1,
        "option": [
          1,
          2,
          3,
          4,
          5,
          6
        ]
      },
      "SupplyLineDisruption": {
        "type": "select",
        "value": "second",
        "option": [
          "skip",
          "first",
          "second",
          "third"
        ]
      },
      "ModuleDevelopment": {
        "type": "select",
        "value": "first",
        "option": [
          "skip",
          "first",
          "second"
        ]
      },
      "ModuleDevelopmentFleet": {
        "type": "select",
        "value": 1,
        "option": [
          1,
          2,
          3,
          4,
          5,
          6
        ]
      },
      "EmergencyModuleDevelopment": {
        "type": "select",
        "value": "first",
        "option": [
          "skip",
          "first",
          "second"
        ]
      },
      "EmergencyModuleDevelopmentFleet": {
        "type": "select",
        "value": 1,
        "option": [
          1,
          2,
          3,
          4,
          5,
          6
        ]
      }
    },
    "Storage": {
      "Storage": {
        "type": "storage",
        "value": {},
        "valuetype": "ignore",
        "display": "disabled"
      }
    }
  },
  "Hard": {
    "Scheduler": {
      "Enable": {
        "type": "checkbox",
        "value": false
      },
      "NextRun": {
        "type": "datetime",
        "value": "2020-01-01 00:00:00",
        "validate": "datetime"
      },
      "Command": {
        "type": "input",
        "value": "Hard",
        "display": "hide"
      },
      "SuccessInterval": {
        "type": "input",
        "value": 30,
        "display": "hide"
      },
      "FailureInterval": {
        "type": "input",
        "value": 30,
        "display": "hide"
      },
      "ServerUpdate": {
        "type": "input",
        "value": "00:00",
        "display": "hide"
      }
    },
    "Hard": {
      "HardStage": {
        "type": "input",
        "value": "11-4"
      },
      "HardFleet": {
        "type": "select",
        "value": 1,
        "option": [
          1,
          2
        ]
      }
    },
    "Storage": {
      "Storage": {
        "type": "storage",
        "value": {},
        "valuetype": "ignore",
        "display": "disabled"
      }
    }
  },
  "Exercise": {
    "Scheduler": {
      "Enable": {
        "type": "checkbox",
        "value": false
      },
      "NextRun": {
        "type": "datetime",
        "value": "2020-01-01 00:00:00",
        "validate": "datetime"
      },
      "Command": {
        "type": "input",
        "value": "Exercise",
        "display": "hide"
      },
      "SuccessInterval": {
        "type": "input",
        "value": 30,
        "display": "hide"
      },
      "FailureInterval": {
        "type": "input",
        "value": 30,
        "display": "hide"
      },
      "ServerUpdate": {
        "type": "input",
        "value": "00:00, 12:00, 18:00",
        "display": "hide"
      }
    },
    "Exercise": {
      "OpponentChooseMode": {
        "type": "select",
        "value": "max_exp",
        "option": [
          "max_exp",
          "easiest",
          "leftmost",
          "easiest_else_exp"
        ]
      },
      "OpponentTrial": {
        "type": "input",
        "value": 1
      },
      "ExerciseStrategy": {
        "type": "select",
        "value": "aggressive",
        "option": [
          "aggressive",
          "fri18",
          "sat0",
          "sat12",
          "sat18",
          "sun0",
          "sun12",
          "sun18"
        ]
      },
      "LowHpThreshold": {
        "type": "input",
        "value": 0.4
      },
      "LowHpConfirmWait": {
        "type": "input",
        "value": 0.1
      },
      "OpponentRefreshValue": {
        "type": "input",
        "value": 0
      },
      "OpponentRefreshRecord": {
        "type": "datetime",
        "value": "2020-01-01 00:00:00",
        "validate": "datetime"
      }
    },
    "Storage": {
      "Storage": {
        "type": "storage",
        "value": {},
        "valuetype": "ignore",
        "display": "disabled"
      }
    }
  },
  "ShopFrequent": {
    "Scheduler": {
      "Enable": {
        "type": "checkbox",
        "value": false
      },
      "NextRun": {
        "type": "datetime",
        "value": "2020-01-01 00:00:00",
        "validate": "datetime"
      },
      "Command": {
        "type": "input",
        "value": "ShopFrequent",
        "display": "hide"
      },
      "SuccessInterval": {
        "type": "input",
        "value": 30,
        "display": "hide"
      },
      "FailureInterval": {
        "type": "input",
        "value": 30,
        "display": "hide"
      },
      "ServerUpdate": {
        "type": "input",
        "value": "00:00, 12:00, 18:00",
        "display": "hide"
      }
    },
    "GeneralShop": {
      "UseGems": {
        "type": "checkbox",
        "value": false
      },
      "Refresh": {
        "type": "checkbox",
        "value": false
      },
      "BuySkinBox": {
        "type": "checkbox",
        "value": false
      },
      "Filter": {
        "type": "textarea",
        "value": "BookRedT3 > BookYellowT3 > BookBlueT3 > BookRedT2\n> Cube\n> FoodT6 > FoodT5"
      }
    },
    "Storage": {
      "Storage": {
        "type": "storage",
        "value": {},
        "valuetype": "ignore",
        "display": "disabled"
      }
    }
  },
  "ShopOnce": {
    "Scheduler": {
      "Enable": {
        "type": "checkbox",
        "value": false
      },
      "NextRun": {
        "type": "datetime",
        "value": "2020-01-01 00:00:00",
        "validate": "datetime"
      },
      "Command": {
        "type": "input",
        "value": "ShopOnce",
        "display": "hide"
      },
      "SuccessInterval": {
        "type": "input",
        "value": 30,
        "display": "hide"
      },
      "FailureInterval": {
        "type": "input",
        "value": 30,
        "display": "hide"
      },
      "ServerUpdate": {
        "type": "input",
        "value": "00:00",
        "display": "hide"
      }
    },
    "GuildShop": {
      "Refresh": {
        "type": "checkbox",
        "value": true
      },
      "Filter": {
        "type": "textarea",
        "value": "PlateT4 > BookT3 > PR > CatT3 > Chip > BookT2 > Retrofit > FoodT6 > FoodT5 > CatT2 > BoxT4"
      },
      "BOX_T3": {
        "type": "select",
        "value": "ironblood",
        "option": [
          "eagle",
          "royal",
          "sakura",
          "ironblood"
        ]
      },
      "BOX_T4": {
        "type": "select",
        "value": "ironblood",
        "option": [
          "eagle",
          "royal",
          "sakura",
          "ironblood"
        ]
      },
      "BOOK_T2": {
        "type": "select",
        "value": "red",
        "option": [
          "red",
          "blue",
          "yellow"
        ]
      },
      "BOOK_T3": {
        "type": "select",
        "value": "red",
        "option": [
          "red",
          "blue",
          "yellow"
        ]
      },
      "RETROFIT_T2": {
        "type": "select",
        "value": "cl",
        "option": [
          "dd",
          "cl",
          "bb",
          "cv"
        ]
      },
      "RETROFIT_T3": {
        "type": "select",
        "value": "cl",
        "option": [
          "dd",
          "cl",
          "bb",
          "cv"
        ]
      },
      "PLATE_T2": {
        "type": "select",
        "value": "general",
        "option": [
          "general",
          "gun",
          "torpedo",
          "antiair",
          "plane"
        ]
      },
      "PLATE_T3": {
        "type": "select",
        "value": "general",
        "option": [
          "general",
          "gun",
          "torpedo",
          "antiair",
          "plane"
        ]
      },
      "PLATE_T4": {
        "type": "select",
        "value": "gun",
        "option": [
          "general",
          "gun",
          "torpedo",
          "antiair",
          "plane"
        ]
      },
      "PR1": {
        "type": "select",
        "value": "neptune",
        "option": [
          "neptune",
          "monarch",
          "ibuki",
          "izumo",
          "roon",
          "saintlouis"
        ]
      },
      "PR2": {
        "type": "select",
        "value": "seattle",
        "option": [
          "seattle",
          "georgia",
          "kitakaze",
          "gascogne"
        ]
      },
      "PR3": {
        "type": "select",
        "value": "cheshire",
        "option": [
          "cheshire",
          "mainz",
          "odin",
          "champagne"
        ]
      }
    },
    "MedalShop2": {
      "Filter": {
        "type": "textarea",
        "value": "DR > PR\n> BookRedT3 > BookYellowT3 > BookBlueT3\n> BookRedT2 > BookYellowT2 > BookBlueT2\n> RetrofitT3\n> FoodT6 > FoodT5\n> PlateGeneralT3 > PlateWildT3"
      },
      "RETROFIT_T1": {
        "type": "select",
        "value": "cl",
        "option": [
          "dd",
          "cl",
          "bb",
          "cv"
        ]
      },
      "RETROFIT_T2": {
        "type": "select",
        "value": "cl",
        "option": [
          "dd",
          "cl",
          "bb",
          "cv"
        ]
      },
      "RETROFIT_T3": {
        "type": "select",
        "value": "cl",
        "option": [
          "dd",
          "cl",
          "bb",
          "cv"
        ]
      },
      "PLATE_T1": {
        "type": "select",
        "value": "general",
        "option": [
          "general",
          "gun",
          "torpedo",
          "antiair",
          "plane"
        ]
      },
      "PLATE_T2": {
        "type": "select",
        "value": "general",
        "option": [
          "general",
          "gun",
          "torpedo",
          "antiair",
          "plane"
        ]
      },
      "PLATE_T3": {
        "type": "select",
        "value": "general",
        "option": [
          "general",
          "gun",
          "torpedo",
          "antiair",
          "plane"
        ]
      }
    },
    "MeritShop": {
      "Refresh": {
        "type": "checkbox",
        "value": false
      },
      "Filter": {
        "type": "textarea",
        "value": "Cube"
      }
    },
    "CoreShop": {
      "Filter": {
        "type": "textarea",
        "value": "Array"
      }
    },
    "Storage": {
      "Storage": {
        "type": "storage",
        "value": {},
        "valuetype": "ignore",
        "display": "disabled"
      }
    }
  },
  "Shipyard": {
    "Scheduler": {
      "Enable": {
        "type": "checkbox",
        "value": false
      },
      "NextRun": {
        "type": "datetime",
        "value": "2020-01-01 00:00:00",
        "validate": "datetime"
      },
      "Command": {
        "type": "input",
        "value": "Shipyard",
        "display": "hide"
      },
      "SuccessInterval": {
        "type": "input",
        "value": 30,
        "display": "hide"
      },
      "FailureInterval": {
        "type": "input",
        "value": 30,
        "display": "hide"
      },
      "ServerUpdate": {
        "type": "input",
        "value": "04:00",
        "display": "hide"
      }
    },
    "ShipyardDr": {
      "ResearchSeries": {
        "type": "select",
        "value": 2,
        "option": [
          2
        ]
      },
      "ShipIndex": {
        "type": "select",
        "value": 0,
        "option": [
          0,
          1,
          2,
          3,
          4,
          5,
          6
        ]
      },
      "BuyAmount": {
        "type": "input",
        "value": 2
      },
      "LastRun": {
        "type": "datetime",
        "value": "2020-01-01 00:00:00",
        "validate": "datetime"
      }
    },
    "Shipyard": {
      "ResearchSeries": {
        "type": "select",
        "value": 1,
        "option": [
          1,
          2,
          3
        ]
      },
      "ShipIndex": {
        "type": "select",
        "value": 0,
        "option": [
          0,
          1,
          2,
          3,
          4,
          5,
          6
        ]
      },
      "BuyAmount": {
        "type": "input",
        "value": 2
      },
      "LastRun": {
        "type": "datetime",
        "value": "2020-01-01 00:00:00",
        "validate": "datetime"
      }
    },
    "Storage": {
      "Storage": {
        "type": "storage",
        "value": {},
        "valuetype": "ignore",
        "display": "disabled"
      }
    }
  },
  "Gacha": {
    "Scheduler": {
      "Enable": {
        "type": "checkbox",
        "value": false
      },
      "NextRun": {
        "type": "datetime",
        "value": "2020-01-01 00:00:00",
        "validate": "datetime"
      },
      "Command": {
        "type": "input",
        "value": "Gacha",
        "display": "hide"
      },
      "SuccessInterval": {
        "type": "input",
        "value": 30,
        "display": "hide"
      },
      "FailureInterval": {
        "type": "input",
        "value": 30,
        "display": "hide"
      },
      "ServerUpdate": {
        "type": "input",
        "value": "00:00",
        "display": "hide"
      }
    },
    "Gacha": {
      "Pool": {
        "type": "select",
        "value": "light",
        "option": [
          "light",
          "heavy",
          "special",
          "event",
          "wishing_well"
        ]
      },
      "Amount": {
        "type": "select",
        "value": 1,
        "option": [
          1,
          2,
          3,
          4,
          5,
          6,
          7,
          8,
          9,
          10
        ]
      },
      "UseTicket": {
        "type": "checkbox",
        "value": true
      },
      "UseDrill": {
        "type": "checkbox",
        "value": false
      }
    },
    "Storage": {
      "Storage": {
        "type": "storage",
        "value": {},
        "valuetype": "ignore",
        "display": "disabled"
      }
    }
  },
  "Freebies": {
    "Scheduler": {
      "Enable": {
        "type": "checkbox",
        "value": true
      },
      "NextRun": {
        "type": "datetime",
        "value": "2020-01-01 00:00:00",
        "validate": "datetime"
      },
      "Command": {
        "type": "input",
        "value": "Freebies",
        "display": "hide"
      },
      "SuccessInterval": {
        "type": "input",
        "value": 30,
        "display": "hide"
      },
      "FailureInterval": {
        "type": "input",
        "value": 30,
        "display": "hide"
      },
      "ServerUpdate": {
        "type": "input",
        "value": "00:00",
        "display": "hide"
      }
    },
    "BattlePass": {
      "Collect": {
        "type": "checkbox",
        "value": true
      }
    },
    "DataKey": {
      "Collect": {
        "type": "checkbox",
        "value": true
      },
      "ForceCollect": {
        "type": "checkbox",
        "value": false
      }
    },
    "Mail": {
      "Collect": {
        "type": "checkbox",
        "value": true
      },
      "Filter": {
        "type": "textarea",
        "value": "Merit > Coolant"
      },
      "Delete": {
        "type": "checkbox",
        "value": false
      }
    },
    "SupplyPack": {
      "Collect": {
        "type": "checkbox",
        "value": true
      },
      "DayOfWeek": {
        "type": "select",
        "value": 0,
        "option": [
          0,
          1,
          2,
          3,
          4,
          5,
          6
        ]
      }
    },
    "Storage": {
      "Storage": {
        "type": "storage",
        "value": {},
        "valuetype": "ignore",
        "display": "disabled"
      }
    }
  },
  "OpsiGeneral": {
    "OpsiGeneral": {
      "UseLogger": {
        "type": "checkbox",
        "value": true
      },
      "BuyActionPointLimit": {
        "type": "select",
        "value": 0,
        "option": [
          0,
          1,
          2,
          3,
          4,
          5
        ]
      },
      "OilLimit": {
        "type": "input",
        "value": 1000
      },
      "RepairThreshold": {
        "type": "input",
        "value": 0.4
      },
      "DoRandomMapEvent": {
        "type": "checkbox",
        "value": true
      },
      "AkashiShopFilter": {
        "type": "textarea",
        "value": "ActionPoint > PurpleCoins"
      }
    },
    "Storage": {
      "Storage": {
        "type": "storage",
        "value": {},
        "valuetype": "ignore",
        "display": "disabled"
      }
    }
  },
  "OpsiAshBeacon": {
    "Scheduler": {
      "Enable": {
        "type": "checkbox",
        "value": false
      },
      "NextRun": {
        "type": "datetime",
        "value": "2020-01-01 00:00:00",
        "validate": "datetime"
      },
      "Command": {
        "type": "input",
        "value": "OpsiAshBeacon",
        "display": "hide"
      },
      "SuccessInterval": {
        "type": "input",
        "value": 30,
        "display": "hide"
      },
      "FailureInterval": {
        "type": "input",
        "value": 30,
        "display": "hide"
      },
      "ServerUpdate": {
        "type": "input",
        "value": "00:00",
        "display": "hide"
      }
    },
    "OpsiAshBeacon": {
      "AttackMode": {
        "type": "select",
        "value": "current",
        "option": [
          "current",
          "current_dossier"
        ]
      },
      "OneHitMode": {
        "type": "checkbox",
        "value": true
      },
      "RequestAssist": {
        "type": "checkbox",
        "value": true
      },
      "EnsureFullyCollected": {
        "type": "checkbox",
        "value": true
      }
    },
    "Storage": {
      "Storage": {
        "type": "storage",
        "value": {},
        "valuetype": "ignore",
        "display": "disabled"
      }
    }
  },
  "OpsiAshAssist": {
    "Scheduler": {
      "Enable": {
        "type": "checkbox",
        "value": false
      },
      "NextRun": {
        "type": "datetime",
        "value": "2020-01-01 00:00:00",
        "validate": "datetime"
      },
      "Command": {
        "type": "input",
        "value": "OpsiAshAssist",
        "display": "hide"
      },
      "SuccessInterval": {
        "type": "input",
        "value": 30,
        "display": "hide"
      },
      "FailureInterval": {
        "type": "input",
        "value": 30,
        "display": "hide"
      },
      "ServerUpdate": {
        "type": "input",
        "value": "00:00",
        "display": "hide"
      }
    },
    "OpsiAshAssist": {
      "Tier": {
        "type": "input",
        "value": 15
      }
    },
    "Storage": {
      "Storage": {
        "type": "storage",
        "value": {},
        "valuetype": "ignore",
        "display": "disabled"
      }
    }
  },
  "OpsiExplore": {
    "Scheduler": {
      "Enable": {
        "type": "checkbox",
        "value": false
      },
      "NextRun": {
        "type": "datetime",
        "value": "2020-01-01 00:00:00",
        "validate": "datetime"
      },
      "Command": {
        "type": "input",
        "value": "OpsiExplore",
        "display": "hide"
      },
      "SuccessInterval": {
        "type": "input",
        "value": 0,
        "display": "hide"
      },
      "FailureInterval": {
        "type": "input",
        "value": 0,
        "display": "hide"
      },
      "ServerUpdate": {
        "type": "input",
        "value": "00:00",
        "display": "hide"
      }
    },
    "OpsiExplore": {
      "SpecialRadar": {
        "type": "checkbox",
        "value": false
      },
      "ForceRun": {
        "type": "checkbox",
        "value": false
      },
      "LastZone": {
        "type": "input",
        "value": 0
      }
    },
    "OpsiFleet": {
      "Fleet": {
        "type": "select",
        "value": 1,
        "option": [
          1,
          2,
          3,
          4
        ]
      },
      "Submarine": {
        "type": "checkbox",
        "value": false
      }
    },
    "Storage": {
      "Storage": {
        "type": "storage",
        "value": {},
        "valuetype": "ignore",
        "display": "disabled"
      }
    }
  },
  "OpsiShop": {
    "Scheduler": {
      "Enable": {
        "type": "checkbox",
        "value": false
      },
      "NextRun": {
        "type": "datetime",
        "value": "2020-01-01 00:00:00",
        "validate": "datetime"
      },
      "Command": {
        "type": "input",
        "value": "OpsiShop",
        "display": "hide"
      },
      "SuccessInterval": {
        "type": "input",
        "value": 30,
        "display": "hide"
      },
      "FailureInterval": {
        "type": "input",
        "value": 30,
        "display": "hide"
      },
      "ServerUpdate": {
        "type": "input",
        "value": "00:00",
        "display": "hide"
      }
    },
    "OpsiShop": {
      "BuySupply": {
        "type": "checkbox",
        "value": true
      }
    },
    "Storage": {
      "Storage": {
        "type": "storage",
        "value": {},
        "valuetype": "ignore",
        "display": "disabled"
      }
    }
  },
  "OpsiVoucher": {
    "Scheduler": {
      "Enable": {
        "type": "checkbox",
        "value": false
      },
      "NextRun": {
        "type": "datetime",
        "value": "2020-01-01 00:00:00",
        "validate": "datetime"
      },
      "Command": {
        "type": "input",
        "value": "OpsiVoucher",
        "display": "hide"
      },
      "SuccessInterval": {
        "type": "input",
        "value": 30,
        "display": "hide"
      },
      "FailureInterval": {
        "type": "input",
        "value": 30,
        "display": "hide"
      },
      "ServerUpdate": {
        "type": "input",
        "value": "00:00",
        "display": "hide"
      }
    },
    "OpsiVoucher": {
      "Filter": {
        "type": "textarea",
        "value": "LoggerAbyssal > LoggerObscure > Book > Coin"
      }
    },
    "Storage": {
      "Storage": {
        "type": "storage",
        "value": {},
        "valuetype": "ignore",
        "display": "disabled"
      }
    }
  },
  "OpsiDaily": {
    "Scheduler": {
      "Enable": {
        "type": "checkbox",
        "value": false
      },
      "NextRun": {
        "type": "datetime",
        "value": "2020-01-01 00:00:00",
        "validate": "datetime"
      },
      "Command": {
        "type": "input",
        "value": "OpsiDaily",
        "display": "hide"
      },
      "SuccessInterval": {
        "type": "input",
        "value": 30,
        "display": "hide"
      },
      "FailureInterval": {
        "type": "input",
        "value": 30,
        "display": "hide"
      },
      "ServerUpdate": {
        "type": "input",
        "value": "00:00",
        "display": "hide"
      }
    },
    "OpsiDaily": {
      "DoMission": {
        "type": "checkbox",
        "value": true
      },
      "UseTuningSample": {
        "type": "checkbox",
        "value": true
      }
    },
    "OpsiFleet": {
      "Fleet": {
        "type": "select",
        "value": 1,
        "option": [
          1,
          2,
          3,
          4
        ]
      },
      "Submarine": {
        "type": "checkbox",
        "value": false
      }
    },
    "Storage": {
      "Storage": {
        "type": "storage",
        "value": {},
        "valuetype": "ignore",
        "display": "disabled"
      }
    }
  },
  "OpsiObscure": {
    "Scheduler": {
      "Enable": {
        "type": "checkbox",
        "value": false
      },
      "NextRun": {
        "type": "datetime",
        "value": "2020-01-01 00:00:00",
        "validate": "datetime"
      },
      "Command": {
        "type": "input",
        "value": "OpsiObscure",
        "display": "hide"
      },
      "SuccessInterval": {
        "type": "input",
        "value": 60,
        "display": "hide"
      },
      "FailureInterval": {
        "type": "input",
        "value": 60,
        "display": "hide"
      },
      "ServerUpdate": {
        "type": "input",
        "value": "00:00",
        "display": "hide"
      }
    },
    "OpsiObscure": {
      "ForceRun": {
        "type": "checkbox",
        "value": false
      }
    },
    "OpsiFleet": {
      "Fleet": {
        "type": "select",
        "value": 1,
        "option": [
          1,
          2,
          3,
          4
        ]
      },
      "Submarine": {
        "type": "checkbox",
        "value": false
      }
    },
    "Storage": {
      "Storage": {
        "type": "storage",
        "value": {},
        "valuetype": "ignore",
        "display": "disabled"
      }
    }
  },
  "OpsiAbyssal": {
    "Scheduler": {
      "Enable": {
        "type": "checkbox",
        "value": false
      },
      "NextRun": {
        "type": "datetime",
        "value": "2020-01-01 00:00:00",
        "validate": "datetime"
      },
      "Command": {
        "type": "input",
        "value": "OpsiAbyssal",
        "display": "hide"
      },
      "SuccessInterval": {
        "type": "input",
        "value": 60,
        "display": "hide"
      },
      "FailureInterval": {
        "type": "input",
        "value": 60,
        "display": "hide"
      },
      "ServerUpdate": {
        "type": "input",
        "value": "00:00, 12:00",
        "display": "hide"
      }
    },
    "OpsiAbyssal": {
      "ForceRun": {
        "type": "checkbox",
        "value": false
      }
    },
    "OpsiFleetFilter": {
      "Filter": {
        "type": "textarea",
        "value": "Fleet-4 > CallSubmarine > Fleet-2 > Fleet-3 > Fleet-1"
      }
    },
    "Storage": {
      "Storage": {
        "type": "storage",
        "value": {},
        "valuetype": "ignore",
        "display": "disabled"
      }
    }
  },
  "OpsiArchive": {
    "Scheduler": {
      "Enable": {
        "type": "checkbox",
        "value": false
      },
      "NextRun": {
        "type": "datetime",
        "value": "2020-01-01 00:00:00",
        "validate": "datetime"
      },
      "Command": {
        "type": "input",
        "value": "OpsiArchive",
        "display": "hide"
      },
      "SuccessInterval": {
        "type": "input",
        "value": 60,
        "display": "hide"
      },
      "FailureInterval": {
        "type": "input",
        "value": 60,
        "display": "hide"
      },
      "ServerUpdate": {
        "type": "input",
        "value": "00:00",
        "display": "hide"
      }
    },
    "OpsiFleet": {
      "Fleet": {
        "type": "select",
        "value": 1,
        "option": [
          1,
          2,
          3,
          4
        ]
      },
      "Submarine": {
        "type": "checkbox",
        "value": false
      }
    },
    "Storage": {
      "Storage": {
        "type": "storage",
        "value": {},
        "valuetype": "ignore",
        "display": "disabled"
      }
    }
  },
  "OpsiStronghold": {
    "Scheduler": {
      "Enable": {
        "type": "checkbox",
        "value": false
      },
      "NextRun": {
        "type": "datetime",
        "value": "2020-01-01 00:00:00",
        "validate": "datetime"
      },
      "Command": {
        "type": "input",
        "value": "OpsiStronghold",
        "display": "hide"
      },
      "SuccessInterval": {
        "type": "input",
        "value": 60,
        "display": "hide"
      },
      "FailureInterval": {
        "type": "input",
        "value": 60,
        "display": "hide"
      },
      "ServerUpdate": {
        "type": "input",
        "value": "00:00",
        "display": "hide"
      }
    },
    "OpsiStronghold": {
      "ForceRun": {
        "type": "checkbox",
        "value": false
      }
    },
    "OpsiFleetFilter": {
      "Filter": {
        "type": "textarea",
        "value": "Fleet-4 > CallSubmarine > Fleet-2 > Fleet-3 > Fleet-1"
      }
    },
    "Storage": {
      "Storage": {
        "type": "storage",
        "value": {},
        "valuetype": "ignore",
        "display": "disabled"
      }
    }
  },
  "OpsiMonthBoss": {
    "Scheduler": {
      "Enable": {
        "type": "checkbox",
        "value": false
      },
      "NextRun": {
        "type": "datetime",
        "value": "2020-01-01 00:00:00",
        "validate": "datetime"
      },
      "Command": {
        "type": "input",
        "value": "OpsiMonthBoss",
        "display": "hide"
      },
      "SuccessInterval": {
        "type": "input",
        "value": 0,
        "display": "hide"
      },
      "FailureInterval": {
        "type": "input",
        "value": 120,
        "display": "hide"
      },
      "ServerUpdate": {
        "type": "input",
        "value": "00:00",
        "display": "hide"
      }
    },
    "OpsiMonthBoss": {
      "Mode": {
        "type": "select",
        "value": "normal",
        "option": [
          "normal",
          "normal_hard"
        ]
      },
      "CheckAdaptability": {
        "type": "checkbox",
        "value": true
      },
      "ForceRun": {
        "type": "checkbox",
        "value": false
      }
    },
    "OpsiFleetFilter": {
      "Filter": {
        "type": "textarea",
        "value": "Fleet-4 > CallSubmarine > Fleet-2 > Fleet-3 > Fleet-1"
      }
    },
    "Storage": {
      "Storage": {
        "type": "storage",
        "value": {},
        "valuetype": "ignore",
        "display": "disabled"
      }
    }
  },
  "OpsiMeowfficerFarming": {
    "Scheduler": {
      "Enable": {
        "type": "checkbox",
        "value": false
      },
      "NextRun": {
        "type": "datetime",
        "value": "2020-01-01 00:00:00",
        "validate": "datetime"
      },
      "Command": {
        "type": "input",
        "value": "OpsiMeowfficerFarming",
        "display": "hide"
      },
      "SuccessInterval": {
        "type": "input",
        "value": 30,
        "display": "hide"
      },
      "FailureInterval": {
        "type": "input",
        "value": 30,
        "display": "hide"
      },
      "ServerUpdate": {
        "type": "input",
        "value": "00:00",
        "display": "hide"
      }
    },
    "OpsiMeowfficerFarming": {
      "ActionPointPreserve": {
        "type": "input",
        "value": 1000
      },
      "HazardLevel": {
        "type": "select",
        "value": 5,
        "option": [
          3,
          4,
          5,
          6,
          10
        ]
      },
      "TargetZone": {
        "type": "input",
        "value": 0
      }
    },
    "OpsiFleet": {
      "Fleet": {
        "type": "select",
        "value": 1,
        "option": [
          1,
          2,
          3,
          4
        ]
      },
      "Submarine": {
        "type": "checkbox",
        "value": false
      }
    },
    "Storage": {
      "Storage": {
        "type": "storage",
        "value": {},
        "valuetype": "ignore",
        "display": "disabled"
      }
    }
  },
  "OpsiHazard1Leveling": {
    "Scheduler": {
      "Enable": {
        "type": "checkbox",
        "value": false
      },
      "NextRun": {
        "type": "datetime",
        "value": "2020-01-01 00:00:00",
        "validate": "datetime"
      },
      "Command": {
        "type": "input",
        "value": "OpsiHazard1Leveling",
        "display": "hide"
      },
      "SuccessInterval": {
        "type": "input",
        "value": 30,
        "display": "hide"
      },
      "FailureInterval": {
        "type": "input",
        "value": 60,
        "display": "hide"
      },
      "ServerUpdate": {
        "type": "input",
        "value": "00:00",
        "display": "hide"
      }
    },
    "OpsiHazard1Leveling": {
      "TargetZone": {
        "type": "select",
        "value": 0,
        "option": [
          0,
          44,
          22
        ]
      }
    },
    "OpsiFleet": {
      "Fleet": {
        "type": "select",
        "value": 1,
        "option": [
          1,
          2,
          3,
          4
        ]
      },
      "Submarine": {
        "type": "checkbox",
        "value": false,
        "display": "hide"
      }
    },
    "Storage": {
      "Storage": {
        "type": "storage",
        "value": {},
        "valuetype": "ignore",
        "display": "disabled"
      }
    }
  },
  "OpsiCrossMonth": {
    "Scheduler": {
      "Enable": {
        "type": "checkbox",
        "value": false
      },
      "NextRun": {
        "type": "datetime",
        "value": "2020-01-01 00:00:00",
        "validate": "datetime"
      },
      "Command": {
        "type": "input",
        "value": "OpsiCrossMonth",
        "display": "hide"
      },
      "SuccessInterval": {
        "type": "input",
        "value": 0,
        "display": "hide"
      },
      "FailureInterval": {
        "type": "input",
        "value": 120,
        "display": "hide"
      },
      "ServerUpdate": {
        "type": "input",
        "value": "00:00",
        "display": "hide"
      }
    },
    "Storage": {
      "Storage": {
        "type": "storage",
        "value": {},
        "valuetype": "ignore",
        "display": "disabled"
      }
    }
  },
  "Daemon": {
    "Daemon": {
      "EnterMap": {
        "type": "checkbox",
        "value": true
      }
    },
    "Storage": {
      "Storage": {
        "type": "storage",
        "value": {},
        "valuetype": "ignore",
        "display": "disabled"
      }
    }
  },
  "OpsiDaemon": {
    "OpsiDaemon": {
      "RepairShip": {
        "type": "checkbox",
        "value": true
      },
      "SelectEnemy": {
        "type": "checkbox",
        "value": true
      }
    },
    "Storage": {
      "Storage": {
        "type": "storage",
        "value": {},
        "valuetype": "ignore",
        "display": "disabled"
      }
    }
  },
  "Benchmark": {
    "Benchmark": {
      "DeviceType": {
        "type": "select",
        "value": "emulator",
        "option": [
          "emulator",
          "emulator_android_12",
          "plone_cloud_with_adb",
          "phone_cloud_without_adb",
          "android_phone",
          "android_phone_12",
          "android_phone_vmos"
        ]
      },
      "TestScene": {
        "type": "select",
        "value": "screenshot_click",
        "option": [
          "screenshot_click",
          "screenshot",
          "click"
        ]
      }
    },
    "Storage": {
      "Storage": {
        "type": "storage",
        "value": {},
        "valuetype": "ignore",
        "display": "disabled"
      }
    }
  },
  "AzurLaneUncensored": {
    "AzurLaneUncensored": {
      "Repository": {
        "type": "input",
        "value": "https://gitee.com/LmeSzinc/AzurLaneUncensored"
      }
    },
    "Storage": {
      "Storage": {
        "type": "storage",
        "value": {},
        "valuetype": "ignore",
        "display": "disabled"
      }
    }
  },
  "GameManager": {
    "GameManager": {
      "AutoRestart": {
        "type": "checkbox",
        "value": true
      }
    },
    "Storage": {
      "Storage": {
        "type": "storage",
        "value": {},
        "valuetype": "ignore",
        "display": "disabled"
      }
    }
  }
}<|MERGE_RESOLUTION|>--- conflicted
+++ resolved
@@ -1,206 +1,4 @@
 {
-  "Dashboard": {
-    "Oil": {
-      "Value": {
-        "type": "input",
-        "value": 0
-      },
-      "Limit": {
-        "type": "input",
-        "value": 0
-      },
-      "Color": {
-        "type": "input",
-        "value": "^000000"
-      },
-      "Record": {
-        "type": "datetime",
-        "value": "2020-01-01 00:00:00",
-        "validate": "datetime"
-      }
-    },
-    "Gem": {
-      "Value": {
-        "type": "input",
-        "value": 0
-      },
-      "Color": {
-        "type": "input",
-        "value": "^FF3333"
-      },
-      "Record": {
-        "type": "datetime",
-        "value": "2020-01-01 00:00:00",
-        "validate": "datetime"
-      }
-    },
-    "Pt": {
-      "Value": {
-        "type": "input",
-        "value": 0
-      },
-      "Color": {
-        "type": "input",
-        "value": "^00BFFF"
-      },
-      "Record": {
-        "type": "datetime",
-        "value": "2020-01-01 00:00:00",
-        "validate": "datetime"
-      }
-    },
-    "YellowCoin": {
-      "Value": {
-        "type": "input",
-        "value": 0
-      },
-      "Color": {
-        "type": "input",
-        "value": "^FF8800"
-      },
-      "Record": {
-        "type": "datetime",
-        "value": "2020-01-01 00:00:00",
-        "validate": "datetime"
-      }
-    },
-    "Coin": {
-      "Value": {
-        "type": "input",
-        "value": 0
-      },
-      "Limit": {
-        "type": "input",
-        "value": 0
-      },
-      "Color": {
-        "type": "input",
-        "value": "^FFAA33"
-      },
-      "Record": {
-        "type": "datetime",
-        "value": "2020-01-01 00:00:00",
-        "validate": "datetime"
-      }
-    },
-    "Cube": {
-      "Value": {
-        "type": "input",
-        "value": 0
-      },
-      "Color": {
-        "type": "input",
-        "value": "^33FFFF"
-      },
-      "Record": {
-        "type": "datetime",
-        "value": "2020-01-01 00:00:00",
-        "validate": "datetime"
-      }
-    },
-    "ActionPoint": {
-      "Value": {
-        "type": "input",
-        "value": 0
-      },
-      "Total": {
-        "type": "input",
-        "value": 0
-      },
-      "Color": {
-        "type": "input",
-        "value": "^0000FF"
-      },
-      "Record": {
-        "type": "datetime",
-        "value": "2020-01-01 00:00:00",
-        "validate": "datetime"
-      }
-    },
-    "PurpleCoin": {
-      "Value": {
-        "type": "input",
-        "value": 0
-      },
-      "Color": {
-        "type": "input",
-        "value": "^7700BB"
-      },
-      "Record": {
-        "type": "datetime",
-        "value": "2020-01-01 00:00:00",
-        "validate": "datetime"
-      }
-    },
-    "Core": {
-      "Value": {
-        "type": "input",
-        "value": 0
-      },
-      "Color": {
-        "type": "input",
-        "value": "^AAAAAA"
-      },
-      "Record": {
-        "type": "datetime",
-        "value": "2020-01-01 00:00:00",
-        "validate": "datetime"
-      }
-    },
-    "Medal": {
-      "Value": {
-        "type": "input",
-        "value": 0
-      },
-      "Color": {
-        "type": "input",
-        "value": "^FFDD00"
-      },
-      "Record": {
-        "type": "datetime",
-        "value": "2020-01-01 00:00:00",
-        "validate": "datetime"
-      }
-    },
-    "Merit": {
-      "Value": {
-        "type": "input",
-        "value": 0
-      },
-      "Color": {
-        "type": "input",
-        "value": "^FFFF00"
-      },
-      "Record": {
-        "type": "datetime",
-        "value": "2020-01-01 00:00:00",
-        "validate": "datetime"
-      }
-    },
-    "GuildCoin": {
-      "Value": {
-        "type": "input",
-        "value": 0
-      },
-      "Color": {
-        "type": "input",
-        "value": "^AAAAAA"
-      },
-      "Record": {
-        "type": "datetime",
-        "value": "2020-01-01 00:00:00",
-        "validate": "datetime"
-      }
-    },
-    "Storage": {
-      "Storage": {
-        "type": "storage",
-        "value": {},
-        "valuetype": "ignore",
-        "display": "disabled"
-      }
-    }
-  },
   "Alas": {
     "Emulator": {
       "Serial": {
@@ -2555,11 +2353,6 @@
           "event_20211125_cn",
           "event_20211028_tw",
           "event_20210722_cn",
-<<<<<<< HEAD
-          "event_20210819_cn",
-          "event_20200806_cn",
-=======
->>>>>>> 9a64583c
           "event_20200723_cn",
           "event_20210624_tw",
           "event_20210527_tw",
@@ -2951,3383 +2744,6 @@
       "Name": {
         "type": "input",
         "value": "12-4"
-      },
-      "Event": {
-        "type": "select",
-        "value": "campaign_main",
-        "option": [
-          "event_20210819_cn",
-          "event_20211111_cn",
-          "event_20210422_cn",
-          "event_20210624_cn",
-          "event_20230223_cn",
-          "event_20220224_cn",
-          "event_20200806_cn",
-          "event_20210610_tw",
-          "event_20210225_cn",
-          "event_20211229_cn",
-          "event_20221222_cn",
-          "event_20221124_cn",
-          "event_20210325_cn",
-          "event_20201229_cn",
-          "event_20210121_cn",
-          "event_20220915_cn",
-          "event_20210916_cn",
-          "event_20200903_en",
-          "event_20220818_cn",
-          "event_20220324_cn",
-          "event_20211028_cn",
-          "event_20220728_cn",
-          "event_20200917_cn",
-          "event_20201029_cn",
-          "event_20200820_cn",
-          "event_20201012_cn",
-          "event_20210527_cn",
-          "event_20220526_cn",
-          "event_20220428_cn",
-          "event_20220414_cn",
-          "event_20220407_tw",
-          "event_20220310_tw",
-          "event_20200603_cn",
-          "event_20220210_cn",
-          "event_20211125_cn",
-          "event_20211028_tw",
-          "event_20210722_cn",
-<<<<<<< HEAD
-          "event_20210819_cn",
-          "event_20200806_cn",
-=======
->>>>>>> 9a64583c
-          "event_20200723_cn",
-          "event_20210624_tw",
-          "event_20210527_tw",
-          "event_20210429_tw",
-          "event_20210415_tw",
-          "event_20210225_tw",
-          "event_20201126_cn",
-          "event_20200312_cn",
-          "event_20201002_en",
-          "event_20200716_en",
-          "event_20200611_en",
-          "event_20200603_en",
-          "event_20200521_en",
-          "event_20200521_cn",
-          "event_20200507_cn",
-          "event_20200423_cn",
-          "event_20200326_cn",
-          "event_20200227_cn"
-        ],
-        "display": "disabled",
-        "tw": "event_20210819_cn",
-        "cn": "event_20211111_cn",
-        "en": "event_20211111_cn",
-        "jp": "event_20211111_cn"
-      },
-      "Mode": {
-        "type": "select",
-        "value": "normal",
-        "option": [
-          "normal",
-          "hard"
-        ],
-        "display": "hide"
-      },
-      "UseClearMode": {
-        "type": "checkbox",
-        "value": true
-      },
-      "UseFleetLock": {
-        "type": "checkbox",
-        "value": true
-      },
-      "UseAutoSearch": {
-        "type": "checkbox",
-        "value": true
-      },
-      "Use2xBook": {
-        "type": "checkbox",
-        "value": false
-      },
-      "AmbushEvade": {
-        "type": "checkbox",
-        "value": true,
-        "display": "hide"
-      }
-    },
-    "StopCondition": {
-      "RunCount": {
-        "type": "input",
-        "value": 0
-      },
-      "OilLimit": {
-        "type": "input",
-        "value": 1000
-      },
-      "MapAchievement": {
-        "type": "select",
-        "value": "non_stop",
-        "option": [
-          "non_stop",
-          "100_percent_clear",
-          "map_3_stars",
-          "threat_safe",
-          "threat_safe_without_3_stars"
-        ]
-      },
-      "StageIncrease": {
-        "type": "checkbox",
-        "value": false
-      },
-      "GetNewShip": {
-        "type": "checkbox",
-        "value": false
-      },
-      "ReachLevel": {
-        "type": "input",
-        "value": 0
-      }
-    },
-    "Fleet": {
-      "Fleet1": {
-        "type": "select",
-        "value": 1,
-        "option": [
-          1,
-          2,
-          3,
-          4,
-          5,
-          6
-        ]
-      },
-      "Fleet1Formation": {
-        "type": "select",
-        "value": "double_line",
-        "option": [
-          "line_ahead",
-          "double_line",
-          "diamond"
-        ]
-      },
-      "Fleet1Mode": {
-        "type": "select",
-        "value": "combat_auto",
-        "option": [
-          "combat_auto",
-          "combat_manual",
-          "stand_still_in_the_middle",
-          "hide_in_bottom_left"
-        ]
-      },
-      "Fleet1Step": {
-        "type": "select",
-        "value": 3,
-        "option": [
-          2,
-          3,
-          4,
-          5
-        ]
-      },
-      "Fleet2": {
-        "type": "select",
-        "value": 2,
-        "option": [
-          0,
-          1,
-          2,
-          3,
-          4,
-          5,
-          6
-        ]
-      },
-      "Fleet2Formation": {
-        "type": "select",
-        "value": "double_line",
-        "option": [
-          "line_ahead",
-          "double_line",
-          "diamond"
-        ]
-      },
-      "Fleet2Mode": {
-        "type": "select",
-        "value": "combat_auto",
-        "option": [
-          "combat_auto",
-          "combat_manual",
-          "stand_still_in_the_middle",
-          "hide_in_bottom_left"
-        ]
-      },
-      "Fleet2Step": {
-        "type": "select",
-        "value": 2,
-        "option": [
-          2,
-          3,
-          4,
-          5
-        ]
-      },
-      "FleetOrder": {
-        "type": "select",
-        "value": "fleet1_mob_fleet2_boss",
-        "option": [
-          "fleet1_mob_fleet2_boss",
-          "fleet1_boss_fleet2_mob",
-          "fleet1_all_fleet2_standby",
-          "fleet1_standby_fleet2_all"
-        ]
-      }
-    },
-    "Submarine": {
-      "Fleet": {
-        "type": "select",
-        "value": 0,
-        "option": [
-          0,
-          1,
-          2
-        ]
-      },
-      "Mode": {
-        "type": "select",
-        "value": "do_not_use",
-        "option": [
-          "do_not_use",
-          "hunt_only",
-          "boss_only",
-          "hunt_and_boss",
-          "every_combat"
-        ]
-      },
-      "AutoSearchMode": {
-        "type": "select",
-        "value": "sub_standby",
-        "option": [
-          "sub_standby",
-          "sub_auto_call"
-        ]
-      },
-      "DistanceToBoss": {
-        "type": "select",
-        "value": "2_grid_to_boss",
-        "option": [
-          "to_boss_position",
-          "1_grid_to_boss",
-          "2_grid_to_boss",
-          "use_open_ocean_support"
-        ]
-      }
-    },
-    "Emotion": {
-      "Mode": {
-        "type": "select",
-        "value": "calculate",
-        "option": [
-          "calculate",
-          "ignore",
-          "calculate_ignore"
-        ]
-      },
-      "Fleet1Value": {
-        "type": "input",
-        "value": 119
-      },
-      "Fleet1Record": {
-        "type": "datetime",
-        "value": "2020-01-01 00:00:00",
-        "validate": "datetime",
-        "display": "disabled"
-      },
-      "Fleet1Control": {
-        "type": "select",
-        "value": "prevent_yellow_face",
-        "option": [
-          "keep_exp_bonus",
-          "prevent_green_face",
-          "prevent_yellow_face",
-          "prevent_red_face"
-        ]
-      },
-      "Fleet1Recover": {
-        "type": "select",
-        "value": "not_in_dormitory",
-        "option": [
-          "not_in_dormitory",
-          "dormitory_floor_1",
-          "dormitory_floor_2"
-        ]
-      },
-      "Fleet1Oath": {
-        "type": "checkbox",
-        "value": false
-      },
-      "Fleet2Value": {
-        "type": "input",
-        "value": 119
-      },
-      "Fleet2Record": {
-        "type": "datetime",
-        "value": "2020-01-01 00:00:00",
-        "validate": "datetime",
-        "display": "disabled"
-      },
-      "Fleet2Control": {
-        "type": "select",
-        "value": "prevent_yellow_face",
-        "option": [
-          "keep_exp_bonus",
-          "prevent_green_face",
-          "prevent_yellow_face",
-          "prevent_red_face"
-        ]
-      },
-      "Fleet2Recover": {
-        "type": "select",
-        "value": "not_in_dormitory",
-        "option": [
-          "not_in_dormitory",
-          "dormitory_floor_1",
-          "dormitory_floor_2"
-        ]
-      },
-      "Fleet2Oath": {
-        "type": "checkbox",
-        "value": false
-      }
-    },
-    "HpControl": {
-      "UseHpBalance": {
-        "type": "checkbox",
-        "value": false
-      },
-      "UseEmergencyRepair": {
-        "type": "checkbox",
-        "value": false
-      },
-      "UseLowHpRetreat": {
-        "type": "checkbox",
-        "value": false
-      },
-      "HpBalanceThreshold": {
-        "type": "input",
-        "value": 0.2
-      },
-      "HpBalanceWeight": {
-        "type": "input",
-        "value": "1000, 1000, 1000"
-      },
-      "RepairUseSingleThreshold": {
-        "type": "input",
-        "value": 0.3
-      },
-      "RepairUseMultiThreshold": {
-        "type": "input",
-        "value": 0.6
-      },
-      "LowHpRetreatThreshold": {
-        "type": "input",
-        "value": 0.3
-      }
-    },
-    "EnemyPriority": {
-      "EnemyScaleBalanceWeight": {
-        "type": "select",
-        "value": "default_mode",
-        "option": [
-          "default_mode",
-          "S3_enemy_first",
-          "S1_enemy_first"
-        ]
-      }
-    },
-    "Storage": {
-      "Storage": {
-        "type": "storage",
-        "value": {},
-        "valuetype": "ignore",
-        "display": "disabled"
-      }
-    }
-  },
-  "Raid": {
-    "Scheduler": {
-      "Enable": {
-        "type": "checkbox",
-        "value": false
-      },
-      "NextRun": {
-        "type": "datetime",
-        "value": "2020-01-01 00:00:00",
-        "validate": "datetime"
-      },
-      "Command": {
-        "type": "input",
-        "value": "Raid",
-        "display": "hide"
-      },
-      "SuccessInterval": {
-        "type": "input",
-        "value": 0,
-        "display": "hide"
-      },
-      "FailureInterval": {
-        "type": "input",
-        "value": 120,
-        "display": "hide"
-      },
-      "ServerUpdate": {
-        "type": "input",
-        "value": "00:00",
-        "display": "hide"
-      }
-    },
-    "Raid": {
-      "Mode": {
-        "type": "select",
-        "value": "hard",
-        "option": [
-          "easy",
-          "normal",
-          "hard",
-          "ex"
-        ]
-      },
-      "UseTicket": {
-        "type": "checkbox",
-        "value": false
-      }
-    },
-    "Campaign": {
-      "Name": {
-        "type": "input",
-        "value": "dynamic",
-        "display": "hide"
-      },
-      "Event": {
-        "type": "select",
-        "value": "campaign_main",
-        "option": [
-          "raid_20220630",
-          "raid_20220127",
-          "raid_20230118",
-          "raid_20221027",
-          "raid_20210708",
-          "raid_20200624"
-        ],
-        "display": "disabled",
-        "tw": "raid_20220630",
-        "cn": "raid_20230118",
-        "en": "raid_20230118",
-        "jp": "raid_20230118"
-      },
-      "Mode": {
-        "type": "select",
-        "value": "normal",
-        "option": [
-          "normal",
-          "hard"
-        ],
-        "display": "hide"
-      },
-      "UseClearMode": {
-        "type": "checkbox",
-        "value": true,
-        "display": "hide"
-      },
-      "UseFleetLock": {
-        "type": "checkbox",
-        "value": true,
-        "display": "hide"
-      },
-      "UseAutoSearch": {
-        "type": "checkbox",
-        "value": false,
-        "display": "hide"
-      },
-      "Use2xBook": {
-        "type": "checkbox",
-        "value": false,
-        "display": "hide"
-      },
-      "AmbushEvade": {
-        "type": "checkbox",
-        "value": true,
-        "display": "hide"
-      }
-    },
-    "StopCondition": {
-      "RunCount": {
-        "type": "input",
-        "value": 0
-      },
-      "OilLimit": {
-        "type": "input",
-        "value": 1000
-      },
-      "MapAchievement": {
-        "type": "select",
-        "value": "non_stop",
-        "option": [
-          "non_stop",
-          "100_percent_clear",
-          "map_3_stars",
-          "threat_safe",
-          "threat_safe_without_3_stars"
-        ],
-        "display": "hide"
-      },
-      "StageIncrease": {
-        "type": "checkbox",
-        "value": false,
-        "display": "hide"
-      },
-      "GetNewShip": {
-        "type": "checkbox",
-        "value": false,
-        "display": "hide"
-      },
-      "ReachLevel": {
-        "type": "input",
-        "value": 0,
-        "display": "hide"
-      }
-    },
-    "Emotion": {
-      "Mode": {
-        "type": "select",
-        "value": "calculate",
-        "option": [
-          "calculate",
-          "ignore",
-          "calculate_ignore"
-        ]
-      },
-      "Fleet1Value": {
-        "type": "input",
-        "value": 119
-      },
-      "Fleet1Record": {
-        "type": "datetime",
-        "value": "2020-01-01 00:00:00",
-        "validate": "datetime",
-        "display": "disabled"
-      },
-      "Fleet1Control": {
-        "type": "select",
-        "value": "prevent_yellow_face",
-        "option": [
-          "keep_exp_bonus",
-          "prevent_green_face",
-          "prevent_yellow_face",
-          "prevent_red_face"
-        ]
-      },
-      "Fleet1Recover": {
-        "type": "select",
-        "value": "not_in_dormitory",
-        "option": [
-          "not_in_dormitory",
-          "dormitory_floor_1",
-          "dormitory_floor_2"
-        ]
-      },
-      "Fleet1Oath": {
-        "type": "checkbox",
-        "value": false
-      },
-      "Fleet2Value": {
-        "type": "input",
-        "value": 119,
-        "display": "hide"
-      },
-      "Fleet2Record": {
-        "type": "datetime",
-        "value": "2020-01-01 00:00:00",
-        "validate": "datetime",
-        "display": "hide"
-      },
-      "Fleet2Control": {
-        "type": "select",
-        "value": "prevent_yellow_face",
-        "option": [
-          "keep_exp_bonus",
-          "prevent_green_face",
-          "prevent_yellow_face",
-          "prevent_red_face"
-        ],
-        "display": "hide"
-      },
-      "Fleet2Recover": {
-        "type": "select",
-        "value": "not_in_dormitory",
-        "option": [
-          "not_in_dormitory",
-          "dormitory_floor_1",
-          "dormitory_floor_2"
-        ],
-        "display": "hide"
-      },
-      "Fleet2Oath": {
-        "type": "checkbox",
-        "value": false,
-        "display": "hide"
-      }
-    },
-    "Storage": {
-      "Storage": {
-        "type": "storage",
-        "value": {},
-        "valuetype": "ignore",
-        "display": "disabled"
-      }
-    }
-  },
-  "Coalition": {
-    "Scheduler": {
-      "Enable": {
-        "type": "checkbox",
-        "value": false
-      },
-      "NextRun": {
-        "type": "datetime",
-        "value": "2020-01-01 00:00:00",
-        "validate": "datetime"
-      },
-      "Command": {
-        "type": "input",
-        "value": "Coalition",
-        "display": "hide"
-      },
-      "SuccessInterval": {
-        "type": "input",
-        "value": 30,
-        "display": "hide"
-      },
-      "FailureInterval": {
-        "type": "input",
-        "value": 30,
-        "display": "hide"
-      },
-      "ServerUpdate": {
-        "type": "input",
-        "value": "00:00",
-        "display": "hide"
-      }
-    },
-    "Campaign": {
-      "Name": {
-        "type": "input",
-        "value": "12-4"
-      },
-      "Event": {
-        "type": "select",
-        "value": "campaign_main",
-        "option": [
-          "coalition_20230323"
-        ],
-        "display": "disabled",
-        "cn": "coalition_20230323",
-        "en": "coalition_20230323",
-        "jp": "coalition_20230323"
-      },
-      "Mode": {
-        "type": "select",
-        "value": "normal",
-        "option": [
-          "normal",
-          "hard"
-        ],
-        "display": "hide"
-      },
-      "UseClearMode": {
-        "type": "checkbox",
-        "value": true,
-        "display": "hide"
-      },
-      "UseFleetLock": {
-        "type": "checkbox",
-        "value": true,
-        "display": "hide"
-      },
-      "UseAutoSearch": {
-        "type": "checkbox",
-        "value": false,
-        "display": "hide"
-      },
-      "Use2xBook": {
-        "type": "checkbox",
-        "value": false,
-        "display": "hide"
-      },
-      "AmbushEvade": {
-        "type": "checkbox",
-        "value": true,
-        "display": "hide"
-      }
-    },
-    "Coalition": {
-      "Fleet": {
-        "type": "select",
-        "value": "single",
-        "option": [
-          "single",
-          "multi"
-        ]
-      }
-    },
-    "StopCondition": {
-      "RunCount": {
-        "type": "input",
-        "value": 0
-      },
-      "OilLimit": {
-        "type": "input",
-        "value": 1000
-      },
-      "MapAchievement": {
-        "type": "select",
-        "value": "non_stop",
-        "option": [
-          "non_stop",
-          "100_percent_clear",
-          "map_3_stars",
-          "threat_safe",
-          "threat_safe_without_3_stars"
-        ],
-        "display": "hide"
-      },
-      "StageIncrease": {
-        "type": "checkbox",
-        "value": false,
-        "display": "hide"
-      },
-      "GetNewShip": {
-        "type": "checkbox",
-        "value": false,
-        "display": "hide"
-      },
-      "ReachLevel": {
-        "type": "input",
-        "value": 0,
-        "display": "hide"
-      }
-    },
-    "Emotion": {
-      "Mode": {
-        "type": "select",
-        "value": "calculate",
-        "option": [
-          "calculate",
-          "ignore",
-          "calculate_ignore"
-        ]
-      },
-      "Fleet1Value": {
-        "type": "input",
-        "value": 119
-      },
-      "Fleet1Record": {
-        "type": "datetime",
-        "value": "2020-01-01 00:00:00",
-        "validate": "datetime",
-        "display": "disabled"
-      },
-      "Fleet1Control": {
-        "type": "select",
-        "value": "prevent_yellow_face",
-        "option": [
-          "keep_exp_bonus",
-          "prevent_green_face",
-          "prevent_yellow_face",
-          "prevent_red_face"
-        ]
-      },
-      "Fleet1Recover": {
-        "type": "select",
-        "value": "not_in_dormitory",
-        "option": [
-          "not_in_dormitory",
-          "dormitory_floor_1",
-          "dormitory_floor_2"
-        ]
-      },
-      "Fleet1Oath": {
-        "type": "checkbox",
-        "value": false
-      },
-      "Fleet2Value": {
-        "type": "input",
-        "value": 119,
-        "display": "hide"
-      },
-      "Fleet2Record": {
-        "type": "datetime",
-        "value": "2020-01-01 00:00:00",
-        "validate": "datetime",
-        "display": "hide"
-      },
-      "Fleet2Control": {
-        "type": "select",
-        "value": "prevent_yellow_face",
-        "option": [
-          "keep_exp_bonus",
-          "prevent_green_face",
-          "prevent_yellow_face",
-          "prevent_red_face"
-        ],
-        "display": "hide"
-      },
-      "Fleet2Recover": {
-        "type": "select",
-        "value": "not_in_dormitory",
-        "option": [
-          "not_in_dormitory",
-          "dormitory_floor_1",
-          "dormitory_floor_2"
-        ],
-        "display": "hide"
-      },
-      "Fleet2Oath": {
-        "type": "checkbox",
-        "value": false,
-        "display": "hide"
-      }
-    },
-    "Storage": {
-      "Storage": {
-        "type": "storage",
-        "value": {},
-        "valuetype": "ignore",
-        "display": "disabled"
-      }
-    }
-  },
-  "MaritimeEscort": {
-    "Scheduler": {
-      "Enable": {
-        "type": "checkbox",
-        "value": false
-      },
-      "NextRun": {
-        "type": "datetime",
-        "value": "2020-01-01 00:00:00",
-        "validate": "datetime"
-      },
-      "Command": {
-        "type": "input",
-        "value": "MaritimeEscort",
-        "display": "hide"
-      },
-      "SuccessInterval": {
-        "type": "input",
-        "value": 30,
-        "display": "hide"
-      },
-      "FailureInterval": {
-        "type": "input",
-        "value": 30,
-        "display": "hide"
-      },
-      "ServerUpdate": {
-        "type": "input",
-        "value": "00:00",
-        "display": "hide"
-      }
-    },
-    "MaritimeEscort": {
-      "Enable": {
-        "type": "checkbox",
-        "value": true
-      }
-    },
-    "Storage": {
-      "Storage": {
-        "type": "storage",
-        "value": {},
-        "valuetype": "ignore",
-        "display": "disabled"
-      }
-    }
-  },
-  "WarArchives": {
-    "Scheduler": {
-      "Enable": {
-        "type": "checkbox",
-        "value": false
-      },
-      "NextRun": {
-        "type": "datetime",
-        "value": "2020-01-01 00:00:00",
-        "validate": "datetime"
-      },
-      "Command": {
-        "type": "input",
-        "value": "WarArchives",
-        "display": "hide"
-      },
-      "SuccessInterval": {
-        "type": "input",
-        "value": 30,
-        "display": "hide"
-      },
-      "FailureInterval": {
-        "type": "input",
-        "value": 30,
-        "display": "hide"
-      },
-      "ServerUpdate": {
-        "type": "input",
-        "value": "00:00",
-        "display": "hide"
-      }
-    },
-    "Campaign": {
-      "Name": {
-        "type": "input",
-        "value": "12-4"
-      },
-      "Event": {
-        "type": "select",
-        "value": "campaign_main",
-        "option": [
-          "war_archives_20211028_cn",
-          "war_archives_20210819_cn",
-          "war_archives_20200903_cn",
-          "war_archives_20201029_cn",
-          "war_archives_20200806_cn",
-          "war_archives_20210624_cn",
-          "war_archives_20210325_cn",
-          "war_archives_20190911_cn",
-          "war_archives_20211014_cn",
-          "war_archives_20200820_cn",
-          "war_archives_20181227_cn",
-          "war_archives_20180726_cn",
-          "war_archives_20180607_cn",
-          "war_archives_20190221_en",
-          "war_archives_20191010_en",
-          "war_archives_20181026_en",
-          "war_archives_20190620_en",
-          "war_archives_20190321_en",
-          "war_archives_20191031_en",
-          "war_archives_20181020_en"
-        ],
-        "cn": "war_archives_20211028_cn",
-        "en": "war_archives_20211028_cn",
-        "jp": "war_archives_20211028_cn",
-        "tw": "war_archives_20211028_cn"
-      },
-      "Mode": {
-        "type": "select",
-        "value": "normal",
-        "option": [
-          "normal",
-          "hard"
-        ],
-        "display": "hide"
-      },
-      "UseClearMode": {
-        "type": "checkbox",
-        "value": true
-      },
-      "UseFleetLock": {
-        "type": "checkbox",
-        "value": true
-      },
-      "UseAutoSearch": {
-        "type": "checkbox",
-        "value": true
-      },
-      "Use2xBook": {
-        "type": "checkbox",
-        "value": false
-      },
-      "AmbushEvade": {
-        "type": "checkbox",
-        "value": true,
-        "display": "hide"
-      }
-    },
-    "StopCondition": {
-      "RunCount": {
-        "type": "input",
-        "value": 0
-      },
-      "OilLimit": {
-        "type": "input",
-        "value": 1000
-      },
-      "MapAchievement": {
-        "type": "select",
-        "value": "non_stop",
-        "option": [
-          "non_stop",
-          "100_percent_clear",
-          "map_3_stars",
-          "threat_safe",
-          "threat_safe_without_3_stars"
-        ]
-      },
-      "StageIncrease": {
-        "type": "checkbox",
-        "value": false
-      },
-      "GetNewShip": {
-        "type": "checkbox",
-        "value": false
-      },
-      "ReachLevel": {
-        "type": "input",
-        "value": 0
-      }
-    },
-    "Fleet": {
-      "Fleet1": {
-        "type": "select",
-        "value": 1,
-        "option": [
-          1,
-          2,
-          3,
-          4,
-          5,
-          6
-        ]
-      },
-      "Fleet1Formation": {
-        "type": "select",
-        "value": "double_line",
-        "option": [
-          "line_ahead",
-          "double_line",
-          "diamond"
-        ]
-      },
-      "Fleet1Mode": {
-        "type": "select",
-        "value": "combat_auto",
-        "option": [
-          "combat_auto",
-          "combat_manual",
-          "stand_still_in_the_middle",
-          "hide_in_bottom_left"
-        ]
-      },
-      "Fleet1Step": {
-        "type": "select",
-        "value": 3,
-        "option": [
-          2,
-          3,
-          4,
-          5
-        ]
-      },
-      "Fleet2": {
-        "type": "select",
-        "value": 2,
-        "option": [
-          0,
-          1,
-          2,
-          3,
-          4,
-          5,
-          6
-        ]
-      },
-      "Fleet2Formation": {
-        "type": "select",
-        "value": "double_line",
-        "option": [
-          "line_ahead",
-          "double_line",
-          "diamond"
-        ]
-      },
-      "Fleet2Mode": {
-        "type": "select",
-        "value": "combat_auto",
-        "option": [
-          "combat_auto",
-          "combat_manual",
-          "stand_still_in_the_middle",
-          "hide_in_bottom_left"
-        ]
-      },
-      "Fleet2Step": {
-        "type": "select",
-        "value": 2,
-        "option": [
-          2,
-          3,
-          4,
-          5
-        ]
-      },
-      "FleetOrder": {
-        "type": "select",
-        "value": "fleet1_mob_fleet2_boss",
-        "option": [
-          "fleet1_mob_fleet2_boss",
-          "fleet1_boss_fleet2_mob",
-          "fleet1_all_fleet2_standby",
-          "fleet1_standby_fleet2_all"
-        ]
-      }
-    },
-    "Submarine": {
-      "Fleet": {
-        "type": "select",
-        "value": 0,
-        "option": [
-          0,
-          1,
-          2
-        ]
-      },
-      "Mode": {
-        "type": "select",
-        "value": "do_not_use",
-        "option": [
-          "do_not_use",
-          "hunt_only",
-          "boss_only",
-          "hunt_and_boss",
-          "every_combat"
-        ]
-      },
-      "AutoSearchMode": {
-        "type": "select",
-        "value": "sub_standby",
-        "option": [
-          "sub_standby",
-          "sub_auto_call"
-        ]
-      },
-      "DistanceToBoss": {
-        "type": "select",
-        "value": "2_grid_to_boss",
-        "option": [
-          "to_boss_position",
-          "1_grid_to_boss",
-          "2_grid_to_boss",
-          "use_open_ocean_support"
-        ]
-      }
-    },
-    "Emotion": {
-      "Mode": {
-        "type": "select",
-        "value": "calculate",
-        "option": [
-          "calculate",
-          "ignore",
-          "calculate_ignore"
-        ]
-      },
-      "Fleet1Value": {
-        "type": "input",
-        "value": 119
-      },
-      "Fleet1Record": {
-        "type": "datetime",
-        "value": "2020-01-01 00:00:00",
-        "validate": "datetime",
-        "display": "disabled"
-      },
-      "Fleet1Control": {
-        "type": "select",
-        "value": "prevent_yellow_face",
-        "option": [
-          "keep_exp_bonus",
-          "prevent_green_face",
-          "prevent_yellow_face",
-          "prevent_red_face"
-        ]
-      },
-      "Fleet1Recover": {
-        "type": "select",
-        "value": "not_in_dormitory",
-        "option": [
-          "not_in_dormitory",
-          "dormitory_floor_1",
-          "dormitory_floor_2"
-        ]
-      },
-      "Fleet1Oath": {
-        "type": "checkbox",
-        "value": false
-      },
-      "Fleet2Value": {
-        "type": "input",
-        "value": 119
-      },
-      "Fleet2Record": {
-        "type": "datetime",
-        "value": "2020-01-01 00:00:00",
-        "validate": "datetime",
-        "display": "disabled"
-      },
-      "Fleet2Control": {
-        "type": "select",
-        "value": "prevent_yellow_face",
-        "option": [
-          "keep_exp_bonus",
-          "prevent_green_face",
-          "prevent_yellow_face",
-          "prevent_red_face"
-        ]
-      },
-      "Fleet2Recover": {
-        "type": "select",
-        "value": "not_in_dormitory",
-        "option": [
-          "not_in_dormitory",
-          "dormitory_floor_1",
-          "dormitory_floor_2"
-        ]
-      },
-      "Fleet2Oath": {
-        "type": "checkbox",
-        "value": false
-      }
-    },
-    "HpControl": {
-      "UseHpBalance": {
-        "type": "checkbox",
-        "value": false
-      },
-      "UseEmergencyRepair": {
-        "type": "checkbox",
-        "value": false
-      },
-      "UseLowHpRetreat": {
-        "type": "checkbox",
-        "value": false
-      },
-      "HpBalanceThreshold": {
-        "type": "input",
-        "value": 0.2
-      },
-      "HpBalanceWeight": {
-        "type": "input",
-        "value": "1000, 1000, 1000"
-      },
-      "RepairUseSingleThreshold": {
-        "type": "input",
-        "value": 0.3
-      },
-      "RepairUseMultiThreshold": {
-        "type": "input",
-        "value": 0.6
-      },
-      "LowHpRetreatThreshold": {
-        "type": "input",
-        "value": 0.3
-      }
-    },
-    "EnemyPriority": {
-      "EnemyScaleBalanceWeight": {
-        "type": "select",
-        "value": "default_mode",
-        "option": [
-          "default_mode",
-          "S3_enemy_first",
-          "S1_enemy_first"
-        ]
-      }
-    },
-    "Storage": {
-      "Storage": {
-        "type": "storage",
-        "value": {},
-        "valuetype": "ignore",
-        "display": "disabled"
-      }
-    }
-  },
-  "CoalitionSp": {
-    "Scheduler": {
-      "Enable": {
-        "type": "checkbox",
-        "value": false
-      },
-      "NextRun": {
-        "type": "datetime",
-        "value": "2020-01-01 00:00:00",
-        "validate": "datetime"
-      },
-      "Command": {
-        "type": "input",
-        "value": "CoalitionSp",
-        "display": "hide"
-      },
-      "SuccessInterval": {
-        "type": "input",
-        "value": 30,
-        "display": "hide"
-      },
-      "FailureInterval": {
-        "type": "input",
-        "value": 30,
-        "display": "hide"
-      },
-      "ServerUpdate": {
-        "type": "input",
-        "value": "00:00",
-        "display": "hide"
-      }
-    },
-    "Campaign": {
-      "Name": {
-        "type": "input",
-        "value": "sp",
-        "display": "hide"
-      },
-      "Event": {
-        "type": "select",
-        "value": "campaign_main",
-        "option": [
-          "coalition_20230323"
-        ],
-        "display": "disabled",
-        "cn": "coalition_20230323",
-        "en": "coalition_20230323",
-        "jp": "coalition_20230323"
-      },
-      "Mode": {
-        "type": "select",
-        "value": "normal",
-        "option": [
-          "normal",
-          "hard"
-        ],
-        "display": "hide"
-      },
-      "UseClearMode": {
-        "type": "checkbox",
-        "value": true,
-        "display": "hide"
-      },
-      "UseFleetLock": {
-        "type": "checkbox",
-        "value": true,
-        "display": "hide"
-      },
-      "UseAutoSearch": {
-        "type": "checkbox",
-        "value": false,
-        "display": "hide"
-      },
-      "Use2xBook": {
-        "type": "checkbox",
-        "value": false,
-        "display": "hide"
-      },
-      "AmbushEvade": {
-        "type": "checkbox",
-        "value": true,
-        "display": "hide"
-      }
-    },
-    "Coalition": {
-      "Fleet": {
-        "type": "select",
-        "value": "single",
-        "option": [
-          "single",
-          "multi"
-        ]
-      }
-    },
-    "StopCondition": {
-      "RunCount": {
-        "type": "input",
-        "value": 0
-      },
-      "OilLimit": {
-        "type": "input",
-        "value": 1000
-      },
-      "MapAchievement": {
-        "type": "select",
-        "value": "non_stop",
-        "option": [
-          "non_stop",
-          "100_percent_clear",
-          "map_3_stars",
-          "threat_safe",
-          "threat_safe_without_3_stars"
-        ],
-        "display": "hide"
-      },
-      "StageIncrease": {
-        "type": "checkbox",
-        "value": false,
-        "display": "hide"
-      },
-      "GetNewShip": {
-        "type": "checkbox",
-        "value": false,
-        "display": "hide"
-      },
-      "ReachLevel": {
-        "type": "input",
-        "value": 0,
-        "display": "hide"
-      }
-    },
-    "Emotion": {
-      "Mode": {
-        "type": "select",
-        "value": "calculate",
-        "option": [
-          "calculate",
-          "ignore",
-          "calculate_ignore"
-        ]
-      },
-      "Fleet1Value": {
-        "type": "input",
-        "value": 119
-      },
-      "Fleet1Record": {
-        "type": "datetime",
-        "value": "2020-01-01 00:00:00",
-        "validate": "datetime",
-        "display": "disabled"
-      },
-      "Fleet1Control": {
-        "type": "select",
-        "value": "prevent_yellow_face",
-        "option": [
-          "keep_exp_bonus",
-          "prevent_green_face",
-          "prevent_yellow_face",
-          "prevent_red_face"
-        ]
-      },
-      "Fleet1Recover": {
-        "type": "select",
-        "value": "not_in_dormitory",
-        "option": [
-          "not_in_dormitory",
-          "dormitory_floor_1",
-          "dormitory_floor_2"
-        ]
-      },
-      "Fleet1Oath": {
-        "type": "checkbox",
-        "value": false
-      },
-      "Fleet2Value": {
-        "type": "input",
-        "value": 119,
-        "display": "hide"
-      },
-      "Fleet2Record": {
-        "type": "datetime",
-        "value": "2020-01-01 00:00:00",
-        "validate": "datetime",
-        "display": "hide"
-      },
-      "Fleet2Control": {
-        "type": "select",
-        "value": "prevent_yellow_face",
-        "option": [
-          "keep_exp_bonus",
-          "prevent_green_face",
-          "prevent_yellow_face",
-          "prevent_red_face"
-        ],
-        "display": "hide"
-      },
-      "Fleet2Recover": {
-        "type": "select",
-        "value": "not_in_dormitory",
-        "option": [
-          "not_in_dormitory",
-          "dormitory_floor_1",
-          "dormitory_floor_2"
-        ],
-        "display": "hide"
-      },
-      "Fleet2Oath": {
-        "type": "checkbox",
-        "value": false,
-        "display": "hide"
-      }
-    },
-    "Storage": {
-      "Storage": {
-        "type": "storage",
-        "value": {},
-        "valuetype": "ignore",
-        "display": "disabled"
-      }
-    }
-  },
-  "EventA": {
-    "Scheduler": {
-      "Enable": {
-        "type": "checkbox",
-        "value": false
-      },
-      "NextRun": {
-        "type": "datetime",
-        "value": "2020-01-01 00:00:00",
-        "validate": "datetime"
-      },
-      "Command": {
-        "type": "input",
-        "value": "EventA",
-        "display": "hide"
-      },
-      "SuccessInterval": {
-        "type": "input",
-        "value": 30,
-        "display": "hide"
-      },
-      "FailureInterval": {
-        "type": "input",
-        "value": 30,
-        "display": "hide"
-      },
-      "ServerUpdate": {
-        "type": "input",
-        "value": "00:00",
-        "display": "hide"
-      }
-    },
-    "EventDaily": {
-      "StageFilter": {
-        "type": "textarea",
-        "value": "A1 > A2 > A3"
-      },
-      "LastStage": {
-        "type": "input",
-        "value": 0
-      }
-    },
-    "Campaign": {
-      "Name": {
-        "type": "input",
-        "value": "dynamic",
-        "display": "hide"
-      },
-      "Event": {
-        "type": "select",
-        "value": "campaign_main",
-        "option": [
-          "event_20210819_cn",
-          "event_20211111_cn",
-          "event_20210422_cn",
-          "event_20210624_cn",
-          "event_20230223_cn",
-          "event_20220224_cn",
-          "event_20200806_cn",
-          "event_20210610_tw",
-          "event_20210225_cn",
-          "event_20211229_cn",
-          "event_20221222_cn",
-          "event_20221124_cn",
-          "event_20210325_cn",
-          "event_20201229_cn",
-          "event_20210121_cn",
-          "event_20220915_cn",
-          "event_20210916_cn",
-          "event_20200903_en",
-          "event_20220818_cn",
-          "event_20220324_cn",
-          "event_20211028_cn",
-          "event_20220728_cn",
-          "event_20200917_cn",
-          "event_20201029_cn",
-          "event_20200820_cn",
-          "event_20201012_cn",
-          "event_20210527_cn",
-          "event_20220526_cn",
-          "event_20220428_cn",
-          "event_20220414_cn",
-          "event_20220407_tw",
-          "event_20220310_tw",
-          "event_20200603_cn",
-          "event_20220210_cn",
-          "event_20211125_cn",
-          "event_20211028_tw",
-          "event_20210722_cn",
-<<<<<<< HEAD
-          "event_20210819_cn",
-          "event_20200806_cn",
-=======
->>>>>>> 9a64583c
-          "event_20200723_cn",
-          "event_20210624_tw",
-          "event_20210527_tw",
-          "event_20210429_tw",
-          "event_20210415_tw",
-          "event_20210225_tw",
-          "event_20201126_cn",
-          "event_20200312_cn",
-          "event_20201002_en",
-          "event_20200716_en",
-          "event_20200611_en",
-          "event_20200603_en",
-          "event_20200521_en",
-          "event_20200521_cn",
-          "event_20200507_cn",
-          "event_20200423_cn",
-          "event_20200326_cn",
-          "event_20200227_cn"
-        ],
-        "display": "disabled",
-        "tw": "event_20210819_cn",
-        "cn": "event_20211111_cn",
-        "en": "event_20211111_cn",
-        "jp": "event_20211111_cn"
-      },
-      "Mode": {
-        "type": "select",
-        "value": "normal",
-        "option": [
-          "normal",
-          "hard"
-        ],
-        "display": "hide"
-      },
-      "UseClearMode": {
-        "type": "checkbox",
-        "value": true
-      },
-      "UseFleetLock": {
-        "type": "checkbox",
-        "value": true
-      },
-      "UseAutoSearch": {
-        "type": "checkbox",
-        "value": true
-      },
-      "Use2xBook": {
-        "type": "checkbox",
-        "value": false,
-        "display": "hide"
-      },
-      "AmbushEvade": {
-        "type": "checkbox",
-        "value": true,
-        "display": "hide"
-      }
-    },
-    "StopCondition": {
-      "RunCount": {
-        "type": "input",
-        "value": 0,
-        "display": "hide"
-      },
-      "OilLimit": {
-        "type": "input",
-        "value": 1000
-      },
-      "MapAchievement": {
-        "type": "select",
-        "value": "non_stop",
-        "option": [
-          "non_stop",
-          "100_percent_clear",
-          "map_3_stars",
-          "threat_safe",
-          "threat_safe_without_3_stars"
-        ],
-        "display": "hide"
-      },
-      "StageIncrease": {
-        "type": "checkbox",
-        "value": false,
-        "display": "hide"
-      },
-      "GetNewShip": {
-        "type": "checkbox",
-        "value": false,
-        "display": "hide"
-      },
-      "ReachLevel": {
-        "type": "input",
-        "value": 0,
-        "display": "hide"
-      }
-    },
-    "Fleet": {
-      "Fleet1": {
-        "type": "select",
-        "value": 1,
-        "option": [
-          1,
-          2,
-          3,
-          4,
-          5,
-          6
-        ]
-      },
-      "Fleet1Formation": {
-        "type": "select",
-        "value": "double_line",
-        "option": [
-          "line_ahead",
-          "double_line",
-          "diamond"
-        ]
-      },
-      "Fleet1Mode": {
-        "type": "select",
-        "value": "combat_auto",
-        "option": [
-          "combat_auto",
-          "combat_manual",
-          "stand_still_in_the_middle",
-          "hide_in_bottom_left"
-        ]
-      },
-      "Fleet1Step": {
-        "type": "select",
-        "value": 3,
-        "option": [
-          2,
-          3,
-          4,
-          5
-        ]
-      },
-      "Fleet2": {
-        "type": "select",
-        "value": 2,
-        "option": [
-          0,
-          1,
-          2,
-          3,
-          4,
-          5,
-          6
-        ]
-      },
-      "Fleet2Formation": {
-        "type": "select",
-        "value": "double_line",
-        "option": [
-          "line_ahead",
-          "double_line",
-          "diamond"
-        ]
-      },
-      "Fleet2Mode": {
-        "type": "select",
-        "value": "combat_auto",
-        "option": [
-          "combat_auto",
-          "combat_manual",
-          "stand_still_in_the_middle",
-          "hide_in_bottom_left"
-        ]
-      },
-      "Fleet2Step": {
-        "type": "select",
-        "value": 2,
-        "option": [
-          2,
-          3,
-          4,
-          5
-        ]
-      },
-      "FleetOrder": {
-        "type": "select",
-        "value": "fleet1_mob_fleet2_boss",
-        "option": [
-          "fleet1_mob_fleet2_boss",
-          "fleet1_boss_fleet2_mob",
-          "fleet1_all_fleet2_standby",
-          "fleet1_standby_fleet2_all"
-        ]
-      }
-    },
-    "Submarine": {
-      "Fleet": {
-        "type": "select",
-        "value": 0,
-        "option": [
-          0,
-          1,
-          2
-        ]
-      },
-      "Mode": {
-        "type": "select",
-        "value": "do_not_use",
-        "option": [
-          "do_not_use",
-          "hunt_only",
-          "boss_only",
-          "hunt_and_boss",
-          "every_combat"
-        ]
-      },
-      "AutoSearchMode": {
-        "type": "select",
-        "value": "sub_standby",
-        "option": [
-          "sub_standby",
-          "sub_auto_call"
-        ]
-      },
-      "DistanceToBoss": {
-        "type": "select",
-        "value": "2_grid_to_boss",
-        "option": [
-          "to_boss_position",
-          "1_grid_to_boss",
-          "2_grid_to_boss",
-          "use_open_ocean_support"
-        ]
-      }
-    },
-    "Emotion": {
-      "Mode": {
-        "type": "select",
-        "value": "calculate",
-        "option": [
-          "calculate",
-          "ignore",
-          "calculate_ignore"
-        ]
-      },
-      "Fleet1Value": {
-        "type": "input",
-        "value": 119
-      },
-      "Fleet1Record": {
-        "type": "datetime",
-        "value": "2020-01-01 00:00:00",
-        "validate": "datetime",
-        "display": "disabled"
-      },
-      "Fleet1Control": {
-        "type": "select",
-        "value": "prevent_yellow_face",
-        "option": [
-          "keep_exp_bonus",
-          "prevent_green_face",
-          "prevent_yellow_face",
-          "prevent_red_face"
-        ]
-      },
-      "Fleet1Recover": {
-        "type": "select",
-        "value": "not_in_dormitory",
-        "option": [
-          "not_in_dormitory",
-          "dormitory_floor_1",
-          "dormitory_floor_2"
-        ]
-      },
-      "Fleet1Oath": {
-        "type": "checkbox",
-        "value": false
-      },
-      "Fleet2Value": {
-        "type": "input",
-        "value": 119
-      },
-      "Fleet2Record": {
-        "type": "datetime",
-        "value": "2020-01-01 00:00:00",
-        "validate": "datetime",
-        "display": "disabled"
-      },
-      "Fleet2Control": {
-        "type": "select",
-        "value": "prevent_yellow_face",
-        "option": [
-          "keep_exp_bonus",
-          "prevent_green_face",
-          "prevent_yellow_face",
-          "prevent_red_face"
-        ]
-      },
-      "Fleet2Recover": {
-        "type": "select",
-        "value": "not_in_dormitory",
-        "option": [
-          "not_in_dormitory",
-          "dormitory_floor_1",
-          "dormitory_floor_2"
-        ]
-      },
-      "Fleet2Oath": {
-        "type": "checkbox",
-        "value": false
-      }
-    },
-    "HpControl": {
-      "UseHpBalance": {
-        "type": "checkbox",
-        "value": false
-      },
-      "UseEmergencyRepair": {
-        "type": "checkbox",
-        "value": false
-      },
-      "UseLowHpRetreat": {
-        "type": "checkbox",
-        "value": false
-      },
-      "HpBalanceThreshold": {
-        "type": "input",
-        "value": 0.2
-      },
-      "HpBalanceWeight": {
-        "type": "input",
-        "value": "1000, 1000, 1000"
-      },
-      "RepairUseSingleThreshold": {
-        "type": "input",
-        "value": 0.3
-      },
-      "RepairUseMultiThreshold": {
-        "type": "input",
-        "value": 0.6
-      },
-      "LowHpRetreatThreshold": {
-        "type": "input",
-        "value": 0.3
-      }
-    },
-    "EnemyPriority": {
-      "EnemyScaleBalanceWeight": {
-        "type": "select",
-        "value": "default_mode",
-        "option": [
-          "default_mode",
-          "S3_enemy_first",
-          "S1_enemy_first"
-        ]
-      }
-    },
-    "Storage": {
-      "Storage": {
-        "type": "storage",
-        "value": {},
-        "valuetype": "ignore",
-        "display": "disabled"
-      }
-    }
-  },
-  "EventB": {
-    "Scheduler": {
-      "Enable": {
-        "type": "checkbox",
-        "value": false
-      },
-      "NextRun": {
-        "type": "datetime",
-        "value": "2020-01-01 00:00:00",
-        "validate": "datetime"
-      },
-      "Command": {
-        "type": "input",
-        "value": "EventB",
-        "display": "hide"
-      },
-      "SuccessInterval": {
-        "type": "input",
-        "value": 30,
-        "display": "hide"
-      },
-      "FailureInterval": {
-        "type": "input",
-        "value": 30,
-        "display": "hide"
-      },
-      "ServerUpdate": {
-        "type": "input",
-        "value": "00:00",
-        "display": "hide"
-      }
-    },
-    "EventDaily": {
-      "StageFilter": {
-        "type": "textarea",
-        "value": "B1 > B2 > B3"
-      },
-      "LastStage": {
-        "type": "input",
-        "value": 0
-      }
-    },
-    "Campaign": {
-      "Name": {
-        "type": "input",
-        "value": "dynamic",
-        "display": "hide"
-      },
-      "Event": {
-        "type": "select",
-        "value": "campaign_main",
-        "option": [
-          "event_20210819_cn",
-          "event_20211111_cn",
-          "event_20210422_cn",
-          "event_20210624_cn",
-          "event_20230223_cn",
-          "event_20220224_cn",
-          "event_20200806_cn",
-          "event_20210610_tw",
-          "event_20210225_cn",
-          "event_20211229_cn",
-          "event_20221222_cn",
-          "event_20221124_cn",
-          "event_20210325_cn",
-          "event_20201229_cn",
-          "event_20210121_cn",
-          "event_20220915_cn",
-          "event_20210916_cn",
-          "event_20200903_en",
-          "event_20220818_cn",
-          "event_20220324_cn",
-          "event_20211028_cn",
-          "event_20220728_cn",
-          "event_20200917_cn",
-          "event_20201029_cn",
-          "event_20200820_cn",
-          "event_20201012_cn",
-          "event_20210527_cn",
-          "event_20220526_cn",
-          "event_20220428_cn",
-          "event_20220414_cn",
-          "event_20220407_tw",
-          "event_20220310_tw",
-          "event_20200603_cn",
-          "event_20220210_cn",
-          "event_20211125_cn",
-          "event_20211028_tw",
-          "event_20210722_cn",
-<<<<<<< HEAD
-          "event_20210819_cn",
-          "event_20200806_cn",
-=======
->>>>>>> 9a64583c
-          "event_20200723_cn",
-          "event_20210624_tw",
-          "event_20210527_tw",
-          "event_20210429_tw",
-          "event_20210415_tw",
-          "event_20210225_tw",
-          "event_20201126_cn",
-          "event_20200312_cn",
-          "event_20201002_en",
-          "event_20200716_en",
-          "event_20200611_en",
-          "event_20200603_en",
-          "event_20200521_en",
-          "event_20200521_cn",
-          "event_20200507_cn",
-          "event_20200423_cn",
-          "event_20200326_cn",
-          "event_20200227_cn"
-        ],
-        "display": "disabled",
-        "tw": "event_20210819_cn",
-        "cn": "event_20211111_cn",
-        "en": "event_20211111_cn",
-        "jp": "event_20211111_cn"
-      },
-      "Mode": {
-        "type": "select",
-        "value": "normal",
-        "option": [
-          "normal",
-          "hard"
-        ],
-        "display": "hide"
-      },
-      "UseClearMode": {
-        "type": "checkbox",
-        "value": true
-      },
-      "UseFleetLock": {
-        "type": "checkbox",
-        "value": true
-      },
-      "UseAutoSearch": {
-        "type": "checkbox",
-        "value": true
-      },
-      "Use2xBook": {
-        "type": "checkbox",
-        "value": false,
-        "display": "hide"
-      },
-      "AmbushEvade": {
-        "type": "checkbox",
-        "value": true,
-        "display": "hide"
-      }
-    },
-    "StopCondition": {
-      "RunCount": {
-        "type": "input",
-        "value": 0,
-        "display": "hide"
-      },
-      "OilLimit": {
-        "type": "input",
-        "value": 1000
-      },
-      "MapAchievement": {
-        "type": "select",
-        "value": "non_stop",
-        "option": [
-          "non_stop",
-          "100_percent_clear",
-          "map_3_stars",
-          "threat_safe",
-          "threat_safe_without_3_stars"
-        ],
-        "display": "hide"
-      },
-      "StageIncrease": {
-        "type": "checkbox",
-        "value": false,
-        "display": "hide"
-      },
-      "GetNewShip": {
-        "type": "checkbox",
-        "value": false,
-        "display": "hide"
-      },
-      "ReachLevel": {
-        "type": "input",
-        "value": 0,
-        "display": "hide"
-      }
-    },
-    "Fleet": {
-      "Fleet1": {
-        "type": "select",
-        "value": 1,
-        "option": [
-          1,
-          2,
-          3,
-          4,
-          5,
-          6
-        ]
-      },
-      "Fleet1Formation": {
-        "type": "select",
-        "value": "double_line",
-        "option": [
-          "line_ahead",
-          "double_line",
-          "diamond"
-        ]
-      },
-      "Fleet1Mode": {
-        "type": "select",
-        "value": "combat_auto",
-        "option": [
-          "combat_auto",
-          "combat_manual",
-          "stand_still_in_the_middle",
-          "hide_in_bottom_left"
-        ]
-      },
-      "Fleet1Step": {
-        "type": "select",
-        "value": 3,
-        "option": [
-          2,
-          3,
-          4,
-          5
-        ]
-      },
-      "Fleet2": {
-        "type": "select",
-        "value": 2,
-        "option": [
-          0,
-          1,
-          2,
-          3,
-          4,
-          5,
-          6
-        ]
-      },
-      "Fleet2Formation": {
-        "type": "select",
-        "value": "double_line",
-        "option": [
-          "line_ahead",
-          "double_line",
-          "diamond"
-        ]
-      },
-      "Fleet2Mode": {
-        "type": "select",
-        "value": "combat_auto",
-        "option": [
-          "combat_auto",
-          "combat_manual",
-          "stand_still_in_the_middle",
-          "hide_in_bottom_left"
-        ]
-      },
-      "Fleet2Step": {
-        "type": "select",
-        "value": 2,
-        "option": [
-          2,
-          3,
-          4,
-          5
-        ]
-      },
-      "FleetOrder": {
-        "type": "select",
-        "value": "fleet1_mob_fleet2_boss",
-        "option": [
-          "fleet1_mob_fleet2_boss",
-          "fleet1_boss_fleet2_mob",
-          "fleet1_all_fleet2_standby",
-          "fleet1_standby_fleet2_all"
-        ]
-      }
-    },
-    "Submarine": {
-      "Fleet": {
-        "type": "select",
-        "value": 0,
-        "option": [
-          0,
-          1,
-          2
-        ]
-      },
-      "Mode": {
-        "type": "select",
-        "value": "do_not_use",
-        "option": [
-          "do_not_use",
-          "hunt_only",
-          "boss_only",
-          "hunt_and_boss",
-          "every_combat"
-        ]
-      },
-      "AutoSearchMode": {
-        "type": "select",
-        "value": "sub_standby",
-        "option": [
-          "sub_standby",
-          "sub_auto_call"
-        ]
-      },
-      "DistanceToBoss": {
-        "type": "select",
-        "value": "2_grid_to_boss",
-        "option": [
-          "to_boss_position",
-          "1_grid_to_boss",
-          "2_grid_to_boss",
-          "use_open_ocean_support"
-        ]
-      }
-    },
-    "Emotion": {
-      "Mode": {
-        "type": "select",
-        "value": "calculate",
-        "option": [
-          "calculate",
-          "ignore",
-          "calculate_ignore"
-        ]
-      },
-      "Fleet1Value": {
-        "type": "input",
-        "value": 119
-      },
-      "Fleet1Record": {
-        "type": "datetime",
-        "value": "2020-01-01 00:00:00",
-        "validate": "datetime",
-        "display": "disabled"
-      },
-      "Fleet1Control": {
-        "type": "select",
-        "value": "prevent_yellow_face",
-        "option": [
-          "keep_exp_bonus",
-          "prevent_green_face",
-          "prevent_yellow_face",
-          "prevent_red_face"
-        ]
-      },
-      "Fleet1Recover": {
-        "type": "select",
-        "value": "not_in_dormitory",
-        "option": [
-          "not_in_dormitory",
-          "dormitory_floor_1",
-          "dormitory_floor_2"
-        ]
-      },
-      "Fleet1Oath": {
-        "type": "checkbox",
-        "value": false
-      },
-      "Fleet2Value": {
-        "type": "input",
-        "value": 119
-      },
-      "Fleet2Record": {
-        "type": "datetime",
-        "value": "2020-01-01 00:00:00",
-        "validate": "datetime",
-        "display": "disabled"
-      },
-      "Fleet2Control": {
-        "type": "select",
-        "value": "prevent_yellow_face",
-        "option": [
-          "keep_exp_bonus",
-          "prevent_green_face",
-          "prevent_yellow_face",
-          "prevent_red_face"
-        ]
-      },
-      "Fleet2Recover": {
-        "type": "select",
-        "value": "not_in_dormitory",
-        "option": [
-          "not_in_dormitory",
-          "dormitory_floor_1",
-          "dormitory_floor_2"
-        ]
-      },
-      "Fleet2Oath": {
-        "type": "checkbox",
-        "value": false
-      }
-    },
-    "HpControl": {
-      "UseHpBalance": {
-        "type": "checkbox",
-        "value": false
-      },
-      "UseEmergencyRepair": {
-        "type": "checkbox",
-        "value": false
-      },
-      "UseLowHpRetreat": {
-        "type": "checkbox",
-        "value": false
-      },
-      "HpBalanceThreshold": {
-        "type": "input",
-        "value": 0.2
-      },
-      "HpBalanceWeight": {
-        "type": "input",
-        "value": "1000, 1000, 1000"
-      },
-      "RepairUseSingleThreshold": {
-        "type": "input",
-        "value": 0.3
-      },
-      "RepairUseMultiThreshold": {
-        "type": "input",
-        "value": 0.6
-      },
-      "LowHpRetreatThreshold": {
-        "type": "input",
-        "value": 0.3
-      }
-    },
-    "EnemyPriority": {
-      "EnemyScaleBalanceWeight": {
-        "type": "select",
-        "value": "default_mode",
-        "option": [
-          "default_mode",
-          "S3_enemy_first",
-          "S1_enemy_first"
-        ]
-      }
-    },
-    "Storage": {
-      "Storage": {
-        "type": "storage",
-        "value": {},
-        "valuetype": "ignore",
-        "display": "disabled"
-      }
-    }
-  },
-  "EventC": {
-    "Scheduler": {
-      "Enable": {
-        "type": "checkbox",
-        "value": false
-      },
-      "NextRun": {
-        "type": "datetime",
-        "value": "2020-01-01 00:00:00",
-        "validate": "datetime"
-      },
-      "Command": {
-        "type": "input",
-        "value": "EventC",
-        "display": "hide"
-      },
-      "SuccessInterval": {
-        "type": "input",
-        "value": 30,
-        "display": "hide"
-      },
-      "FailureInterval": {
-        "type": "input",
-        "value": 30,
-        "display": "hide"
-      },
-      "ServerUpdate": {
-        "type": "input",
-        "value": "00:00",
-        "display": "hide"
-      }
-    },
-    "EventDaily": {
-      "StageFilter": {
-        "type": "textarea",
-        "value": "C1 > C2 > C3"
-      },
-      "LastStage": {
-        "type": "input",
-        "value": 0
-      }
-    },
-    "Campaign": {
-      "Name": {
-        "type": "input",
-        "value": "dynamic",
-        "display": "hide"
-      },
-      "Event": {
-        "type": "select",
-        "value": "campaign_main",
-        "option": [
-          "event_20210819_cn",
-          "event_20211111_cn",
-          "event_20210422_cn",
-          "event_20210624_cn",
-          "event_20230223_cn",
-          "event_20220224_cn",
-          "event_20200806_cn",
-          "event_20210610_tw",
-          "event_20210225_cn",
-          "event_20211229_cn",
-          "event_20221222_cn",
-          "event_20221124_cn",
-          "event_20210325_cn",
-          "event_20201229_cn",
-          "event_20210121_cn",
-          "event_20220915_cn",
-          "event_20210916_cn",
-          "event_20200903_en",
-          "event_20220818_cn",
-          "event_20220324_cn",
-          "event_20211028_cn",
-          "event_20220728_cn",
-          "event_20200917_cn",
-          "event_20201029_cn",
-          "event_20200820_cn",
-          "event_20201012_cn",
-          "event_20210527_cn",
-          "event_20220526_cn",
-          "event_20220428_cn",
-          "event_20220414_cn",
-          "event_20220407_tw",
-          "event_20220310_tw",
-          "event_20200603_cn",
-          "event_20220210_cn",
-          "event_20211125_cn",
-          "event_20211028_tw",
-          "event_20210722_cn",
-<<<<<<< HEAD
-          "event_20210819_cn",
-          "event_20200806_cn",
-=======
->>>>>>> 9a64583c
-          "event_20200723_cn",
-          "event_20210624_tw",
-          "event_20210527_tw",
-          "event_20210429_tw",
-          "event_20210415_tw",
-          "event_20210225_tw",
-          "event_20201126_cn",
-          "event_20200312_cn",
-          "event_20201002_en",
-          "event_20200716_en",
-          "event_20200611_en",
-          "event_20200603_en",
-          "event_20200521_en",
-          "event_20200521_cn",
-          "event_20200507_cn",
-          "event_20200423_cn",
-          "event_20200326_cn",
-          "event_20200227_cn"
-        ],
-        "display": "disabled",
-        "tw": "event_20210819_cn",
-        "cn": "event_20211111_cn",
-        "en": "event_20211111_cn",
-        "jp": "event_20211111_cn"
-      },
-      "Mode": {
-        "type": "select",
-        "value": "normal",
-        "option": [
-          "normal",
-          "hard"
-        ],
-        "display": "hide"
-      },
-      "UseClearMode": {
-        "type": "checkbox",
-        "value": true
-      },
-      "UseFleetLock": {
-        "type": "checkbox",
-        "value": true
-      },
-      "UseAutoSearch": {
-        "type": "checkbox",
-        "value": true
-      },
-      "Use2xBook": {
-        "type": "checkbox",
-        "value": false,
-        "display": "hide"
-      },
-      "AmbushEvade": {
-        "type": "checkbox",
-        "value": true,
-        "display": "hide"
-      }
-    },
-    "StopCondition": {
-      "RunCount": {
-        "type": "input",
-        "value": 0,
-        "display": "hide"
-      },
-      "OilLimit": {
-        "type": "input",
-        "value": 1000
-      },
-      "MapAchievement": {
-        "type": "select",
-        "value": "non_stop",
-        "option": [
-          "non_stop",
-          "100_percent_clear",
-          "map_3_stars",
-          "threat_safe",
-          "threat_safe_without_3_stars"
-        ],
-        "display": "hide"
-      },
-      "StageIncrease": {
-        "type": "checkbox",
-        "value": false,
-        "display": "hide"
-      },
-      "GetNewShip": {
-        "type": "checkbox",
-        "value": false,
-        "display": "hide"
-      },
-      "ReachLevel": {
-        "type": "input",
-        "value": 0,
-        "display": "hide"
-      }
-    },
-    "Fleet": {
-      "Fleet1": {
-        "type": "select",
-        "value": 1,
-        "option": [
-          1,
-          2,
-          3,
-          4,
-          5,
-          6
-        ]
-      },
-      "Fleet1Formation": {
-        "type": "select",
-        "value": "double_line",
-        "option": [
-          "line_ahead",
-          "double_line",
-          "diamond"
-        ]
-      },
-      "Fleet1Mode": {
-        "type": "select",
-        "value": "combat_auto",
-        "option": [
-          "combat_auto",
-          "combat_manual",
-          "stand_still_in_the_middle",
-          "hide_in_bottom_left"
-        ]
-      },
-      "Fleet1Step": {
-        "type": "select",
-        "value": 3,
-        "option": [
-          2,
-          3,
-          4,
-          5
-        ]
-      },
-      "Fleet2": {
-        "type": "select",
-        "value": 2,
-        "option": [
-          0,
-          1,
-          2,
-          3,
-          4,
-          5,
-          6
-        ]
-      },
-      "Fleet2Formation": {
-        "type": "select",
-        "value": "double_line",
-        "option": [
-          "line_ahead",
-          "double_line",
-          "diamond"
-        ]
-      },
-      "Fleet2Mode": {
-        "type": "select",
-        "value": "combat_auto",
-        "option": [
-          "combat_auto",
-          "combat_manual",
-          "stand_still_in_the_middle",
-          "hide_in_bottom_left"
-        ]
-      },
-      "Fleet2Step": {
-        "type": "select",
-        "value": 2,
-        "option": [
-          2,
-          3,
-          4,
-          5
-        ]
-      },
-      "FleetOrder": {
-        "type": "select",
-        "value": "fleet1_mob_fleet2_boss",
-        "option": [
-          "fleet1_mob_fleet2_boss",
-          "fleet1_boss_fleet2_mob",
-          "fleet1_all_fleet2_standby",
-          "fleet1_standby_fleet2_all"
-        ]
-      }
-    },
-    "Submarine": {
-      "Fleet": {
-        "type": "select",
-        "value": 0,
-        "option": [
-          0,
-          1,
-          2
-        ]
-      },
-      "Mode": {
-        "type": "select",
-        "value": "do_not_use",
-        "option": [
-          "do_not_use",
-          "hunt_only",
-          "boss_only",
-          "hunt_and_boss",
-          "every_combat"
-        ]
-      },
-      "AutoSearchMode": {
-        "type": "select",
-        "value": "sub_standby",
-        "option": [
-          "sub_standby",
-          "sub_auto_call"
-        ]
-      },
-      "DistanceToBoss": {
-        "type": "select",
-        "value": "2_grid_to_boss",
-        "option": [
-          "to_boss_position",
-          "1_grid_to_boss",
-          "2_grid_to_boss",
-          "use_open_ocean_support"
-        ]
-      }
-    },
-    "Emotion": {
-      "Mode": {
-        "type": "select",
-        "value": "calculate",
-        "option": [
-          "calculate",
-          "ignore",
-          "calculate_ignore"
-        ]
-      },
-      "Fleet1Value": {
-        "type": "input",
-        "value": 119
-      },
-      "Fleet1Record": {
-        "type": "datetime",
-        "value": "2020-01-01 00:00:00",
-        "validate": "datetime",
-        "display": "disabled"
-      },
-      "Fleet1Control": {
-        "type": "select",
-        "value": "prevent_yellow_face",
-        "option": [
-          "keep_exp_bonus",
-          "prevent_green_face",
-          "prevent_yellow_face",
-          "prevent_red_face"
-        ]
-      },
-      "Fleet1Recover": {
-        "type": "select",
-        "value": "not_in_dormitory",
-        "option": [
-          "not_in_dormitory",
-          "dormitory_floor_1",
-          "dormitory_floor_2"
-        ]
-      },
-      "Fleet1Oath": {
-        "type": "checkbox",
-        "value": false
-      },
-      "Fleet2Value": {
-        "type": "input",
-        "value": 119
-      },
-      "Fleet2Record": {
-        "type": "datetime",
-        "value": "2020-01-01 00:00:00",
-        "validate": "datetime",
-        "display": "disabled"
-      },
-      "Fleet2Control": {
-        "type": "select",
-        "value": "prevent_yellow_face",
-        "option": [
-          "keep_exp_bonus",
-          "prevent_green_face",
-          "prevent_yellow_face",
-          "prevent_red_face"
-        ]
-      },
-      "Fleet2Recover": {
-        "type": "select",
-        "value": "not_in_dormitory",
-        "option": [
-          "not_in_dormitory",
-          "dormitory_floor_1",
-          "dormitory_floor_2"
-        ]
-      },
-      "Fleet2Oath": {
-        "type": "checkbox",
-        "value": false
-      }
-    },
-    "HpControl": {
-      "UseHpBalance": {
-        "type": "checkbox",
-        "value": false
-      },
-      "UseEmergencyRepair": {
-        "type": "checkbox",
-        "value": false
-      },
-      "UseLowHpRetreat": {
-        "type": "checkbox",
-        "value": false
-      },
-      "HpBalanceThreshold": {
-        "type": "input",
-        "value": 0.2
-      },
-      "HpBalanceWeight": {
-        "type": "input",
-        "value": "1000, 1000, 1000"
-      },
-      "RepairUseSingleThreshold": {
-        "type": "input",
-        "value": 0.3
-      },
-      "RepairUseMultiThreshold": {
-        "type": "input",
-        "value": 0.6
-      },
-      "LowHpRetreatThreshold": {
-        "type": "input",
-        "value": 0.3
-      }
-    },
-    "EnemyPriority": {
-      "EnemyScaleBalanceWeight": {
-        "type": "select",
-        "value": "default_mode",
-        "option": [
-          "default_mode",
-          "S3_enemy_first",
-          "S1_enemy_first"
-        ]
-      }
-    },
-    "Storage": {
-      "Storage": {
-        "type": "storage",
-        "value": {},
-        "valuetype": "ignore",
-        "display": "disabled"
-      }
-    }
-  },
-  "EventD": {
-    "Scheduler": {
-      "Enable": {
-        "type": "checkbox",
-        "value": false
-      },
-      "NextRun": {
-        "type": "datetime",
-        "value": "2020-01-01 00:00:00",
-        "validate": "datetime"
-      },
-      "Command": {
-        "type": "input",
-        "value": "EventD",
-        "display": "hide"
-      },
-      "SuccessInterval": {
-        "type": "input",
-        "value": 30,
-        "display": "hide"
-      },
-      "FailureInterval": {
-        "type": "input",
-        "value": 30,
-        "display": "hide"
-      },
-      "ServerUpdate": {
-        "type": "input",
-        "value": "00:00",
-        "display": "hide"
-      }
-    },
-    "EventDaily": {
-      "StageFilter": {
-        "type": "textarea",
-        "value": "D1 > D2 > D3"
-      },
-      "LastStage": {
-        "type": "input",
-        "value": 0
-      }
-    },
-    "Campaign": {
-      "Name": {
-        "type": "input",
-        "value": "dynamic",
-        "display": "hide"
-      },
-      "Event": {
-        "type": "select",
-        "value": "campaign_main",
-        "option": [
-          "event_20210819_cn",
-          "event_20211111_cn",
-          "event_20210422_cn",
-          "event_20210624_cn",
-          "event_20230223_cn",
-          "event_20220224_cn",
-          "event_20200806_cn",
-          "event_20210610_tw",
-          "event_20210225_cn",
-          "event_20211229_cn",
-          "event_20221222_cn",
-          "event_20221124_cn",
-          "event_20210325_cn",
-          "event_20201229_cn",
-          "event_20210121_cn",
-          "event_20220915_cn",
-          "event_20210916_cn",
-          "event_20200903_en",
-          "event_20220818_cn",
-          "event_20220324_cn",
-          "event_20211028_cn",
-          "event_20220728_cn",
-          "event_20200917_cn",
-          "event_20201029_cn",
-          "event_20200820_cn",
-          "event_20201012_cn",
-          "event_20210527_cn",
-          "event_20220526_cn",
-          "event_20220428_cn",
-          "event_20220414_cn",
-          "event_20220407_tw",
-          "event_20220310_tw",
-          "event_20200603_cn",
-          "event_20220210_cn",
-          "event_20211125_cn",
-          "event_20211028_tw",
-          "event_20210722_cn",
-<<<<<<< HEAD
-          "event_20210819_cn",
-          "event_20200806_cn",
-=======
->>>>>>> 9a64583c
-          "event_20200723_cn",
-          "event_20210624_tw",
-          "event_20210527_tw",
-          "event_20210429_tw",
-          "event_20210415_tw",
-          "event_20210225_tw",
-          "event_20201126_cn",
-          "event_20200312_cn",
-          "event_20201002_en",
-          "event_20200716_en",
-          "event_20200611_en",
-          "event_20200603_en",
-          "event_20200521_en",
-          "event_20200521_cn",
-          "event_20200507_cn",
-          "event_20200423_cn",
-          "event_20200326_cn",
-          "event_20200227_cn"
-        ],
-        "display": "disabled",
-        "tw": "event_20210819_cn",
-        "cn": "event_20211111_cn",
-        "en": "event_20211111_cn",
-        "jp": "event_20211111_cn"
-      },
-      "Mode": {
-        "type": "select",
-        "value": "normal",
-        "option": [
-          "normal",
-          "hard"
-        ],
-        "display": "hide"
-      },
-      "UseClearMode": {
-        "type": "checkbox",
-        "value": true
-      },
-      "UseFleetLock": {
-        "type": "checkbox",
-        "value": true
-      },
-      "UseAutoSearch": {
-        "type": "checkbox",
-        "value": true
-      },
-      "Use2xBook": {
-        "type": "checkbox",
-        "value": false,
-        "display": "hide"
-      },
-      "AmbushEvade": {
-        "type": "checkbox",
-        "value": true,
-        "display": "hide"
-      }
-    },
-    "StopCondition": {
-      "RunCount": {
-        "type": "input",
-        "value": 0,
-        "display": "hide"
-      },
-      "OilLimit": {
-        "type": "input",
-        "value": 1000
-      },
-      "MapAchievement": {
-        "type": "select",
-        "value": "non_stop",
-        "option": [
-          "non_stop",
-          "100_percent_clear",
-          "map_3_stars",
-          "threat_safe",
-          "threat_safe_without_3_stars"
-        ],
-        "display": "hide"
-      },
-      "StageIncrease": {
-        "type": "checkbox",
-        "value": false,
-        "display": "hide"
-      },
-      "GetNewShip": {
-        "type": "checkbox",
-        "value": false,
-        "display": "hide"
-      },
-      "ReachLevel": {
-        "type": "input",
-        "value": 0,
-        "display": "hide"
-      }
-    },
-    "Fleet": {
-      "Fleet1": {
-        "type": "select",
-        "value": 1,
-        "option": [
-          1,
-          2,
-          3,
-          4,
-          5,
-          6
-        ]
-      },
-      "Fleet1Formation": {
-        "type": "select",
-        "value": "double_line",
-        "option": [
-          "line_ahead",
-          "double_line",
-          "diamond"
-        ]
-      },
-      "Fleet1Mode": {
-        "type": "select",
-        "value": "combat_auto",
-        "option": [
-          "combat_auto",
-          "combat_manual",
-          "stand_still_in_the_middle",
-          "hide_in_bottom_left"
-        ]
-      },
-      "Fleet1Step": {
-        "type": "select",
-        "value": 3,
-        "option": [
-          2,
-          3,
-          4,
-          5
-        ]
-      },
-      "Fleet2": {
-        "type": "select",
-        "value": 2,
-        "option": [
-          0,
-          1,
-          2,
-          3,
-          4,
-          5,
-          6
-        ]
-      },
-      "Fleet2Formation": {
-        "type": "select",
-        "value": "double_line",
-        "option": [
-          "line_ahead",
-          "double_line",
-          "diamond"
-        ]
-      },
-      "Fleet2Mode": {
-        "type": "select",
-        "value": "combat_auto",
-        "option": [
-          "combat_auto",
-          "combat_manual",
-          "stand_still_in_the_middle",
-          "hide_in_bottom_left"
-        ]
-      },
-      "Fleet2Step": {
-        "type": "select",
-        "value": 2,
-        "option": [
-          2,
-          3,
-          4,
-          5
-        ]
-      },
-      "FleetOrder": {
-        "type": "select",
-        "value": "fleet1_mob_fleet2_boss",
-        "option": [
-          "fleet1_mob_fleet2_boss",
-          "fleet1_boss_fleet2_mob",
-          "fleet1_all_fleet2_standby",
-          "fleet1_standby_fleet2_all"
-        ]
-      }
-    },
-    "Submarine": {
-      "Fleet": {
-        "type": "select",
-        "value": 0,
-        "option": [
-          0,
-          1,
-          2
-        ]
-      },
-      "Mode": {
-        "type": "select",
-        "value": "do_not_use",
-        "option": [
-          "do_not_use",
-          "hunt_only",
-          "boss_only",
-          "hunt_and_boss",
-          "every_combat"
-        ]
-      },
-      "AutoSearchMode": {
-        "type": "select",
-        "value": "sub_standby",
-        "option": [
-          "sub_standby",
-          "sub_auto_call"
-        ]
-      },
-      "DistanceToBoss": {
-        "type": "select",
-        "value": "2_grid_to_boss",
-        "option": [
-          "to_boss_position",
-          "1_grid_to_boss",
-          "2_grid_to_boss",
-          "use_open_ocean_support"
-        ]
-      }
-    },
-    "Emotion": {
-      "Mode": {
-        "type": "select",
-        "value": "calculate",
-        "option": [
-          "calculate",
-          "ignore",
-          "calculate_ignore"
-        ]
-      },
-      "Fleet1Value": {
-        "type": "input",
-        "value": 119
-      },
-      "Fleet1Record": {
-        "type": "datetime",
-        "value": "2020-01-01 00:00:00",
-        "validate": "datetime",
-        "display": "disabled"
-      },
-      "Fleet1Control": {
-        "type": "select",
-        "value": "prevent_yellow_face",
-        "option": [
-          "keep_exp_bonus",
-          "prevent_green_face",
-          "prevent_yellow_face",
-          "prevent_red_face"
-        ]
-      },
-      "Fleet1Recover": {
-        "type": "select",
-        "value": "not_in_dormitory",
-        "option": [
-          "not_in_dormitory",
-          "dormitory_floor_1",
-          "dormitory_floor_2"
-        ]
-      },
-      "Fleet1Oath": {
-        "type": "checkbox",
-        "value": false
-      },
-      "Fleet2Value": {
-        "type": "input",
-        "value": 119
-      },
-      "Fleet2Record": {
-        "type": "datetime",
-        "value": "2020-01-01 00:00:00",
-        "validate": "datetime",
-        "display": "disabled"
-      },
-      "Fleet2Control": {
-        "type": "select",
-        "value": "prevent_yellow_face",
-        "option": [
-          "keep_exp_bonus",
-          "prevent_green_face",
-          "prevent_yellow_face",
-          "prevent_red_face"
-        ]
-      },
-      "Fleet2Recover": {
-        "type": "select",
-        "value": "not_in_dormitory",
-        "option": [
-          "not_in_dormitory",
-          "dormitory_floor_1",
-          "dormitory_floor_2"
-        ]
-      },
-      "Fleet2Oath": {
-        "type": "checkbox",
-        "value": false
-      }
-    },
-    "HpControl": {
-      "UseHpBalance": {
-        "type": "checkbox",
-        "value": false
-      },
-      "UseEmergencyRepair": {
-        "type": "checkbox",
-        "value": false
-      },
-      "UseLowHpRetreat": {
-        "type": "checkbox",
-        "value": false
-      },
-      "HpBalanceThreshold": {
-        "type": "input",
-        "value": 0.2
-      },
-      "HpBalanceWeight": {
-        "type": "input",
-        "value": "1000, 1000, 1000"
-      },
-      "RepairUseSingleThreshold": {
-        "type": "input",
-        "value": 0.3
-      },
-      "RepairUseMultiThreshold": {
-        "type": "input",
-        "value": 0.6
-      },
-      "LowHpRetreatThreshold": {
-        "type": "input",
-        "value": 0.3
-      }
-    },
-    "EnemyPriority": {
-      "EnemyScaleBalanceWeight": {
-        "type": "select",
-        "value": "default_mode",
-        "option": [
-          "default_mode",
-          "S3_enemy_first",
-          "S1_enemy_first"
-        ]
-      }
-    },
-    "Storage": {
-      "Storage": {
-        "type": "storage",
-        "value": {},
-        "valuetype": "ignore",
-        "display": "disabled"
-      }
-    }
-  },
-  "EventSp": {
-    "Scheduler": {
-      "Enable": {
-        "type": "checkbox",
-        "value": false
-      },
-      "NextRun": {
-        "type": "datetime",
-        "value": "2020-01-01 00:00:00",
-        "validate": "datetime"
-      },
-      "Command": {
-        "type": "input",
-        "value": "EventSp",
-        "display": "hide"
-      },
-      "SuccessInterval": {
-        "type": "input",
-        "value": 30,
-        "display": "hide"
-      },
-      "FailureInterval": {
-        "type": "input",
-        "value": 30,
-        "display": "hide"
-      },
-      "ServerUpdate": {
-        "type": "input",
-        "value": "00:00",
-        "display": "hide"
-      }
-    },
-    "Campaign": {
-      "Name": {
-        "type": "input",
-        "value": "sp",
-        "display": "hide"
       },
       "Event": {
         "type": "select",
@@ -6418,6 +2834,3358 @@
       },
       "Use2xBook": {
         "type": "checkbox",
+        "value": false
+      },
+      "AmbushEvade": {
+        "type": "checkbox",
+        "value": true,
+        "display": "hide"
+      }
+    },
+    "StopCondition": {
+      "RunCount": {
+        "type": "input",
+        "value": 0
+      },
+      "OilLimit": {
+        "type": "input",
+        "value": 1000
+      },
+      "MapAchievement": {
+        "type": "select",
+        "value": "non_stop",
+        "option": [
+          "non_stop",
+          "100_percent_clear",
+          "map_3_stars",
+          "threat_safe",
+          "threat_safe_without_3_stars"
+        ]
+      },
+      "StageIncrease": {
+        "type": "checkbox",
+        "value": false
+      },
+      "GetNewShip": {
+        "type": "checkbox",
+        "value": false
+      },
+      "ReachLevel": {
+        "type": "input",
+        "value": 0
+      }
+    },
+    "Fleet": {
+      "Fleet1": {
+        "type": "select",
+        "value": 1,
+        "option": [
+          1,
+          2,
+          3,
+          4,
+          5,
+          6
+        ]
+      },
+      "Fleet1Formation": {
+        "type": "select",
+        "value": "double_line",
+        "option": [
+          "line_ahead",
+          "double_line",
+          "diamond"
+        ]
+      },
+      "Fleet1Mode": {
+        "type": "select",
+        "value": "combat_auto",
+        "option": [
+          "combat_auto",
+          "combat_manual",
+          "stand_still_in_the_middle",
+          "hide_in_bottom_left"
+        ]
+      },
+      "Fleet1Step": {
+        "type": "select",
+        "value": 3,
+        "option": [
+          2,
+          3,
+          4,
+          5
+        ]
+      },
+      "Fleet2": {
+        "type": "select",
+        "value": 2,
+        "option": [
+          0,
+          1,
+          2,
+          3,
+          4,
+          5,
+          6
+        ]
+      },
+      "Fleet2Formation": {
+        "type": "select",
+        "value": "double_line",
+        "option": [
+          "line_ahead",
+          "double_line",
+          "diamond"
+        ]
+      },
+      "Fleet2Mode": {
+        "type": "select",
+        "value": "combat_auto",
+        "option": [
+          "combat_auto",
+          "combat_manual",
+          "stand_still_in_the_middle",
+          "hide_in_bottom_left"
+        ]
+      },
+      "Fleet2Step": {
+        "type": "select",
+        "value": 2,
+        "option": [
+          2,
+          3,
+          4,
+          5
+        ]
+      },
+      "FleetOrder": {
+        "type": "select",
+        "value": "fleet1_mob_fleet2_boss",
+        "option": [
+          "fleet1_mob_fleet2_boss",
+          "fleet1_boss_fleet2_mob",
+          "fleet1_all_fleet2_standby",
+          "fleet1_standby_fleet2_all"
+        ]
+      }
+    },
+    "Submarine": {
+      "Fleet": {
+        "type": "select",
+        "value": 0,
+        "option": [
+          0,
+          1,
+          2
+        ]
+      },
+      "Mode": {
+        "type": "select",
+        "value": "do_not_use",
+        "option": [
+          "do_not_use",
+          "hunt_only",
+          "boss_only",
+          "hunt_and_boss",
+          "every_combat"
+        ]
+      },
+      "AutoSearchMode": {
+        "type": "select",
+        "value": "sub_standby",
+        "option": [
+          "sub_standby",
+          "sub_auto_call"
+        ]
+      },
+      "DistanceToBoss": {
+        "type": "select",
+        "value": "2_grid_to_boss",
+        "option": [
+          "to_boss_position",
+          "1_grid_to_boss",
+          "2_grid_to_boss",
+          "use_open_ocean_support"
+        ]
+      }
+    },
+    "Emotion": {
+      "Mode": {
+        "type": "select",
+        "value": "calculate",
+        "option": [
+          "calculate",
+          "ignore",
+          "calculate_ignore"
+        ]
+      },
+      "Fleet1Value": {
+        "type": "input",
+        "value": 119
+      },
+      "Fleet1Record": {
+        "type": "datetime",
+        "value": "2020-01-01 00:00:00",
+        "validate": "datetime",
+        "display": "disabled"
+      },
+      "Fleet1Control": {
+        "type": "select",
+        "value": "prevent_yellow_face",
+        "option": [
+          "keep_exp_bonus",
+          "prevent_green_face",
+          "prevent_yellow_face",
+          "prevent_red_face"
+        ]
+      },
+      "Fleet1Recover": {
+        "type": "select",
+        "value": "not_in_dormitory",
+        "option": [
+          "not_in_dormitory",
+          "dormitory_floor_1",
+          "dormitory_floor_2"
+        ]
+      },
+      "Fleet1Oath": {
+        "type": "checkbox",
+        "value": false
+      },
+      "Fleet2Value": {
+        "type": "input",
+        "value": 119
+      },
+      "Fleet2Record": {
+        "type": "datetime",
+        "value": "2020-01-01 00:00:00",
+        "validate": "datetime",
+        "display": "disabled"
+      },
+      "Fleet2Control": {
+        "type": "select",
+        "value": "prevent_yellow_face",
+        "option": [
+          "keep_exp_bonus",
+          "prevent_green_face",
+          "prevent_yellow_face",
+          "prevent_red_face"
+        ]
+      },
+      "Fleet2Recover": {
+        "type": "select",
+        "value": "not_in_dormitory",
+        "option": [
+          "not_in_dormitory",
+          "dormitory_floor_1",
+          "dormitory_floor_2"
+        ]
+      },
+      "Fleet2Oath": {
+        "type": "checkbox",
+        "value": false
+      }
+    },
+    "HpControl": {
+      "UseHpBalance": {
+        "type": "checkbox",
+        "value": false
+      },
+      "UseEmergencyRepair": {
+        "type": "checkbox",
+        "value": false
+      },
+      "UseLowHpRetreat": {
+        "type": "checkbox",
+        "value": false
+      },
+      "HpBalanceThreshold": {
+        "type": "input",
+        "value": 0.2
+      },
+      "HpBalanceWeight": {
+        "type": "input",
+        "value": "1000, 1000, 1000"
+      },
+      "RepairUseSingleThreshold": {
+        "type": "input",
+        "value": 0.3
+      },
+      "RepairUseMultiThreshold": {
+        "type": "input",
+        "value": 0.6
+      },
+      "LowHpRetreatThreshold": {
+        "type": "input",
+        "value": 0.3
+      }
+    },
+    "EnemyPriority": {
+      "EnemyScaleBalanceWeight": {
+        "type": "select",
+        "value": "default_mode",
+        "option": [
+          "default_mode",
+          "S3_enemy_first",
+          "S1_enemy_first"
+        ]
+      }
+    },
+    "Storage": {
+      "Storage": {
+        "type": "storage",
+        "value": {},
+        "valuetype": "ignore",
+        "display": "disabled"
+      }
+    }
+  },
+  "Raid": {
+    "Scheduler": {
+      "Enable": {
+        "type": "checkbox",
+        "value": false
+      },
+      "NextRun": {
+        "type": "datetime",
+        "value": "2020-01-01 00:00:00",
+        "validate": "datetime"
+      },
+      "Command": {
+        "type": "input",
+        "value": "Raid",
+        "display": "hide"
+      },
+      "SuccessInterval": {
+        "type": "input",
+        "value": 0,
+        "display": "hide"
+      },
+      "FailureInterval": {
+        "type": "input",
+        "value": 120,
+        "display": "hide"
+      },
+      "ServerUpdate": {
+        "type": "input",
+        "value": "00:00",
+        "display": "hide"
+      }
+    },
+    "Raid": {
+      "Mode": {
+        "type": "select",
+        "value": "hard",
+        "option": [
+          "easy",
+          "normal",
+          "hard",
+          "ex"
+        ]
+      },
+      "UseTicket": {
+        "type": "checkbox",
+        "value": false
+      }
+    },
+    "Campaign": {
+      "Name": {
+        "type": "input",
+        "value": "dynamic",
+        "display": "hide"
+      },
+      "Event": {
+        "type": "select",
+        "value": "campaign_main",
+        "option": [
+          "raid_20220630",
+          "raid_20220127",
+          "raid_20230118",
+          "raid_20221027",
+          "raid_20210708",
+          "raid_20200624"
+        ],
+        "display": "disabled",
+        "tw": "raid_20220630",
+        "cn": "raid_20230118",
+        "en": "raid_20230118",
+        "jp": "raid_20230118"
+      },
+      "Mode": {
+        "type": "select",
+        "value": "normal",
+        "option": [
+          "normal",
+          "hard"
+        ],
+        "display": "hide"
+      },
+      "UseClearMode": {
+        "type": "checkbox",
+        "value": true,
+        "display": "hide"
+      },
+      "UseFleetLock": {
+        "type": "checkbox",
+        "value": true,
+        "display": "hide"
+      },
+      "UseAutoSearch": {
+        "type": "checkbox",
+        "value": false,
+        "display": "hide"
+      },
+      "Use2xBook": {
+        "type": "checkbox",
+        "value": false,
+        "display": "hide"
+      },
+      "AmbushEvade": {
+        "type": "checkbox",
+        "value": true,
+        "display": "hide"
+      }
+    },
+    "StopCondition": {
+      "RunCount": {
+        "type": "input",
+        "value": 0
+      },
+      "OilLimit": {
+        "type": "input",
+        "value": 1000
+      },
+      "MapAchievement": {
+        "type": "select",
+        "value": "non_stop",
+        "option": [
+          "non_stop",
+          "100_percent_clear",
+          "map_3_stars",
+          "threat_safe",
+          "threat_safe_without_3_stars"
+        ],
+        "display": "hide"
+      },
+      "StageIncrease": {
+        "type": "checkbox",
+        "value": false,
+        "display": "hide"
+      },
+      "GetNewShip": {
+        "type": "checkbox",
+        "value": false,
+        "display": "hide"
+      },
+      "ReachLevel": {
+        "type": "input",
+        "value": 0,
+        "display": "hide"
+      }
+    },
+    "Emotion": {
+      "Mode": {
+        "type": "select",
+        "value": "calculate",
+        "option": [
+          "calculate",
+          "ignore",
+          "calculate_ignore"
+        ]
+      },
+      "Fleet1Value": {
+        "type": "input",
+        "value": 119
+      },
+      "Fleet1Record": {
+        "type": "datetime",
+        "value": "2020-01-01 00:00:00",
+        "validate": "datetime",
+        "display": "disabled"
+      },
+      "Fleet1Control": {
+        "type": "select",
+        "value": "prevent_yellow_face",
+        "option": [
+          "keep_exp_bonus",
+          "prevent_green_face",
+          "prevent_yellow_face",
+          "prevent_red_face"
+        ]
+      },
+      "Fleet1Recover": {
+        "type": "select",
+        "value": "not_in_dormitory",
+        "option": [
+          "not_in_dormitory",
+          "dormitory_floor_1",
+          "dormitory_floor_2"
+        ]
+      },
+      "Fleet1Oath": {
+        "type": "checkbox",
+        "value": false
+      },
+      "Fleet2Value": {
+        "type": "input",
+        "value": 119,
+        "display": "hide"
+      },
+      "Fleet2Record": {
+        "type": "datetime",
+        "value": "2020-01-01 00:00:00",
+        "validate": "datetime",
+        "display": "hide"
+      },
+      "Fleet2Control": {
+        "type": "select",
+        "value": "prevent_yellow_face",
+        "option": [
+          "keep_exp_bonus",
+          "prevent_green_face",
+          "prevent_yellow_face",
+          "prevent_red_face"
+        ],
+        "display": "hide"
+      },
+      "Fleet2Recover": {
+        "type": "select",
+        "value": "not_in_dormitory",
+        "option": [
+          "not_in_dormitory",
+          "dormitory_floor_1",
+          "dormitory_floor_2"
+        ],
+        "display": "hide"
+      },
+      "Fleet2Oath": {
+        "type": "checkbox",
+        "value": false,
+        "display": "hide"
+      }
+    },
+    "Storage": {
+      "Storage": {
+        "type": "storage",
+        "value": {},
+        "valuetype": "ignore",
+        "display": "disabled"
+      }
+    }
+  },
+  "Coalition": {
+    "Scheduler": {
+      "Enable": {
+        "type": "checkbox",
+        "value": false
+      },
+      "NextRun": {
+        "type": "datetime",
+        "value": "2020-01-01 00:00:00",
+        "validate": "datetime"
+      },
+      "Command": {
+        "type": "input",
+        "value": "Coalition",
+        "display": "hide"
+      },
+      "SuccessInterval": {
+        "type": "input",
+        "value": 30,
+        "display": "hide"
+      },
+      "FailureInterval": {
+        "type": "input",
+        "value": 30,
+        "display": "hide"
+      },
+      "ServerUpdate": {
+        "type": "input",
+        "value": "00:00",
+        "display": "hide"
+      }
+    },
+    "Campaign": {
+      "Name": {
+        "type": "input",
+        "value": "12-4"
+      },
+      "Event": {
+        "type": "select",
+        "value": "campaign_main",
+        "option": [
+          "coalition_20230323"
+        ],
+        "display": "disabled",
+        "cn": "coalition_20230323",
+        "en": "coalition_20230323",
+        "jp": "coalition_20230323"
+      },
+      "Mode": {
+        "type": "select",
+        "value": "normal",
+        "option": [
+          "normal",
+          "hard"
+        ],
+        "display": "hide"
+      },
+      "UseClearMode": {
+        "type": "checkbox",
+        "value": true,
+        "display": "hide"
+      },
+      "UseFleetLock": {
+        "type": "checkbox",
+        "value": true,
+        "display": "hide"
+      },
+      "UseAutoSearch": {
+        "type": "checkbox",
+        "value": false,
+        "display": "hide"
+      },
+      "Use2xBook": {
+        "type": "checkbox",
+        "value": false,
+        "display": "hide"
+      },
+      "AmbushEvade": {
+        "type": "checkbox",
+        "value": true,
+        "display": "hide"
+      }
+    },
+    "Coalition": {
+      "Fleet": {
+        "type": "select",
+        "value": "single",
+        "option": [
+          "single",
+          "multi"
+        ]
+      }
+    },
+    "StopCondition": {
+      "RunCount": {
+        "type": "input",
+        "value": 0
+      },
+      "OilLimit": {
+        "type": "input",
+        "value": 1000
+      },
+      "MapAchievement": {
+        "type": "select",
+        "value": "non_stop",
+        "option": [
+          "non_stop",
+          "100_percent_clear",
+          "map_3_stars",
+          "threat_safe",
+          "threat_safe_without_3_stars"
+        ],
+        "display": "hide"
+      },
+      "StageIncrease": {
+        "type": "checkbox",
+        "value": false,
+        "display": "hide"
+      },
+      "GetNewShip": {
+        "type": "checkbox",
+        "value": false,
+        "display": "hide"
+      },
+      "ReachLevel": {
+        "type": "input",
+        "value": 0,
+        "display": "hide"
+      }
+    },
+    "Emotion": {
+      "Mode": {
+        "type": "select",
+        "value": "calculate",
+        "option": [
+          "calculate",
+          "ignore",
+          "calculate_ignore"
+        ]
+      },
+      "Fleet1Value": {
+        "type": "input",
+        "value": 119
+      },
+      "Fleet1Record": {
+        "type": "datetime",
+        "value": "2020-01-01 00:00:00",
+        "validate": "datetime",
+        "display": "disabled"
+      },
+      "Fleet1Control": {
+        "type": "select",
+        "value": "prevent_yellow_face",
+        "option": [
+          "keep_exp_bonus",
+          "prevent_green_face",
+          "prevent_yellow_face",
+          "prevent_red_face"
+        ]
+      },
+      "Fleet1Recover": {
+        "type": "select",
+        "value": "not_in_dormitory",
+        "option": [
+          "not_in_dormitory",
+          "dormitory_floor_1",
+          "dormitory_floor_2"
+        ]
+      },
+      "Fleet1Oath": {
+        "type": "checkbox",
+        "value": false
+      },
+      "Fleet2Value": {
+        "type": "input",
+        "value": 119,
+        "display": "hide"
+      },
+      "Fleet2Record": {
+        "type": "datetime",
+        "value": "2020-01-01 00:00:00",
+        "validate": "datetime",
+        "display": "hide"
+      },
+      "Fleet2Control": {
+        "type": "select",
+        "value": "prevent_yellow_face",
+        "option": [
+          "keep_exp_bonus",
+          "prevent_green_face",
+          "prevent_yellow_face",
+          "prevent_red_face"
+        ],
+        "display": "hide"
+      },
+      "Fleet2Recover": {
+        "type": "select",
+        "value": "not_in_dormitory",
+        "option": [
+          "not_in_dormitory",
+          "dormitory_floor_1",
+          "dormitory_floor_2"
+        ],
+        "display": "hide"
+      },
+      "Fleet2Oath": {
+        "type": "checkbox",
+        "value": false,
+        "display": "hide"
+      }
+    },
+    "Storage": {
+      "Storage": {
+        "type": "storage",
+        "value": {},
+        "valuetype": "ignore",
+        "display": "disabled"
+      }
+    }
+  },
+  "MaritimeEscort": {
+    "Scheduler": {
+      "Enable": {
+        "type": "checkbox",
+        "value": false
+      },
+      "NextRun": {
+        "type": "datetime",
+        "value": "2020-01-01 00:00:00",
+        "validate": "datetime"
+      },
+      "Command": {
+        "type": "input",
+        "value": "MaritimeEscort",
+        "display": "hide"
+      },
+      "SuccessInterval": {
+        "type": "input",
+        "value": 30,
+        "display": "hide"
+      },
+      "FailureInterval": {
+        "type": "input",
+        "value": 30,
+        "display": "hide"
+      },
+      "ServerUpdate": {
+        "type": "input",
+        "value": "00:00",
+        "display": "hide"
+      }
+    },
+    "MaritimeEscort": {
+      "Enable": {
+        "type": "checkbox",
+        "value": true
+      }
+    },
+    "Storage": {
+      "Storage": {
+        "type": "storage",
+        "value": {},
+        "valuetype": "ignore",
+        "display": "disabled"
+      }
+    }
+  },
+  "WarArchives": {
+    "Scheduler": {
+      "Enable": {
+        "type": "checkbox",
+        "value": false
+      },
+      "NextRun": {
+        "type": "datetime",
+        "value": "2020-01-01 00:00:00",
+        "validate": "datetime"
+      },
+      "Command": {
+        "type": "input",
+        "value": "WarArchives",
+        "display": "hide"
+      },
+      "SuccessInterval": {
+        "type": "input",
+        "value": 30,
+        "display": "hide"
+      },
+      "FailureInterval": {
+        "type": "input",
+        "value": 30,
+        "display": "hide"
+      },
+      "ServerUpdate": {
+        "type": "input",
+        "value": "00:00",
+        "display": "hide"
+      }
+    },
+    "Campaign": {
+      "Name": {
+        "type": "input",
+        "value": "12-4"
+      },
+      "Event": {
+        "type": "select",
+        "value": "campaign_main",
+        "option": [
+          "war_archives_20211028_cn",
+          "war_archives_20210819_cn",
+          "war_archives_20200903_cn",
+          "war_archives_20201029_cn",
+          "war_archives_20200806_cn",
+          "war_archives_20210624_cn",
+          "war_archives_20210325_cn",
+          "war_archives_20190911_cn",
+          "war_archives_20211014_cn",
+          "war_archives_20200820_cn",
+          "war_archives_20181227_cn",
+          "war_archives_20180726_cn",
+          "war_archives_20180607_cn",
+          "war_archives_20190221_en",
+          "war_archives_20191010_en",
+          "war_archives_20181026_en",
+          "war_archives_20190620_en",
+          "war_archives_20190321_en",
+          "war_archives_20191031_en",
+          "war_archives_20181020_en"
+        ],
+        "cn": "war_archives_20211028_cn",
+        "en": "war_archives_20211028_cn",
+        "jp": "war_archives_20211028_cn",
+        "tw": "war_archives_20211028_cn"
+      },
+      "Mode": {
+        "type": "select",
+        "value": "normal",
+        "option": [
+          "normal",
+          "hard"
+        ],
+        "display": "hide"
+      },
+      "UseClearMode": {
+        "type": "checkbox",
+        "value": true
+      },
+      "UseFleetLock": {
+        "type": "checkbox",
+        "value": true
+      },
+      "UseAutoSearch": {
+        "type": "checkbox",
+        "value": true
+      },
+      "Use2xBook": {
+        "type": "checkbox",
+        "value": false
+      },
+      "AmbushEvade": {
+        "type": "checkbox",
+        "value": true,
+        "display": "hide"
+      }
+    },
+    "StopCondition": {
+      "RunCount": {
+        "type": "input",
+        "value": 0
+      },
+      "OilLimit": {
+        "type": "input",
+        "value": 1000
+      },
+      "MapAchievement": {
+        "type": "select",
+        "value": "non_stop",
+        "option": [
+          "non_stop",
+          "100_percent_clear",
+          "map_3_stars",
+          "threat_safe",
+          "threat_safe_without_3_stars"
+        ]
+      },
+      "StageIncrease": {
+        "type": "checkbox",
+        "value": false
+      },
+      "GetNewShip": {
+        "type": "checkbox",
+        "value": false
+      },
+      "ReachLevel": {
+        "type": "input",
+        "value": 0
+      }
+    },
+    "Fleet": {
+      "Fleet1": {
+        "type": "select",
+        "value": 1,
+        "option": [
+          1,
+          2,
+          3,
+          4,
+          5,
+          6
+        ]
+      },
+      "Fleet1Formation": {
+        "type": "select",
+        "value": "double_line",
+        "option": [
+          "line_ahead",
+          "double_line",
+          "diamond"
+        ]
+      },
+      "Fleet1Mode": {
+        "type": "select",
+        "value": "combat_auto",
+        "option": [
+          "combat_auto",
+          "combat_manual",
+          "stand_still_in_the_middle",
+          "hide_in_bottom_left"
+        ]
+      },
+      "Fleet1Step": {
+        "type": "select",
+        "value": 3,
+        "option": [
+          2,
+          3,
+          4,
+          5
+        ]
+      },
+      "Fleet2": {
+        "type": "select",
+        "value": 2,
+        "option": [
+          0,
+          1,
+          2,
+          3,
+          4,
+          5,
+          6
+        ]
+      },
+      "Fleet2Formation": {
+        "type": "select",
+        "value": "double_line",
+        "option": [
+          "line_ahead",
+          "double_line",
+          "diamond"
+        ]
+      },
+      "Fleet2Mode": {
+        "type": "select",
+        "value": "combat_auto",
+        "option": [
+          "combat_auto",
+          "combat_manual",
+          "stand_still_in_the_middle",
+          "hide_in_bottom_left"
+        ]
+      },
+      "Fleet2Step": {
+        "type": "select",
+        "value": 2,
+        "option": [
+          2,
+          3,
+          4,
+          5
+        ]
+      },
+      "FleetOrder": {
+        "type": "select",
+        "value": "fleet1_mob_fleet2_boss",
+        "option": [
+          "fleet1_mob_fleet2_boss",
+          "fleet1_boss_fleet2_mob",
+          "fleet1_all_fleet2_standby",
+          "fleet1_standby_fleet2_all"
+        ]
+      }
+    },
+    "Submarine": {
+      "Fleet": {
+        "type": "select",
+        "value": 0,
+        "option": [
+          0,
+          1,
+          2
+        ]
+      },
+      "Mode": {
+        "type": "select",
+        "value": "do_not_use",
+        "option": [
+          "do_not_use",
+          "hunt_only",
+          "boss_only",
+          "hunt_and_boss",
+          "every_combat"
+        ]
+      },
+      "AutoSearchMode": {
+        "type": "select",
+        "value": "sub_standby",
+        "option": [
+          "sub_standby",
+          "sub_auto_call"
+        ]
+      },
+      "DistanceToBoss": {
+        "type": "select",
+        "value": "2_grid_to_boss",
+        "option": [
+          "to_boss_position",
+          "1_grid_to_boss",
+          "2_grid_to_boss",
+          "use_open_ocean_support"
+        ]
+      }
+    },
+    "Emotion": {
+      "Mode": {
+        "type": "select",
+        "value": "calculate",
+        "option": [
+          "calculate",
+          "ignore",
+          "calculate_ignore"
+        ]
+      },
+      "Fleet1Value": {
+        "type": "input",
+        "value": 119
+      },
+      "Fleet1Record": {
+        "type": "datetime",
+        "value": "2020-01-01 00:00:00",
+        "validate": "datetime",
+        "display": "disabled"
+      },
+      "Fleet1Control": {
+        "type": "select",
+        "value": "prevent_yellow_face",
+        "option": [
+          "keep_exp_bonus",
+          "prevent_green_face",
+          "prevent_yellow_face",
+          "prevent_red_face"
+        ]
+      },
+      "Fleet1Recover": {
+        "type": "select",
+        "value": "not_in_dormitory",
+        "option": [
+          "not_in_dormitory",
+          "dormitory_floor_1",
+          "dormitory_floor_2"
+        ]
+      },
+      "Fleet1Oath": {
+        "type": "checkbox",
+        "value": false
+      },
+      "Fleet2Value": {
+        "type": "input",
+        "value": 119
+      },
+      "Fleet2Record": {
+        "type": "datetime",
+        "value": "2020-01-01 00:00:00",
+        "validate": "datetime",
+        "display": "disabled"
+      },
+      "Fleet2Control": {
+        "type": "select",
+        "value": "prevent_yellow_face",
+        "option": [
+          "keep_exp_bonus",
+          "prevent_green_face",
+          "prevent_yellow_face",
+          "prevent_red_face"
+        ]
+      },
+      "Fleet2Recover": {
+        "type": "select",
+        "value": "not_in_dormitory",
+        "option": [
+          "not_in_dormitory",
+          "dormitory_floor_1",
+          "dormitory_floor_2"
+        ]
+      },
+      "Fleet2Oath": {
+        "type": "checkbox",
+        "value": false
+      }
+    },
+    "HpControl": {
+      "UseHpBalance": {
+        "type": "checkbox",
+        "value": false
+      },
+      "UseEmergencyRepair": {
+        "type": "checkbox",
+        "value": false
+      },
+      "UseLowHpRetreat": {
+        "type": "checkbox",
+        "value": false
+      },
+      "HpBalanceThreshold": {
+        "type": "input",
+        "value": 0.2
+      },
+      "HpBalanceWeight": {
+        "type": "input",
+        "value": "1000, 1000, 1000"
+      },
+      "RepairUseSingleThreshold": {
+        "type": "input",
+        "value": 0.3
+      },
+      "RepairUseMultiThreshold": {
+        "type": "input",
+        "value": 0.6
+      },
+      "LowHpRetreatThreshold": {
+        "type": "input",
+        "value": 0.3
+      }
+    },
+    "EnemyPriority": {
+      "EnemyScaleBalanceWeight": {
+        "type": "select",
+        "value": "default_mode",
+        "option": [
+          "default_mode",
+          "S3_enemy_first",
+          "S1_enemy_first"
+        ]
+      }
+    },
+    "Storage": {
+      "Storage": {
+        "type": "storage",
+        "value": {},
+        "valuetype": "ignore",
+        "display": "disabled"
+      }
+    }
+  },
+  "CoalitionSp": {
+    "Scheduler": {
+      "Enable": {
+        "type": "checkbox",
+        "value": false
+      },
+      "NextRun": {
+        "type": "datetime",
+        "value": "2020-01-01 00:00:00",
+        "validate": "datetime"
+      },
+      "Command": {
+        "type": "input",
+        "value": "CoalitionSp",
+        "display": "hide"
+      },
+      "SuccessInterval": {
+        "type": "input",
+        "value": 30,
+        "display": "hide"
+      },
+      "FailureInterval": {
+        "type": "input",
+        "value": 30,
+        "display": "hide"
+      },
+      "ServerUpdate": {
+        "type": "input",
+        "value": "00:00",
+        "display": "hide"
+      }
+    },
+    "Campaign": {
+      "Name": {
+        "type": "input",
+        "value": "sp",
+        "display": "hide"
+      },
+      "Event": {
+        "type": "select",
+        "value": "campaign_main",
+        "option": [
+          "coalition_20230323"
+        ],
+        "display": "disabled",
+        "cn": "coalition_20230323",
+        "en": "coalition_20230323",
+        "jp": "coalition_20230323"
+      },
+      "Mode": {
+        "type": "select",
+        "value": "normal",
+        "option": [
+          "normal",
+          "hard"
+        ],
+        "display": "hide"
+      },
+      "UseClearMode": {
+        "type": "checkbox",
+        "value": true,
+        "display": "hide"
+      },
+      "UseFleetLock": {
+        "type": "checkbox",
+        "value": true,
+        "display": "hide"
+      },
+      "UseAutoSearch": {
+        "type": "checkbox",
+        "value": false,
+        "display": "hide"
+      },
+      "Use2xBook": {
+        "type": "checkbox",
+        "value": false,
+        "display": "hide"
+      },
+      "AmbushEvade": {
+        "type": "checkbox",
+        "value": true,
+        "display": "hide"
+      }
+    },
+    "Coalition": {
+      "Fleet": {
+        "type": "select",
+        "value": "single",
+        "option": [
+          "single",
+          "multi"
+        ]
+      }
+    },
+    "StopCondition": {
+      "RunCount": {
+        "type": "input",
+        "value": 0
+      },
+      "OilLimit": {
+        "type": "input",
+        "value": 1000
+      },
+      "MapAchievement": {
+        "type": "select",
+        "value": "non_stop",
+        "option": [
+          "non_stop",
+          "100_percent_clear",
+          "map_3_stars",
+          "threat_safe",
+          "threat_safe_without_3_stars"
+        ],
+        "display": "hide"
+      },
+      "StageIncrease": {
+        "type": "checkbox",
+        "value": false,
+        "display": "hide"
+      },
+      "GetNewShip": {
+        "type": "checkbox",
+        "value": false,
+        "display": "hide"
+      },
+      "ReachLevel": {
+        "type": "input",
+        "value": 0,
+        "display": "hide"
+      }
+    },
+    "Emotion": {
+      "Mode": {
+        "type": "select",
+        "value": "calculate",
+        "option": [
+          "calculate",
+          "ignore",
+          "calculate_ignore"
+        ]
+      },
+      "Fleet1Value": {
+        "type": "input",
+        "value": 119
+      },
+      "Fleet1Record": {
+        "type": "datetime",
+        "value": "2020-01-01 00:00:00",
+        "validate": "datetime",
+        "display": "disabled"
+      },
+      "Fleet1Control": {
+        "type": "select",
+        "value": "prevent_yellow_face",
+        "option": [
+          "keep_exp_bonus",
+          "prevent_green_face",
+          "prevent_yellow_face",
+          "prevent_red_face"
+        ]
+      },
+      "Fleet1Recover": {
+        "type": "select",
+        "value": "not_in_dormitory",
+        "option": [
+          "not_in_dormitory",
+          "dormitory_floor_1",
+          "dormitory_floor_2"
+        ]
+      },
+      "Fleet1Oath": {
+        "type": "checkbox",
+        "value": false
+      },
+      "Fleet2Value": {
+        "type": "input",
+        "value": 119,
+        "display": "hide"
+      },
+      "Fleet2Record": {
+        "type": "datetime",
+        "value": "2020-01-01 00:00:00",
+        "validate": "datetime",
+        "display": "hide"
+      },
+      "Fleet2Control": {
+        "type": "select",
+        "value": "prevent_yellow_face",
+        "option": [
+          "keep_exp_bonus",
+          "prevent_green_face",
+          "prevent_yellow_face",
+          "prevent_red_face"
+        ],
+        "display": "hide"
+      },
+      "Fleet2Recover": {
+        "type": "select",
+        "value": "not_in_dormitory",
+        "option": [
+          "not_in_dormitory",
+          "dormitory_floor_1",
+          "dormitory_floor_2"
+        ],
+        "display": "hide"
+      },
+      "Fleet2Oath": {
+        "type": "checkbox",
+        "value": false,
+        "display": "hide"
+      }
+    },
+    "Storage": {
+      "Storage": {
+        "type": "storage",
+        "value": {},
+        "valuetype": "ignore",
+        "display": "disabled"
+      }
+    }
+  },
+  "EventA": {
+    "Scheduler": {
+      "Enable": {
+        "type": "checkbox",
+        "value": false
+      },
+      "NextRun": {
+        "type": "datetime",
+        "value": "2020-01-01 00:00:00",
+        "validate": "datetime"
+      },
+      "Command": {
+        "type": "input",
+        "value": "EventA",
+        "display": "hide"
+      },
+      "SuccessInterval": {
+        "type": "input",
+        "value": 30,
+        "display": "hide"
+      },
+      "FailureInterval": {
+        "type": "input",
+        "value": 30,
+        "display": "hide"
+      },
+      "ServerUpdate": {
+        "type": "input",
+        "value": "00:00",
+        "display": "hide"
+      }
+    },
+    "EventDaily": {
+      "StageFilter": {
+        "type": "textarea",
+        "value": "A1 > A2 > A3"
+      },
+      "LastStage": {
+        "type": "input",
+        "value": 0
+      }
+    },
+    "Campaign": {
+      "Name": {
+        "type": "input",
+        "value": "dynamic",
+        "display": "hide"
+      },
+      "Event": {
+        "type": "select",
+        "value": "campaign_main",
+        "option": [
+          "event_20210819_cn",
+          "event_20211111_cn",
+          "event_20210422_cn",
+          "event_20210624_cn",
+          "event_20230223_cn",
+          "event_20220224_cn",
+          "event_20200806_cn",
+          "event_20210610_tw",
+          "event_20210225_cn",
+          "event_20211229_cn",
+          "event_20221222_cn",
+          "event_20221124_cn",
+          "event_20210325_cn",
+          "event_20201229_cn",
+          "event_20210121_cn",
+          "event_20220915_cn",
+          "event_20210916_cn",
+          "event_20200903_en",
+          "event_20220818_cn",
+          "event_20220324_cn",
+          "event_20211028_cn",
+          "event_20220728_cn",
+          "event_20200917_cn",
+          "event_20201029_cn",
+          "event_20200820_cn",
+          "event_20201012_cn",
+          "event_20210527_cn",
+          "event_20220526_cn",
+          "event_20220428_cn",
+          "event_20220414_cn",
+          "event_20220407_tw",
+          "event_20220310_tw",
+          "event_20200603_cn",
+          "event_20220210_cn",
+          "event_20211125_cn",
+          "event_20211028_tw",
+          "event_20210722_cn",
+          "event_20200723_cn",
+          "event_20210624_tw",
+          "event_20210527_tw",
+          "event_20210429_tw",
+          "event_20210415_tw",
+          "event_20210225_tw",
+          "event_20201126_cn",
+          "event_20200312_cn",
+          "event_20201002_en",
+          "event_20200716_en",
+          "event_20200611_en",
+          "event_20200603_en",
+          "event_20200521_en",
+          "event_20200521_cn",
+          "event_20200507_cn",
+          "event_20200423_cn",
+          "event_20200326_cn",
+          "event_20200227_cn"
+        ],
+        "display": "disabled",
+        "tw": "event_20210819_cn",
+        "cn": "event_20211111_cn",
+        "en": "event_20211111_cn",
+        "jp": "event_20211111_cn"
+      },
+      "Mode": {
+        "type": "select",
+        "value": "normal",
+        "option": [
+          "normal",
+          "hard"
+        ],
+        "display": "hide"
+      },
+      "UseClearMode": {
+        "type": "checkbox",
+        "value": true
+      },
+      "UseFleetLock": {
+        "type": "checkbox",
+        "value": true
+      },
+      "UseAutoSearch": {
+        "type": "checkbox",
+        "value": true
+      },
+      "Use2xBook": {
+        "type": "checkbox",
+        "value": false,
+        "display": "hide"
+      },
+      "AmbushEvade": {
+        "type": "checkbox",
+        "value": true,
+        "display": "hide"
+      }
+    },
+    "StopCondition": {
+      "RunCount": {
+        "type": "input",
+        "value": 0,
+        "display": "hide"
+      },
+      "OilLimit": {
+        "type": "input",
+        "value": 1000
+      },
+      "MapAchievement": {
+        "type": "select",
+        "value": "non_stop",
+        "option": [
+          "non_stop",
+          "100_percent_clear",
+          "map_3_stars",
+          "threat_safe",
+          "threat_safe_without_3_stars"
+        ],
+        "display": "hide"
+      },
+      "StageIncrease": {
+        "type": "checkbox",
+        "value": false,
+        "display": "hide"
+      },
+      "GetNewShip": {
+        "type": "checkbox",
+        "value": false,
+        "display": "hide"
+      },
+      "ReachLevel": {
+        "type": "input",
+        "value": 0,
+        "display": "hide"
+      }
+    },
+    "Fleet": {
+      "Fleet1": {
+        "type": "select",
+        "value": 1,
+        "option": [
+          1,
+          2,
+          3,
+          4,
+          5,
+          6
+        ]
+      },
+      "Fleet1Formation": {
+        "type": "select",
+        "value": "double_line",
+        "option": [
+          "line_ahead",
+          "double_line",
+          "diamond"
+        ]
+      },
+      "Fleet1Mode": {
+        "type": "select",
+        "value": "combat_auto",
+        "option": [
+          "combat_auto",
+          "combat_manual",
+          "stand_still_in_the_middle",
+          "hide_in_bottom_left"
+        ]
+      },
+      "Fleet1Step": {
+        "type": "select",
+        "value": 3,
+        "option": [
+          2,
+          3,
+          4,
+          5
+        ]
+      },
+      "Fleet2": {
+        "type": "select",
+        "value": 2,
+        "option": [
+          0,
+          1,
+          2,
+          3,
+          4,
+          5,
+          6
+        ]
+      },
+      "Fleet2Formation": {
+        "type": "select",
+        "value": "double_line",
+        "option": [
+          "line_ahead",
+          "double_line",
+          "diamond"
+        ]
+      },
+      "Fleet2Mode": {
+        "type": "select",
+        "value": "combat_auto",
+        "option": [
+          "combat_auto",
+          "combat_manual",
+          "stand_still_in_the_middle",
+          "hide_in_bottom_left"
+        ]
+      },
+      "Fleet2Step": {
+        "type": "select",
+        "value": 2,
+        "option": [
+          2,
+          3,
+          4,
+          5
+        ]
+      },
+      "FleetOrder": {
+        "type": "select",
+        "value": "fleet1_mob_fleet2_boss",
+        "option": [
+          "fleet1_mob_fleet2_boss",
+          "fleet1_boss_fleet2_mob",
+          "fleet1_all_fleet2_standby",
+          "fleet1_standby_fleet2_all"
+        ]
+      }
+    },
+    "Submarine": {
+      "Fleet": {
+        "type": "select",
+        "value": 0,
+        "option": [
+          0,
+          1,
+          2
+        ]
+      },
+      "Mode": {
+        "type": "select",
+        "value": "do_not_use",
+        "option": [
+          "do_not_use",
+          "hunt_only",
+          "boss_only",
+          "hunt_and_boss",
+          "every_combat"
+        ]
+      },
+      "AutoSearchMode": {
+        "type": "select",
+        "value": "sub_standby",
+        "option": [
+          "sub_standby",
+          "sub_auto_call"
+        ]
+      },
+      "DistanceToBoss": {
+        "type": "select",
+        "value": "2_grid_to_boss",
+        "option": [
+          "to_boss_position",
+          "1_grid_to_boss",
+          "2_grid_to_boss",
+          "use_open_ocean_support"
+        ]
+      }
+    },
+    "Emotion": {
+      "Mode": {
+        "type": "select",
+        "value": "calculate",
+        "option": [
+          "calculate",
+          "ignore",
+          "calculate_ignore"
+        ]
+      },
+      "Fleet1Value": {
+        "type": "input",
+        "value": 119
+      },
+      "Fleet1Record": {
+        "type": "datetime",
+        "value": "2020-01-01 00:00:00",
+        "validate": "datetime",
+        "display": "disabled"
+      },
+      "Fleet1Control": {
+        "type": "select",
+        "value": "prevent_yellow_face",
+        "option": [
+          "keep_exp_bonus",
+          "prevent_green_face",
+          "prevent_yellow_face",
+          "prevent_red_face"
+        ]
+      },
+      "Fleet1Recover": {
+        "type": "select",
+        "value": "not_in_dormitory",
+        "option": [
+          "not_in_dormitory",
+          "dormitory_floor_1",
+          "dormitory_floor_2"
+        ]
+      },
+      "Fleet1Oath": {
+        "type": "checkbox",
+        "value": false
+      },
+      "Fleet2Value": {
+        "type": "input",
+        "value": 119
+      },
+      "Fleet2Record": {
+        "type": "datetime",
+        "value": "2020-01-01 00:00:00",
+        "validate": "datetime",
+        "display": "disabled"
+      },
+      "Fleet2Control": {
+        "type": "select",
+        "value": "prevent_yellow_face",
+        "option": [
+          "keep_exp_bonus",
+          "prevent_green_face",
+          "prevent_yellow_face",
+          "prevent_red_face"
+        ]
+      },
+      "Fleet2Recover": {
+        "type": "select",
+        "value": "not_in_dormitory",
+        "option": [
+          "not_in_dormitory",
+          "dormitory_floor_1",
+          "dormitory_floor_2"
+        ]
+      },
+      "Fleet2Oath": {
+        "type": "checkbox",
+        "value": false
+      }
+    },
+    "HpControl": {
+      "UseHpBalance": {
+        "type": "checkbox",
+        "value": false
+      },
+      "UseEmergencyRepair": {
+        "type": "checkbox",
+        "value": false
+      },
+      "UseLowHpRetreat": {
+        "type": "checkbox",
+        "value": false
+      },
+      "HpBalanceThreshold": {
+        "type": "input",
+        "value": 0.2
+      },
+      "HpBalanceWeight": {
+        "type": "input",
+        "value": "1000, 1000, 1000"
+      },
+      "RepairUseSingleThreshold": {
+        "type": "input",
+        "value": 0.3
+      },
+      "RepairUseMultiThreshold": {
+        "type": "input",
+        "value": 0.6
+      },
+      "LowHpRetreatThreshold": {
+        "type": "input",
+        "value": 0.3
+      }
+    },
+    "EnemyPriority": {
+      "EnemyScaleBalanceWeight": {
+        "type": "select",
+        "value": "default_mode",
+        "option": [
+          "default_mode",
+          "S3_enemy_first",
+          "S1_enemy_first"
+        ]
+      }
+    },
+    "Storage": {
+      "Storage": {
+        "type": "storage",
+        "value": {},
+        "valuetype": "ignore",
+        "display": "disabled"
+      }
+    }
+  },
+  "EventB": {
+    "Scheduler": {
+      "Enable": {
+        "type": "checkbox",
+        "value": false
+      },
+      "NextRun": {
+        "type": "datetime",
+        "value": "2020-01-01 00:00:00",
+        "validate": "datetime"
+      },
+      "Command": {
+        "type": "input",
+        "value": "EventB",
+        "display": "hide"
+      },
+      "SuccessInterval": {
+        "type": "input",
+        "value": 30,
+        "display": "hide"
+      },
+      "FailureInterval": {
+        "type": "input",
+        "value": 30,
+        "display": "hide"
+      },
+      "ServerUpdate": {
+        "type": "input",
+        "value": "00:00",
+        "display": "hide"
+      }
+    },
+    "EventDaily": {
+      "StageFilter": {
+        "type": "textarea",
+        "value": "B1 > B2 > B3"
+      },
+      "LastStage": {
+        "type": "input",
+        "value": 0
+      }
+    },
+    "Campaign": {
+      "Name": {
+        "type": "input",
+        "value": "dynamic",
+        "display": "hide"
+      },
+      "Event": {
+        "type": "select",
+        "value": "campaign_main",
+        "option": [
+          "event_20210819_cn",
+          "event_20211111_cn",
+          "event_20210422_cn",
+          "event_20210624_cn",
+          "event_20230223_cn",
+          "event_20220224_cn",
+          "event_20200806_cn",
+          "event_20210610_tw",
+          "event_20210225_cn",
+          "event_20211229_cn",
+          "event_20221222_cn",
+          "event_20221124_cn",
+          "event_20210325_cn",
+          "event_20201229_cn",
+          "event_20210121_cn",
+          "event_20220915_cn",
+          "event_20210916_cn",
+          "event_20200903_en",
+          "event_20220818_cn",
+          "event_20220324_cn",
+          "event_20211028_cn",
+          "event_20220728_cn",
+          "event_20200917_cn",
+          "event_20201029_cn",
+          "event_20200820_cn",
+          "event_20201012_cn",
+          "event_20210527_cn",
+          "event_20220526_cn",
+          "event_20220428_cn",
+          "event_20220414_cn",
+          "event_20220407_tw",
+          "event_20220310_tw",
+          "event_20200603_cn",
+          "event_20220210_cn",
+          "event_20211125_cn",
+          "event_20211028_tw",
+          "event_20210722_cn",
+          "event_20200723_cn",
+          "event_20210624_tw",
+          "event_20210527_tw",
+          "event_20210429_tw",
+          "event_20210415_tw",
+          "event_20210225_tw",
+          "event_20201126_cn",
+          "event_20200312_cn",
+          "event_20201002_en",
+          "event_20200716_en",
+          "event_20200611_en",
+          "event_20200603_en",
+          "event_20200521_en",
+          "event_20200521_cn",
+          "event_20200507_cn",
+          "event_20200423_cn",
+          "event_20200326_cn",
+          "event_20200227_cn"
+        ],
+        "display": "disabled",
+        "tw": "event_20210819_cn",
+        "cn": "event_20211111_cn",
+        "en": "event_20211111_cn",
+        "jp": "event_20211111_cn"
+      },
+      "Mode": {
+        "type": "select",
+        "value": "normal",
+        "option": [
+          "normal",
+          "hard"
+        ],
+        "display": "hide"
+      },
+      "UseClearMode": {
+        "type": "checkbox",
+        "value": true
+      },
+      "UseFleetLock": {
+        "type": "checkbox",
+        "value": true
+      },
+      "UseAutoSearch": {
+        "type": "checkbox",
+        "value": true
+      },
+      "Use2xBook": {
+        "type": "checkbox",
+        "value": false,
+        "display": "hide"
+      },
+      "AmbushEvade": {
+        "type": "checkbox",
+        "value": true,
+        "display": "hide"
+      }
+    },
+    "StopCondition": {
+      "RunCount": {
+        "type": "input",
+        "value": 0,
+        "display": "hide"
+      },
+      "OilLimit": {
+        "type": "input",
+        "value": 1000
+      },
+      "MapAchievement": {
+        "type": "select",
+        "value": "non_stop",
+        "option": [
+          "non_stop",
+          "100_percent_clear",
+          "map_3_stars",
+          "threat_safe",
+          "threat_safe_without_3_stars"
+        ],
+        "display": "hide"
+      },
+      "StageIncrease": {
+        "type": "checkbox",
+        "value": false,
+        "display": "hide"
+      },
+      "GetNewShip": {
+        "type": "checkbox",
+        "value": false,
+        "display": "hide"
+      },
+      "ReachLevel": {
+        "type": "input",
+        "value": 0,
+        "display": "hide"
+      }
+    },
+    "Fleet": {
+      "Fleet1": {
+        "type": "select",
+        "value": 1,
+        "option": [
+          1,
+          2,
+          3,
+          4,
+          5,
+          6
+        ]
+      },
+      "Fleet1Formation": {
+        "type": "select",
+        "value": "double_line",
+        "option": [
+          "line_ahead",
+          "double_line",
+          "diamond"
+        ]
+      },
+      "Fleet1Mode": {
+        "type": "select",
+        "value": "combat_auto",
+        "option": [
+          "combat_auto",
+          "combat_manual",
+          "stand_still_in_the_middle",
+          "hide_in_bottom_left"
+        ]
+      },
+      "Fleet1Step": {
+        "type": "select",
+        "value": 3,
+        "option": [
+          2,
+          3,
+          4,
+          5
+        ]
+      },
+      "Fleet2": {
+        "type": "select",
+        "value": 2,
+        "option": [
+          0,
+          1,
+          2,
+          3,
+          4,
+          5,
+          6
+        ]
+      },
+      "Fleet2Formation": {
+        "type": "select",
+        "value": "double_line",
+        "option": [
+          "line_ahead",
+          "double_line",
+          "diamond"
+        ]
+      },
+      "Fleet2Mode": {
+        "type": "select",
+        "value": "combat_auto",
+        "option": [
+          "combat_auto",
+          "combat_manual",
+          "stand_still_in_the_middle",
+          "hide_in_bottom_left"
+        ]
+      },
+      "Fleet2Step": {
+        "type": "select",
+        "value": 2,
+        "option": [
+          2,
+          3,
+          4,
+          5
+        ]
+      },
+      "FleetOrder": {
+        "type": "select",
+        "value": "fleet1_mob_fleet2_boss",
+        "option": [
+          "fleet1_mob_fleet2_boss",
+          "fleet1_boss_fleet2_mob",
+          "fleet1_all_fleet2_standby",
+          "fleet1_standby_fleet2_all"
+        ]
+      }
+    },
+    "Submarine": {
+      "Fleet": {
+        "type": "select",
+        "value": 0,
+        "option": [
+          0,
+          1,
+          2
+        ]
+      },
+      "Mode": {
+        "type": "select",
+        "value": "do_not_use",
+        "option": [
+          "do_not_use",
+          "hunt_only",
+          "boss_only",
+          "hunt_and_boss",
+          "every_combat"
+        ]
+      },
+      "AutoSearchMode": {
+        "type": "select",
+        "value": "sub_standby",
+        "option": [
+          "sub_standby",
+          "sub_auto_call"
+        ]
+      },
+      "DistanceToBoss": {
+        "type": "select",
+        "value": "2_grid_to_boss",
+        "option": [
+          "to_boss_position",
+          "1_grid_to_boss",
+          "2_grid_to_boss",
+          "use_open_ocean_support"
+        ]
+      }
+    },
+    "Emotion": {
+      "Mode": {
+        "type": "select",
+        "value": "calculate",
+        "option": [
+          "calculate",
+          "ignore",
+          "calculate_ignore"
+        ]
+      },
+      "Fleet1Value": {
+        "type": "input",
+        "value": 119
+      },
+      "Fleet1Record": {
+        "type": "datetime",
+        "value": "2020-01-01 00:00:00",
+        "validate": "datetime",
+        "display": "disabled"
+      },
+      "Fleet1Control": {
+        "type": "select",
+        "value": "prevent_yellow_face",
+        "option": [
+          "keep_exp_bonus",
+          "prevent_green_face",
+          "prevent_yellow_face",
+          "prevent_red_face"
+        ]
+      },
+      "Fleet1Recover": {
+        "type": "select",
+        "value": "not_in_dormitory",
+        "option": [
+          "not_in_dormitory",
+          "dormitory_floor_1",
+          "dormitory_floor_2"
+        ]
+      },
+      "Fleet1Oath": {
+        "type": "checkbox",
+        "value": false
+      },
+      "Fleet2Value": {
+        "type": "input",
+        "value": 119
+      },
+      "Fleet2Record": {
+        "type": "datetime",
+        "value": "2020-01-01 00:00:00",
+        "validate": "datetime",
+        "display": "disabled"
+      },
+      "Fleet2Control": {
+        "type": "select",
+        "value": "prevent_yellow_face",
+        "option": [
+          "keep_exp_bonus",
+          "prevent_green_face",
+          "prevent_yellow_face",
+          "prevent_red_face"
+        ]
+      },
+      "Fleet2Recover": {
+        "type": "select",
+        "value": "not_in_dormitory",
+        "option": [
+          "not_in_dormitory",
+          "dormitory_floor_1",
+          "dormitory_floor_2"
+        ]
+      },
+      "Fleet2Oath": {
+        "type": "checkbox",
+        "value": false
+      }
+    },
+    "HpControl": {
+      "UseHpBalance": {
+        "type": "checkbox",
+        "value": false
+      },
+      "UseEmergencyRepair": {
+        "type": "checkbox",
+        "value": false
+      },
+      "UseLowHpRetreat": {
+        "type": "checkbox",
+        "value": false
+      },
+      "HpBalanceThreshold": {
+        "type": "input",
+        "value": 0.2
+      },
+      "HpBalanceWeight": {
+        "type": "input",
+        "value": "1000, 1000, 1000"
+      },
+      "RepairUseSingleThreshold": {
+        "type": "input",
+        "value": 0.3
+      },
+      "RepairUseMultiThreshold": {
+        "type": "input",
+        "value": 0.6
+      },
+      "LowHpRetreatThreshold": {
+        "type": "input",
+        "value": 0.3
+      }
+    },
+    "EnemyPriority": {
+      "EnemyScaleBalanceWeight": {
+        "type": "select",
+        "value": "default_mode",
+        "option": [
+          "default_mode",
+          "S3_enemy_first",
+          "S1_enemy_first"
+        ]
+      }
+    },
+    "Storage": {
+      "Storage": {
+        "type": "storage",
+        "value": {},
+        "valuetype": "ignore",
+        "display": "disabled"
+      }
+    }
+  },
+  "EventC": {
+    "Scheduler": {
+      "Enable": {
+        "type": "checkbox",
+        "value": false
+      },
+      "NextRun": {
+        "type": "datetime",
+        "value": "2020-01-01 00:00:00",
+        "validate": "datetime"
+      },
+      "Command": {
+        "type": "input",
+        "value": "EventC",
+        "display": "hide"
+      },
+      "SuccessInterval": {
+        "type": "input",
+        "value": 30,
+        "display": "hide"
+      },
+      "FailureInterval": {
+        "type": "input",
+        "value": 30,
+        "display": "hide"
+      },
+      "ServerUpdate": {
+        "type": "input",
+        "value": "00:00",
+        "display": "hide"
+      }
+    },
+    "EventDaily": {
+      "StageFilter": {
+        "type": "textarea",
+        "value": "C1 > C2 > C3"
+      },
+      "LastStage": {
+        "type": "input",
+        "value": 0
+      }
+    },
+    "Campaign": {
+      "Name": {
+        "type": "input",
+        "value": "dynamic",
+        "display": "hide"
+      },
+      "Event": {
+        "type": "select",
+        "value": "campaign_main",
+        "option": [
+          "event_20210819_cn",
+          "event_20211111_cn",
+          "event_20210422_cn",
+          "event_20210624_cn",
+          "event_20230223_cn",
+          "event_20220224_cn",
+          "event_20200806_cn",
+          "event_20210610_tw",
+          "event_20210225_cn",
+          "event_20211229_cn",
+          "event_20221222_cn",
+          "event_20221124_cn",
+          "event_20210325_cn",
+          "event_20201229_cn",
+          "event_20210121_cn",
+          "event_20220915_cn",
+          "event_20210916_cn",
+          "event_20200903_en",
+          "event_20220818_cn",
+          "event_20220324_cn",
+          "event_20211028_cn",
+          "event_20220728_cn",
+          "event_20200917_cn",
+          "event_20201029_cn",
+          "event_20200820_cn",
+          "event_20201012_cn",
+          "event_20210527_cn",
+          "event_20220526_cn",
+          "event_20220428_cn",
+          "event_20220414_cn",
+          "event_20220407_tw",
+          "event_20220310_tw",
+          "event_20200603_cn",
+          "event_20220210_cn",
+          "event_20211125_cn",
+          "event_20211028_tw",
+          "event_20210722_cn",
+          "event_20200723_cn",
+          "event_20210624_tw",
+          "event_20210527_tw",
+          "event_20210429_tw",
+          "event_20210415_tw",
+          "event_20210225_tw",
+          "event_20201126_cn",
+          "event_20200312_cn",
+          "event_20201002_en",
+          "event_20200716_en",
+          "event_20200611_en",
+          "event_20200603_en",
+          "event_20200521_en",
+          "event_20200521_cn",
+          "event_20200507_cn",
+          "event_20200423_cn",
+          "event_20200326_cn",
+          "event_20200227_cn"
+        ],
+        "display": "disabled",
+        "tw": "event_20210819_cn",
+        "cn": "event_20211111_cn",
+        "en": "event_20211111_cn",
+        "jp": "event_20211111_cn"
+      },
+      "Mode": {
+        "type": "select",
+        "value": "normal",
+        "option": [
+          "normal",
+          "hard"
+        ],
+        "display": "hide"
+      },
+      "UseClearMode": {
+        "type": "checkbox",
+        "value": true
+      },
+      "UseFleetLock": {
+        "type": "checkbox",
+        "value": true
+      },
+      "UseAutoSearch": {
+        "type": "checkbox",
+        "value": true
+      },
+      "Use2xBook": {
+        "type": "checkbox",
+        "value": false,
+        "display": "hide"
+      },
+      "AmbushEvade": {
+        "type": "checkbox",
+        "value": true,
+        "display": "hide"
+      }
+    },
+    "StopCondition": {
+      "RunCount": {
+        "type": "input",
+        "value": 0,
+        "display": "hide"
+      },
+      "OilLimit": {
+        "type": "input",
+        "value": 1000
+      },
+      "MapAchievement": {
+        "type": "select",
+        "value": "non_stop",
+        "option": [
+          "non_stop",
+          "100_percent_clear",
+          "map_3_stars",
+          "threat_safe",
+          "threat_safe_without_3_stars"
+        ],
+        "display": "hide"
+      },
+      "StageIncrease": {
+        "type": "checkbox",
+        "value": false,
+        "display": "hide"
+      },
+      "GetNewShip": {
+        "type": "checkbox",
+        "value": false,
+        "display": "hide"
+      },
+      "ReachLevel": {
+        "type": "input",
+        "value": 0,
+        "display": "hide"
+      }
+    },
+    "Fleet": {
+      "Fleet1": {
+        "type": "select",
+        "value": 1,
+        "option": [
+          1,
+          2,
+          3,
+          4,
+          5,
+          6
+        ]
+      },
+      "Fleet1Formation": {
+        "type": "select",
+        "value": "double_line",
+        "option": [
+          "line_ahead",
+          "double_line",
+          "diamond"
+        ]
+      },
+      "Fleet1Mode": {
+        "type": "select",
+        "value": "combat_auto",
+        "option": [
+          "combat_auto",
+          "combat_manual",
+          "stand_still_in_the_middle",
+          "hide_in_bottom_left"
+        ]
+      },
+      "Fleet1Step": {
+        "type": "select",
+        "value": 3,
+        "option": [
+          2,
+          3,
+          4,
+          5
+        ]
+      },
+      "Fleet2": {
+        "type": "select",
+        "value": 2,
+        "option": [
+          0,
+          1,
+          2,
+          3,
+          4,
+          5,
+          6
+        ]
+      },
+      "Fleet2Formation": {
+        "type": "select",
+        "value": "double_line",
+        "option": [
+          "line_ahead",
+          "double_line",
+          "diamond"
+        ]
+      },
+      "Fleet2Mode": {
+        "type": "select",
+        "value": "combat_auto",
+        "option": [
+          "combat_auto",
+          "combat_manual",
+          "stand_still_in_the_middle",
+          "hide_in_bottom_left"
+        ]
+      },
+      "Fleet2Step": {
+        "type": "select",
+        "value": 2,
+        "option": [
+          2,
+          3,
+          4,
+          5
+        ]
+      },
+      "FleetOrder": {
+        "type": "select",
+        "value": "fleet1_mob_fleet2_boss",
+        "option": [
+          "fleet1_mob_fleet2_boss",
+          "fleet1_boss_fleet2_mob",
+          "fleet1_all_fleet2_standby",
+          "fleet1_standby_fleet2_all"
+        ]
+      }
+    },
+    "Submarine": {
+      "Fleet": {
+        "type": "select",
+        "value": 0,
+        "option": [
+          0,
+          1,
+          2
+        ]
+      },
+      "Mode": {
+        "type": "select",
+        "value": "do_not_use",
+        "option": [
+          "do_not_use",
+          "hunt_only",
+          "boss_only",
+          "hunt_and_boss",
+          "every_combat"
+        ]
+      },
+      "AutoSearchMode": {
+        "type": "select",
+        "value": "sub_standby",
+        "option": [
+          "sub_standby",
+          "sub_auto_call"
+        ]
+      },
+      "DistanceToBoss": {
+        "type": "select",
+        "value": "2_grid_to_boss",
+        "option": [
+          "to_boss_position",
+          "1_grid_to_boss",
+          "2_grid_to_boss",
+          "use_open_ocean_support"
+        ]
+      }
+    },
+    "Emotion": {
+      "Mode": {
+        "type": "select",
+        "value": "calculate",
+        "option": [
+          "calculate",
+          "ignore",
+          "calculate_ignore"
+        ]
+      },
+      "Fleet1Value": {
+        "type": "input",
+        "value": 119
+      },
+      "Fleet1Record": {
+        "type": "datetime",
+        "value": "2020-01-01 00:00:00",
+        "validate": "datetime",
+        "display": "disabled"
+      },
+      "Fleet1Control": {
+        "type": "select",
+        "value": "prevent_yellow_face",
+        "option": [
+          "keep_exp_bonus",
+          "prevent_green_face",
+          "prevent_yellow_face",
+          "prevent_red_face"
+        ]
+      },
+      "Fleet1Recover": {
+        "type": "select",
+        "value": "not_in_dormitory",
+        "option": [
+          "not_in_dormitory",
+          "dormitory_floor_1",
+          "dormitory_floor_2"
+        ]
+      },
+      "Fleet1Oath": {
+        "type": "checkbox",
+        "value": false
+      },
+      "Fleet2Value": {
+        "type": "input",
+        "value": 119
+      },
+      "Fleet2Record": {
+        "type": "datetime",
+        "value": "2020-01-01 00:00:00",
+        "validate": "datetime",
+        "display": "disabled"
+      },
+      "Fleet2Control": {
+        "type": "select",
+        "value": "prevent_yellow_face",
+        "option": [
+          "keep_exp_bonus",
+          "prevent_green_face",
+          "prevent_yellow_face",
+          "prevent_red_face"
+        ]
+      },
+      "Fleet2Recover": {
+        "type": "select",
+        "value": "not_in_dormitory",
+        "option": [
+          "not_in_dormitory",
+          "dormitory_floor_1",
+          "dormitory_floor_2"
+        ]
+      },
+      "Fleet2Oath": {
+        "type": "checkbox",
+        "value": false
+      }
+    },
+    "HpControl": {
+      "UseHpBalance": {
+        "type": "checkbox",
+        "value": false
+      },
+      "UseEmergencyRepair": {
+        "type": "checkbox",
+        "value": false
+      },
+      "UseLowHpRetreat": {
+        "type": "checkbox",
+        "value": false
+      },
+      "HpBalanceThreshold": {
+        "type": "input",
+        "value": 0.2
+      },
+      "HpBalanceWeight": {
+        "type": "input",
+        "value": "1000, 1000, 1000"
+      },
+      "RepairUseSingleThreshold": {
+        "type": "input",
+        "value": 0.3
+      },
+      "RepairUseMultiThreshold": {
+        "type": "input",
+        "value": 0.6
+      },
+      "LowHpRetreatThreshold": {
+        "type": "input",
+        "value": 0.3
+      }
+    },
+    "EnemyPriority": {
+      "EnemyScaleBalanceWeight": {
+        "type": "select",
+        "value": "default_mode",
+        "option": [
+          "default_mode",
+          "S3_enemy_first",
+          "S1_enemy_first"
+        ]
+      }
+    },
+    "Storage": {
+      "Storage": {
+        "type": "storage",
+        "value": {},
+        "valuetype": "ignore",
+        "display": "disabled"
+      }
+    }
+  },
+  "EventD": {
+    "Scheduler": {
+      "Enable": {
+        "type": "checkbox",
+        "value": false
+      },
+      "NextRun": {
+        "type": "datetime",
+        "value": "2020-01-01 00:00:00",
+        "validate": "datetime"
+      },
+      "Command": {
+        "type": "input",
+        "value": "EventD",
+        "display": "hide"
+      },
+      "SuccessInterval": {
+        "type": "input",
+        "value": 30,
+        "display": "hide"
+      },
+      "FailureInterval": {
+        "type": "input",
+        "value": 30,
+        "display": "hide"
+      },
+      "ServerUpdate": {
+        "type": "input",
+        "value": "00:00",
+        "display": "hide"
+      }
+    },
+    "EventDaily": {
+      "StageFilter": {
+        "type": "textarea",
+        "value": "D1 > D2 > D3"
+      },
+      "LastStage": {
+        "type": "input",
+        "value": 0
+      }
+    },
+    "Campaign": {
+      "Name": {
+        "type": "input",
+        "value": "dynamic",
+        "display": "hide"
+      },
+      "Event": {
+        "type": "select",
+        "value": "campaign_main",
+        "option": [
+          "event_20210819_cn",
+          "event_20211111_cn",
+          "event_20210422_cn",
+          "event_20210624_cn",
+          "event_20230223_cn",
+          "event_20220224_cn",
+          "event_20200806_cn",
+          "event_20210610_tw",
+          "event_20210225_cn",
+          "event_20211229_cn",
+          "event_20221222_cn",
+          "event_20221124_cn",
+          "event_20210325_cn",
+          "event_20201229_cn",
+          "event_20210121_cn",
+          "event_20220915_cn",
+          "event_20210916_cn",
+          "event_20200903_en",
+          "event_20220818_cn",
+          "event_20220324_cn",
+          "event_20211028_cn",
+          "event_20220728_cn",
+          "event_20200917_cn",
+          "event_20201029_cn",
+          "event_20200820_cn",
+          "event_20201012_cn",
+          "event_20210527_cn",
+          "event_20220526_cn",
+          "event_20220428_cn",
+          "event_20220414_cn",
+          "event_20220407_tw",
+          "event_20220310_tw",
+          "event_20200603_cn",
+          "event_20220210_cn",
+          "event_20211125_cn",
+          "event_20211028_tw",
+          "event_20210722_cn",
+          "event_20200723_cn",
+          "event_20210624_tw",
+          "event_20210527_tw",
+          "event_20210429_tw",
+          "event_20210415_tw",
+          "event_20210225_tw",
+          "event_20201126_cn",
+          "event_20200312_cn",
+          "event_20201002_en",
+          "event_20200716_en",
+          "event_20200611_en",
+          "event_20200603_en",
+          "event_20200521_en",
+          "event_20200521_cn",
+          "event_20200507_cn",
+          "event_20200423_cn",
+          "event_20200326_cn",
+          "event_20200227_cn"
+        ],
+        "display": "disabled",
+        "tw": "event_20210819_cn",
+        "cn": "event_20211111_cn",
+        "en": "event_20211111_cn",
+        "jp": "event_20211111_cn"
+      },
+      "Mode": {
+        "type": "select",
+        "value": "normal",
+        "option": [
+          "normal",
+          "hard"
+        ],
+        "display": "hide"
+      },
+      "UseClearMode": {
+        "type": "checkbox",
+        "value": true
+      },
+      "UseFleetLock": {
+        "type": "checkbox",
+        "value": true
+      },
+      "UseAutoSearch": {
+        "type": "checkbox",
+        "value": true
+      },
+      "Use2xBook": {
+        "type": "checkbox",
+        "value": false,
+        "display": "hide"
+      },
+      "AmbushEvade": {
+        "type": "checkbox",
+        "value": true,
+        "display": "hide"
+      }
+    },
+    "StopCondition": {
+      "RunCount": {
+        "type": "input",
+        "value": 0,
+        "display": "hide"
+      },
+      "OilLimit": {
+        "type": "input",
+        "value": 1000
+      },
+      "MapAchievement": {
+        "type": "select",
+        "value": "non_stop",
+        "option": [
+          "non_stop",
+          "100_percent_clear",
+          "map_3_stars",
+          "threat_safe",
+          "threat_safe_without_3_stars"
+        ],
+        "display": "hide"
+      },
+      "StageIncrease": {
+        "type": "checkbox",
+        "value": false,
+        "display": "hide"
+      },
+      "GetNewShip": {
+        "type": "checkbox",
+        "value": false,
+        "display": "hide"
+      },
+      "ReachLevel": {
+        "type": "input",
+        "value": 0,
+        "display": "hide"
+      }
+    },
+    "Fleet": {
+      "Fleet1": {
+        "type": "select",
+        "value": 1,
+        "option": [
+          1,
+          2,
+          3,
+          4,
+          5,
+          6
+        ]
+      },
+      "Fleet1Formation": {
+        "type": "select",
+        "value": "double_line",
+        "option": [
+          "line_ahead",
+          "double_line",
+          "diamond"
+        ]
+      },
+      "Fleet1Mode": {
+        "type": "select",
+        "value": "combat_auto",
+        "option": [
+          "combat_auto",
+          "combat_manual",
+          "stand_still_in_the_middle",
+          "hide_in_bottom_left"
+        ]
+      },
+      "Fleet1Step": {
+        "type": "select",
+        "value": 3,
+        "option": [
+          2,
+          3,
+          4,
+          5
+        ]
+      },
+      "Fleet2": {
+        "type": "select",
+        "value": 2,
+        "option": [
+          0,
+          1,
+          2,
+          3,
+          4,
+          5,
+          6
+        ]
+      },
+      "Fleet2Formation": {
+        "type": "select",
+        "value": "double_line",
+        "option": [
+          "line_ahead",
+          "double_line",
+          "diamond"
+        ]
+      },
+      "Fleet2Mode": {
+        "type": "select",
+        "value": "combat_auto",
+        "option": [
+          "combat_auto",
+          "combat_manual",
+          "stand_still_in_the_middle",
+          "hide_in_bottom_left"
+        ]
+      },
+      "Fleet2Step": {
+        "type": "select",
+        "value": 2,
+        "option": [
+          2,
+          3,
+          4,
+          5
+        ]
+      },
+      "FleetOrder": {
+        "type": "select",
+        "value": "fleet1_mob_fleet2_boss",
+        "option": [
+          "fleet1_mob_fleet2_boss",
+          "fleet1_boss_fleet2_mob",
+          "fleet1_all_fleet2_standby",
+          "fleet1_standby_fleet2_all"
+        ]
+      }
+    },
+    "Submarine": {
+      "Fleet": {
+        "type": "select",
+        "value": 0,
+        "option": [
+          0,
+          1,
+          2
+        ]
+      },
+      "Mode": {
+        "type": "select",
+        "value": "do_not_use",
+        "option": [
+          "do_not_use",
+          "hunt_only",
+          "boss_only",
+          "hunt_and_boss",
+          "every_combat"
+        ]
+      },
+      "AutoSearchMode": {
+        "type": "select",
+        "value": "sub_standby",
+        "option": [
+          "sub_standby",
+          "sub_auto_call"
+        ]
+      },
+      "DistanceToBoss": {
+        "type": "select",
+        "value": "2_grid_to_boss",
+        "option": [
+          "to_boss_position",
+          "1_grid_to_boss",
+          "2_grid_to_boss",
+          "use_open_ocean_support"
+        ]
+      }
+    },
+    "Emotion": {
+      "Mode": {
+        "type": "select",
+        "value": "calculate",
+        "option": [
+          "calculate",
+          "ignore",
+          "calculate_ignore"
+        ]
+      },
+      "Fleet1Value": {
+        "type": "input",
+        "value": 119
+      },
+      "Fleet1Record": {
+        "type": "datetime",
+        "value": "2020-01-01 00:00:00",
+        "validate": "datetime",
+        "display": "disabled"
+      },
+      "Fleet1Control": {
+        "type": "select",
+        "value": "prevent_yellow_face",
+        "option": [
+          "keep_exp_bonus",
+          "prevent_green_face",
+          "prevent_yellow_face",
+          "prevent_red_face"
+        ]
+      },
+      "Fleet1Recover": {
+        "type": "select",
+        "value": "not_in_dormitory",
+        "option": [
+          "not_in_dormitory",
+          "dormitory_floor_1",
+          "dormitory_floor_2"
+        ]
+      },
+      "Fleet1Oath": {
+        "type": "checkbox",
+        "value": false
+      },
+      "Fleet2Value": {
+        "type": "input",
+        "value": 119
+      },
+      "Fleet2Record": {
+        "type": "datetime",
+        "value": "2020-01-01 00:00:00",
+        "validate": "datetime",
+        "display": "disabled"
+      },
+      "Fleet2Control": {
+        "type": "select",
+        "value": "prevent_yellow_face",
+        "option": [
+          "keep_exp_bonus",
+          "prevent_green_face",
+          "prevent_yellow_face",
+          "prevent_red_face"
+        ]
+      },
+      "Fleet2Recover": {
+        "type": "select",
+        "value": "not_in_dormitory",
+        "option": [
+          "not_in_dormitory",
+          "dormitory_floor_1",
+          "dormitory_floor_2"
+        ]
+      },
+      "Fleet2Oath": {
+        "type": "checkbox",
+        "value": false
+      }
+    },
+    "HpControl": {
+      "UseHpBalance": {
+        "type": "checkbox",
+        "value": false
+      },
+      "UseEmergencyRepair": {
+        "type": "checkbox",
+        "value": false
+      },
+      "UseLowHpRetreat": {
+        "type": "checkbox",
+        "value": false
+      },
+      "HpBalanceThreshold": {
+        "type": "input",
+        "value": 0.2
+      },
+      "HpBalanceWeight": {
+        "type": "input",
+        "value": "1000, 1000, 1000"
+      },
+      "RepairUseSingleThreshold": {
+        "type": "input",
+        "value": 0.3
+      },
+      "RepairUseMultiThreshold": {
+        "type": "input",
+        "value": 0.6
+      },
+      "LowHpRetreatThreshold": {
+        "type": "input",
+        "value": 0.3
+      }
+    },
+    "EnemyPriority": {
+      "EnemyScaleBalanceWeight": {
+        "type": "select",
+        "value": "default_mode",
+        "option": [
+          "default_mode",
+          "S3_enemy_first",
+          "S1_enemy_first"
+        ]
+      }
+    },
+    "Storage": {
+      "Storage": {
+        "type": "storage",
+        "value": {},
+        "valuetype": "ignore",
+        "display": "disabled"
+      }
+    }
+  },
+  "EventSp": {
+    "Scheduler": {
+      "Enable": {
+        "type": "checkbox",
+        "value": false
+      },
+      "NextRun": {
+        "type": "datetime",
+        "value": "2020-01-01 00:00:00",
+        "validate": "datetime"
+      },
+      "Command": {
+        "type": "input",
+        "value": "EventSp",
+        "display": "hide"
+      },
+      "SuccessInterval": {
+        "type": "input",
+        "value": 30,
+        "display": "hide"
+      },
+      "FailureInterval": {
+        "type": "input",
+        "value": 30,
+        "display": "hide"
+      },
+      "ServerUpdate": {
+        "type": "input",
+        "value": "00:00",
+        "display": "hide"
+      }
+    },
+    "Campaign": {
+      "Name": {
+        "type": "input",
+        "value": "sp",
+        "display": "hide"
+      },
+      "Event": {
+        "type": "select",
+        "value": "campaign_main",
+        "option": [
+          "event_20210819_cn",
+          "event_20211111_cn",
+          "event_20210422_cn",
+          "event_20210624_cn",
+          "event_20230223_cn",
+          "event_20220224_cn",
+          "event_20200806_cn",
+          "event_20210610_tw",
+          "event_20210225_cn",
+          "event_20211229_cn",
+          "event_20221222_cn",
+          "event_20221124_cn",
+          "event_20210325_cn",
+          "event_20201229_cn",
+          "event_20210121_cn",
+          "event_20220915_cn",
+          "event_20210916_cn",
+          "event_20200903_en",
+          "event_20220818_cn",
+          "event_20220324_cn",
+          "event_20211028_cn",
+          "event_20220728_cn",
+          "event_20200917_cn",
+          "event_20201029_cn",
+          "event_20200820_cn",
+          "event_20201012_cn",
+          "event_20210527_cn",
+          "event_20220526_cn",
+          "event_20220428_cn",
+          "event_20220414_cn",
+          "event_20220407_tw",
+          "event_20220310_tw",
+          "event_20200603_cn",
+          "event_20220210_cn",
+          "event_20211125_cn",
+          "event_20211028_tw",
+          "event_20210722_cn",
+          "event_20200723_cn",
+          "event_20210624_tw",
+          "event_20210527_tw",
+          "event_20210429_tw",
+          "event_20210415_tw",
+          "event_20210225_tw",
+          "event_20201126_cn",
+          "event_20200312_cn",
+          "event_20201002_en",
+          "event_20200716_en",
+          "event_20200611_en",
+          "event_20200603_en",
+          "event_20200521_en",
+          "event_20200521_cn",
+          "event_20200507_cn",
+          "event_20200423_cn",
+          "event_20200326_cn",
+          "event_20200227_cn"
+        ],
+        "display": "disabled",
+        "tw": "event_20210819_cn",
+        "cn": "event_20211111_cn",
+        "en": "event_20211111_cn",
+        "jp": "event_20211111_cn"
+      },
+      "Mode": {
+        "type": "select",
+        "value": "normal",
+        "option": [
+          "normal",
+          "hard"
+        ],
+        "display": "hide"
+      },
+      "UseClearMode": {
+        "type": "checkbox",
+        "value": true
+      },
+      "UseFleetLock": {
+        "type": "checkbox",
+        "value": true
+      },
+      "UseAutoSearch": {
+        "type": "checkbox",
+        "value": true
+      },
+      "Use2xBook": {
+        "type": "checkbox",
         "value": false,
         "display": "hide"
       },
