--- conflicted
+++ resolved
@@ -3623,71 +3623,12 @@
         "type": "select",
         "value": "campaign_main",
         "option": [
-<<<<<<< HEAD
-          "event_20210422_cn",
-          "event_20210624_cn",
-          "event_20230223_cn",
-          "event_20220224_cn",
-          "event_20200806_cn",
-          "event_20210610_tw",
-          "event_20210225_cn",
-          "event_20211229_cn",
-          "event_20221222_cn",
-          "event_20221124_cn",
-          "event_20210325_cn",
-          "event_20201229_cn",
-          "event_20211111_cn",
-          "event_20210121_cn",
-          "event_20220915_cn",
-          "event_20210916_cn",
-          "event_20200903_en",
-          "event_20220818_cn",
-          "event_20220324_cn",
-          "event_20211028_cn",
-          "event_20220728_cn",
-          "event_20200917_cn",
-          "event_20201029_cn",
-          "event_20200820_cn",
-          "event_20201012_cn",
-          "event_20210527_cn",
-          "event_20220526_cn",
-          "event_20220428_cn",
-          "event_20220414_cn",
-          "event_20220407_tw",
-          "event_20220310_tw",
-          "event_20200603_cn",
-          "event_20220210_cn",
-          "event_20211125_cn",
-          "event_20211028_tw",
-          "event_20210722_cn",
-          "event_20210819_cn",
-          "event_20200806_cn",
-          "event_20200723_cn",
-          "event_20210624_tw",
-          "event_20210527_tw",
-          "event_20210429_tw",
-          "event_20210415_tw",
-          "event_20210225_tw",
-          "event_20201126_cn",
-          "event_20200312_cn",
-          "event_20201002_en",
-          "event_20200716_en",
-          "event_20200611_en",
-          "event_20200603_en",
-          "event_20200521_en",
-          "event_20200521_cn",
-          "event_20200507_cn",
-          "event_20200423_cn",
-          "event_20200326_cn",
-          "event_20200227_cn"
-=======
           "raid_20220630",
           "raid_20220127",
           "raid_20230118",
           "raid_20221027",
           "raid_20210708",
           "raid_20200624"
->>>>>>> 28be7ff3
         ],
         "display": "disabled",
         "tw": "raid_20220630",
@@ -3936,91 +3877,15 @@
         "display": "hide"
       }
     },
-<<<<<<< HEAD
-    "EventDaily": {
-      "StageFilter": {
-        "type": "textarea",
-        "value": "B1 > B2 > B3"
-      },
-      "LastStage": {
-        "type": "input",
-        "value": 0
-      }
-    },
     "Campaign": {
       "Name": {
         "type": "input",
-        "value": "dynamic",
-        "display": "hide"
-=======
-    "Campaign": {
-      "Name": {
-        "type": "input",
         "value": "12-4"
->>>>>>> 28be7ff3
       },
       "Event": {
         "type": "select",
         "value": "campaign_main",
         "option": [
-<<<<<<< HEAD
-          "event_20210422_cn",
-          "event_20210624_cn",
-          "event_20230223_cn",
-          "event_20220224_cn",
-          "event_20200806_cn",
-          "event_20210610_tw",
-          "event_20210225_cn",
-          "event_20211229_cn",
-          "event_20221222_cn",
-          "event_20221124_cn",
-          "event_20210325_cn",
-          "event_20201229_cn",
-          "event_20211111_cn",
-          "event_20210121_cn",
-          "event_20220915_cn",
-          "event_20210916_cn",
-          "event_20200903_en",
-          "event_20220818_cn",
-          "event_20220324_cn",
-          "event_20211028_cn",
-          "event_20220728_cn",
-          "event_20200917_cn",
-          "event_20201029_cn",
-          "event_20200820_cn",
-          "event_20201012_cn",
-          "event_20210527_cn",
-          "event_20220526_cn",
-          "event_20220428_cn",
-          "event_20220414_cn",
-          "event_20220407_tw",
-          "event_20220310_tw",
-          "event_20200603_cn",
-          "event_20220210_cn",
-          "event_20211125_cn",
-          "event_20211028_tw",
-          "event_20210722_cn",
-          "event_20210819_cn",
-          "event_20200806_cn",
-          "event_20200723_cn",
-          "event_20210624_tw",
-          "event_20210527_tw",
-          "event_20210429_tw",
-          "event_20210415_tw",
-          "event_20210225_tw",
-          "event_20201126_cn",
-          "event_20200312_cn",
-          "event_20201002_en",
-          "event_20200716_en",
-          "event_20200611_en",
-          "event_20200603_en",
-          "event_20200521_en",
-          "event_20200521_cn",
-          "event_20200507_cn",
-          "event_20200423_cn",
-          "event_20200326_cn",
-          "event_20200227_cn"
-=======
           "war_archives_20211028_cn",
           "war_archives_20210819_cn",
           "war_archives_20200903_cn",
@@ -4041,7 +3906,6 @@
           "war_archives_20190321_en",
           "war_archives_20191031_en",
           "war_archives_20181020_en"
->>>>>>> 28be7ff3
         ],
         "cn": "war_archives_20211028_cn",
         "en": "war_archives_20211028_cn",
@@ -5590,6 +5454,7 @@
           "event_20211028_tw",
           "event_20210722_cn",
           "event_20210819_cn",
+          "event_20200806_cn",
           "event_20200723_cn",
           "event_20210624_tw",
           "event_20210527_tw",
@@ -5997,6 +5862,447 @@
       "Name": {
         "type": "input",
         "value": "dynamic",
+        "display": "hide"
+      },
+      "Event": {
+        "type": "select",
+        "value": "campaign_main",
+        "option": [
+          "event_20210422_cn",
+          "event_20210624_cn",
+          "event_20230223_cn",
+          "event_20220224_cn",
+          "event_20200806_cn",
+          "event_20210610_tw",
+          "event_20210225_cn",
+          "event_20211229_cn",
+          "event_20221222_cn",
+          "event_20221124_cn",
+          "event_20210325_cn",
+          "event_20201229_cn",
+          "event_20211111_cn",
+          "event_20210121_cn",
+          "event_20220915_cn",
+          "event_20210916_cn",
+          "event_20200903_en",
+          "event_20220818_cn",
+          "event_20220324_cn",
+          "event_20211028_cn",
+          "event_20220728_cn",
+          "event_20200917_cn",
+          "event_20201029_cn",
+          "event_20200820_cn",
+          "event_20201012_cn",
+          "event_20210527_cn",
+          "event_20220526_cn",
+          "event_20220428_cn",
+          "event_20220414_cn",
+          "event_20220407_tw",
+          "event_20220310_tw",
+          "event_20200603_cn",
+          "event_20220210_cn",
+          "event_20211125_cn",
+          "event_20211028_tw",
+          "event_20210722_cn",
+          "event_20210819_cn",
+          "event_20200806_cn",
+          "event_20200723_cn",
+          "event_20210624_tw",
+          "event_20210527_tw",
+          "event_20210429_tw",
+          "event_20210415_tw",
+          "event_20210225_tw",
+          "event_20201126_cn",
+          "event_20200312_cn",
+          "event_20201002_en",
+          "event_20200716_en",
+          "event_20200611_en",
+          "event_20200603_en",
+          "event_20200521_en",
+          "event_20200521_cn",
+          "event_20200507_cn",
+          "event_20200423_cn",
+          "event_20200326_cn",
+          "event_20200227_cn"
+        ],
+        "display": "disabled",
+        "cn": "event_20210422_cn",
+        "en": "event_20210422_cn",
+        "jp": "event_20210422_cn",
+        "tw": "event_20210624_cn"
+      },
+      "Mode": {
+        "type": "select",
+        "value": "normal",
+        "option": [
+          "normal",
+          "hard"
+        ],
+        "display": "hide"
+      },
+      "UseClearMode": {
+        "type": "checkbox",
+        "value": true
+      },
+      "UseFleetLock": {
+        "type": "checkbox",
+        "value": true
+      },
+      "UseAutoSearch": {
+        "type": "checkbox",
+        "value": true
+      },
+      "Use2xBook": {
+        "type": "checkbox",
+        "value": false,
+        "display": "hide"
+      },
+      "AmbushEvade": {
+        "type": "checkbox",
+        "value": true,
+        "display": "hide"
+      }
+    },
+    "StopCondition": {
+      "RunCount": {
+        "type": "input",
+        "value": 0,
+        "display": "hide"
+      },
+      "OilLimit": {
+        "type": "input",
+        "value": 1000
+      },
+      "MapAchievement": {
+        "type": "select",
+        "value": "non_stop",
+        "option": [
+          "non_stop",
+          "100_percent_clear",
+          "map_3_stars",
+          "threat_safe",
+          "threat_safe_without_3_stars"
+        ],
+        "display": "hide"
+      },
+      "StageIncrease": {
+        "type": "checkbox",
+        "value": false,
+        "display": "hide"
+      },
+      "GetNewShip": {
+        "type": "checkbox",
+        "value": false,
+        "display": "hide"
+      },
+      "ReachLevel": {
+        "type": "input",
+        "value": 0,
+        "display": "hide"
+      }
+    },
+    "Fleet": {
+      "Fleet1": {
+        "type": "select",
+        "value": 1,
+        "option": [
+          1,
+          2,
+          3,
+          4,
+          5,
+          6
+        ]
+      },
+      "Fleet1Formation": {
+        "type": "select",
+        "value": "double_line",
+        "option": [
+          "line_ahead",
+          "double_line",
+          "diamond"
+        ]
+      },
+      "Fleet1Mode": {
+        "type": "select",
+        "value": "combat_auto",
+        "option": [
+          "combat_auto",
+          "combat_manual",
+          "stand_still_in_the_middle",
+          "hide_in_bottom_left"
+        ]
+      },
+      "Fleet1Step": {
+        "type": "select",
+        "value": 3,
+        "option": [
+          2,
+          3,
+          4,
+          5
+        ]
+      },
+      "Fleet2": {
+        "type": "select",
+        "value": 2,
+        "option": [
+          0,
+          1,
+          2,
+          3,
+          4,
+          5,
+          6
+        ]
+      },
+      "Fleet2Formation": {
+        "type": "select",
+        "value": "double_line",
+        "option": [
+          "line_ahead",
+          "double_line",
+          "diamond"
+        ]
+      },
+      "Fleet2Mode": {
+        "type": "select",
+        "value": "combat_auto",
+        "option": [
+          "combat_auto",
+          "combat_manual",
+          "stand_still_in_the_middle",
+          "hide_in_bottom_left"
+        ]
+      },
+      "Fleet2Step": {
+        "type": "select",
+        "value": 2,
+        "option": [
+          2,
+          3,
+          4,
+          5
+        ]
+      },
+      "FleetOrder": {
+        "type": "select",
+        "value": "fleet1_mob_fleet2_boss",
+        "option": [
+          "fleet1_mob_fleet2_boss",
+          "fleet1_boss_fleet2_mob",
+          "fleet1_all_fleet2_standby",
+          "fleet1_standby_fleet2_all"
+        ]
+      }
+    },
+    "Submarine": {
+      "Fleet": {
+        "type": "select",
+        "value": 0,
+        "option": [
+          0,
+          1,
+          2
+        ]
+      },
+      "Mode": {
+        "type": "select",
+        "value": "do_not_use",
+        "option": [
+          "do_not_use",
+          "hunt_only",
+          "boss_only",
+          "hunt_and_boss",
+          "every_combat"
+        ]
+      },
+      "AutoSearchMode": {
+        "type": "select",
+        "value": "sub_standby",
+        "option": [
+          "sub_standby",
+          "sub_auto_call"
+        ]
+      },
+      "DistanceToBoss": {
+        "type": "select",
+        "value": "2_grid_to_boss",
+        "option": [
+          "to_boss_position",
+          "1_grid_to_boss",
+          "2_grid_to_boss",
+          "use_open_ocean_support"
+        ]
+      }
+    },
+    "Emotion": {
+      "Mode": {
+        "type": "select",
+        "value": "calculate",
+        "option": [
+          "calculate",
+          "ignore",
+          "calculate_ignore"
+        ]
+      },
+      "Fleet1Value": {
+        "type": "input",
+        "value": 119
+      },
+      "Fleet1Record": {
+        "type": "datetime",
+        "value": "2020-01-01 00:00:00",
+        "validate": "datetime",
+        "display": "disabled"
+      },
+      "Fleet1Control": {
+        "type": "select",
+        "value": "prevent_yellow_face",
+        "option": [
+          "keep_exp_bonus",
+          "prevent_green_face",
+          "prevent_yellow_face",
+          "prevent_red_face"
+        ]
+      },
+      "Fleet1Recover": {
+        "type": "select",
+        "value": "not_in_dormitory",
+        "option": [
+          "not_in_dormitory",
+          "dormitory_floor_1",
+          "dormitory_floor_2"
+        ]
+      },
+      "Fleet1Oath": {
+        "type": "checkbox",
+        "value": false
+      },
+      "Fleet2Value": {
+        "type": "input",
+        "value": 119
+      },
+      "Fleet2Record": {
+        "type": "datetime",
+        "value": "2020-01-01 00:00:00",
+        "validate": "datetime",
+        "display": "disabled"
+      },
+      "Fleet2Control": {
+        "type": "select",
+        "value": "prevent_yellow_face",
+        "option": [
+          "keep_exp_bonus",
+          "prevent_green_face",
+          "prevent_yellow_face",
+          "prevent_red_face"
+        ]
+      },
+      "Fleet2Recover": {
+        "type": "select",
+        "value": "not_in_dormitory",
+        "option": [
+          "not_in_dormitory",
+          "dormitory_floor_1",
+          "dormitory_floor_2"
+        ]
+      },
+      "Fleet2Oath": {
+        "type": "checkbox",
+        "value": false
+      }
+    },
+    "HpControl": {
+      "UseHpBalance": {
+        "type": "checkbox",
+        "value": false
+      },
+      "UseEmergencyRepair": {
+        "type": "checkbox",
+        "value": false
+      },
+      "UseLowHpRetreat": {
+        "type": "checkbox",
+        "value": false
+      },
+      "HpBalanceThreshold": {
+        "type": "input",
+        "value": 0.2
+      },
+      "HpBalanceWeight": {
+        "type": "input",
+        "value": "1000, 1000, 1000"
+      },
+      "RepairUseSingleThreshold": {
+        "type": "input",
+        "value": 0.3
+      },
+      "RepairUseMultiThreshold": {
+        "type": "input",
+        "value": 0.6
+      },
+      "LowHpRetreatThreshold": {
+        "type": "input",
+        "value": 0.3
+      }
+    },
+    "EnemyPriority": {
+      "EnemyScaleBalanceWeight": {
+        "type": "select",
+        "value": "default_mode",
+        "option": [
+          "default_mode",
+          "S3_enemy_first",
+          "S1_enemy_first"
+        ]
+      }
+    },
+    "Storage": {
+      "Storage": {
+        "type": "storage",
+        "value": {},
+        "valuetype": "ignore",
+        "display": "disabled"
+      }
+    }
+  },
+  "EventSp": {
+    "Scheduler": {
+      "Enable": {
+        "type": "checkbox",
+        "value": false
+      },
+      "NextRun": {
+        "type": "datetime",
+        "value": "2020-01-01 00:00:00",
+        "validate": "datetime"
+      },
+      "Command": {
+        "type": "input",
+        "value": "EventSp",
+        "display": "hide"
+      },
+      "SuccessInterval": {
+        "type": "input",
+        "value": 30,
+        "display": "hide"
+      },
+      "FailureInterval": {
+        "type": "input",
+        "value": 30,
+        "display": "hide"
+      },
+      "ServerUpdate": {
+        "type": "input",
+        "value": "00:00",
+        "display": "hide"
+      }
+    },
+    "Campaign": {
+      "Name": {
+        "type": "input",
+        "value": "sp",
         "display": "hide"
       },
       "Event": {
@@ -6257,446 +6563,6 @@
         "option": [
           "sub_standby",
           "sub_auto_call"
-        ]
-      },
-      "DistanceToBoss": {
-        "type": "select",
-        "value": "2_grid_to_boss",
-        "option": [
-          "to_boss_position",
-          "1_grid_to_boss",
-          "2_grid_to_boss",
-          "use_open_ocean_support"
-        ]
-      }
-    },
-    "Emotion": {
-      "Mode": {
-        "type": "select",
-        "value": "calculate",
-        "option": [
-          "calculate",
-          "ignore",
-          "calculate_ignore"
-        ]
-      },
-      "Fleet1Value": {
-        "type": "input",
-        "value": 119
-      },
-      "Fleet1Record": {
-        "type": "datetime",
-        "value": "2020-01-01 00:00:00",
-        "validate": "datetime",
-        "display": "disabled"
-      },
-      "Fleet1Control": {
-        "type": "select",
-        "value": "prevent_yellow_face",
-        "option": [
-          "keep_exp_bonus",
-          "prevent_green_face",
-          "prevent_yellow_face",
-          "prevent_red_face"
-        ]
-      },
-      "Fleet1Recover": {
-        "type": "select",
-        "value": "not_in_dormitory",
-        "option": [
-          "not_in_dormitory",
-          "dormitory_floor_1",
-          "dormitory_floor_2"
-        ]
-      },
-      "Fleet1Oath": {
-        "type": "checkbox",
-        "value": false
-      },
-      "Fleet2Value": {
-        "type": "input",
-        "value": 119
-      },
-      "Fleet2Record": {
-        "type": "datetime",
-        "value": "2020-01-01 00:00:00",
-        "validate": "datetime",
-        "display": "disabled"
-      },
-      "Fleet2Control": {
-        "type": "select",
-        "value": "prevent_yellow_face",
-        "option": [
-          "keep_exp_bonus",
-          "prevent_green_face",
-          "prevent_yellow_face",
-          "prevent_red_face"
-        ]
-      },
-      "Fleet2Recover": {
-        "type": "select",
-        "value": "not_in_dormitory",
-        "option": [
-          "not_in_dormitory",
-          "dormitory_floor_1",
-          "dormitory_floor_2"
-        ]
-      },
-      "Fleet2Oath": {
-        "type": "checkbox",
-        "value": false
-      }
-    },
-    "HpControl": {
-      "UseHpBalance": {
-        "type": "checkbox",
-        "value": false
-      },
-      "UseEmergencyRepair": {
-        "type": "checkbox",
-        "value": false
-      },
-      "UseLowHpRetreat": {
-        "type": "checkbox",
-        "value": false
-      },
-      "HpBalanceThreshold": {
-        "type": "input",
-        "value": 0.2
-      },
-      "HpBalanceWeight": {
-        "type": "input",
-        "value": "1000, 1000, 1000"
-      },
-      "RepairUseSingleThreshold": {
-        "type": "input",
-        "value": 0.3
-      },
-      "RepairUseMultiThreshold": {
-        "type": "input",
-        "value": 0.6
-      },
-      "LowHpRetreatThreshold": {
-        "type": "input",
-        "value": 0.3
-      }
-    },
-    "EnemyPriority": {
-      "EnemyScaleBalanceWeight": {
-        "type": "select",
-        "value": "default_mode",
-        "option": [
-          "default_mode",
-          "S3_enemy_first",
-          "S1_enemy_first"
-        ]
-      }
-    },
-    "Storage": {
-      "Storage": {
-        "type": "storage",
-        "value": {},
-        "valuetype": "ignore",
-        "display": "disabled"
-      }
-    }
-  },
-  "EventSp": {
-    "Scheduler": {
-      "Enable": {
-        "type": "checkbox",
-        "value": false
-      },
-      "NextRun": {
-        "type": "datetime",
-        "value": "2020-01-01 00:00:00",
-        "validate": "datetime"
-      },
-      "Command": {
-        "type": "input",
-        "value": "EventSp",
-        "display": "hide"
-      },
-      "SuccessInterval": {
-        "type": "input",
-        "value": 30,
-        "display": "hide"
-      },
-      "FailureInterval": {
-        "type": "input",
-        "value": 30,
-        "display": "hide"
-      },
-      "ServerUpdate": {
-        "type": "input",
-        "value": "00:00",
-        "display": "hide"
-      }
-    },
-    "Campaign": {
-      "Name": {
-        "type": "input",
-        "value": "sp",
-        "display": "hide"
-      },
-      "Event": {
-        "type": "select",
-        "value": "campaign_main",
-        "option": [
-          "event_20210422_cn",
-          "event_20210624_cn",
-          "event_20230223_cn",
-          "event_20220224_cn",
-          "event_20200806_cn",
-          "event_20210610_tw",
-          "event_20210225_cn",
-          "event_20211229_cn",
-          "event_20221222_cn",
-          "event_20221124_cn",
-          "event_20210325_cn",
-          "event_20201229_cn",
-          "event_20211111_cn",
-          "event_20210121_cn",
-          "event_20220915_cn",
-          "event_20210916_cn",
-          "event_20200903_en",
-          "event_20220818_cn",
-          "event_20220324_cn",
-          "event_20211028_cn",
-          "event_20220728_cn",
-          "event_20200917_cn",
-          "event_20201029_cn",
-          "event_20200820_cn",
-          "event_20201012_cn",
-          "event_20210527_cn",
-          "event_20220526_cn",
-          "event_20220428_cn",
-          "event_20220414_cn",
-          "event_20220407_tw",
-          "event_20220310_tw",
-          "event_20200603_cn",
-          "event_20220210_cn",
-          "event_20211125_cn",
-          "event_20211028_tw",
-          "event_20210722_cn",
-          "event_20210819_cn",
-          "event_20200723_cn",
-          "event_20210624_tw",
-          "event_20210527_tw",
-          "event_20210429_tw",
-          "event_20210415_tw",
-          "event_20210225_tw",
-          "event_20201126_cn",
-          "event_20200312_cn",
-          "event_20201002_en",
-          "event_20200716_en",
-          "event_20200611_en",
-          "event_20200603_en",
-          "event_20200521_en",
-          "event_20200521_cn",
-          "event_20200507_cn",
-          "event_20200423_cn",
-          "event_20200326_cn",
-          "event_20200227_cn"
-        ],
-        "display": "disabled",
-        "cn": "event_20210422_cn",
-        "en": "event_20210422_cn",
-        "jp": "event_20210422_cn",
-        "tw": "event_20210624_cn"
-      },
-      "Mode": {
-        "type": "select",
-        "value": "normal",
-        "option": [
-          "normal",
-          "hard"
-        ],
-        "display": "hide"
-      },
-      "UseClearMode": {
-        "type": "checkbox",
-        "value": true
-      },
-      "UseFleetLock": {
-        "type": "checkbox",
-        "value": true
-      },
-      "UseAutoSearch": {
-        "type": "checkbox",
-        "value": true
-      },
-      "Use2xBook": {
-        "type": "checkbox",
-        "value": false,
-        "display": "hide"
-      },
-      "AmbushEvade": {
-        "type": "checkbox",
-        "value": true,
-        "display": "hide"
-      }
-    },
-    "StopCondition": {
-      "RunCount": {
-        "type": "input",
-        "value": 0,
-        "display": "hide"
-      },
-      "OilLimit": {
-        "type": "input",
-        "value": 1000
-      },
-      "MapAchievement": {
-        "type": "select",
-        "value": "non_stop",
-        "option": [
-          "non_stop",
-          "100_percent_clear",
-          "map_3_stars",
-          "threat_safe",
-          "threat_safe_without_3_stars"
-        ],
-        "display": "hide"
-      },
-      "StageIncrease": {
-        "type": "checkbox",
-        "value": false,
-        "display": "hide"
-      },
-      "GetNewShip": {
-        "type": "checkbox",
-        "value": false,
-        "display": "hide"
-      },
-      "ReachLevel": {
-        "type": "input",
-        "value": 0,
-        "display": "hide"
-      }
-    },
-    "Fleet": {
-      "Fleet1": {
-        "type": "select",
-        "value": 1,
-        "option": [
-          1,
-          2,
-          3,
-          4,
-          5,
-          6
-        ]
-      },
-      "Fleet1Formation": {
-        "type": "select",
-        "value": "double_line",
-        "option": [
-          "line_ahead",
-          "double_line",
-          "diamond"
-        ]
-      },
-      "Fleet1Mode": {
-        "type": "select",
-        "value": "combat_auto",
-        "option": [
-          "combat_auto",
-          "combat_manual",
-          "stand_still_in_the_middle",
-          "hide_in_bottom_left"
-        ]
-      },
-      "Fleet1Step": {
-        "type": "select",
-        "value": 3,
-        "option": [
-          2,
-          3,
-          4,
-          5
-        ]
-      },
-      "Fleet2": {
-        "type": "select",
-        "value": 2,
-        "option": [
-          0,
-          1,
-          2,
-          3,
-          4,
-          5,
-          6
-        ]
-      },
-      "Fleet2Formation": {
-        "type": "select",
-        "value": "double_line",
-        "option": [
-          "line_ahead",
-          "double_line",
-          "diamond"
-        ]
-      },
-      "Fleet2Mode": {
-        "type": "select",
-        "value": "combat_auto",
-        "option": [
-          "combat_auto",
-          "combat_manual",
-          "stand_still_in_the_middle",
-          "hide_in_bottom_left"
-        ]
-      },
-      "Fleet2Step": {
-        "type": "select",
-        "value": 2,
-        "option": [
-          2,
-          3,
-          4,
-          5
-        ]
-      },
-      "FleetOrder": {
-        "type": "select",
-        "value": "fleet1_mob_fleet2_boss",
-        "option": [
-          "fleet1_mob_fleet2_boss",
-          "fleet1_boss_fleet2_mob",
-          "fleet1_all_fleet2_standby",
-          "fleet1_standby_fleet2_all"
-        ]
-      }
-    },
-    "Submarine": {
-      "Fleet": {
-        "type": "select",
-        "value": 0,
-        "option": [
-          0,
-          1,
-          2
-        ]
-      },
-      "Mode": {
-        "type": "select",
-        "value": "do_not_use",
-        "option": [
-          "do_not_use",
-          "hunt_only",
-          "boss_only",
-          "hunt_and_boss",
-          "every_combat"
-        ]
-      },
-      "AutoSearchMode": {
-        "type": "select",
-        "value": "sub_standby",
-        "option": [
-          "sub_standby",
-          "sub_auto_call"
         ],
         "display": "hide"
       },
