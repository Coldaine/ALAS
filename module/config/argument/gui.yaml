# Translations web gui
# This will insert to `config/i18n/{lang}.json`, under key `Gui`

Aside:
  Install:
  Develop:
  Performance:
  Setting:
  AddAlas:

Button:
  Start:
  Stop:
  ScrollON:
  ScrollOFF:
  DashboardON:
  DashboardOFF:
  ClearLog:
  Setting:
  CheckUpdate:
  ClickToUpdate:
  RetryUpdate:
  CancelUpdate:

Toast:
  DisableTranslateMode:
  ConfigSaved:
  AlasIsRunning:
  ClickToUpdate:

Status:
  Running:
  Inactive:
  Warning:
  Updating:

MenuAlas:
  Overview:
  Log:

MenuDevelop:
  HomePage:
  Translate:
  Update:
  Remote:
  Utils:

Overview:
  Scheduler:
  Dashboard:
  SecondsAgo:
  MinutesAgo:
  HoursAgo:
  DaysAgo:
  MonthsAgo:
  YearsAgo:
  NoData:
  Oil:
  Coin:
  Gem:
  Cube:
  Pt:
  YellowCoin:
  PurpleCoin:
  ActionPoint:
<<<<<<< HEAD
=======
  Merit:
  Medal:
  Core:
  GuildCoin:
>>>>>>> a3562ef4
  Log:
  Running:
  Pending:
  Waiting:
  NoTask:

AddAlas:
  PopupTitle:
  NewName:
  CopyFrom:
  Confirm:
  FileExist:
  InvalidChar:

Update:
  UpToDate:
  HaveUpdate:
  UpdateStart:
  UpdateWait:
  UpdateRun:
  UpdateSuccess:
  UpdateFailed:
  UpdateChecking:
  UpdateCancel:
  UpdateFinish:
  Local:
  Upstream:
  Author:
  Time:
  Message:
  DisabledWarn:
  DetailedHistory:

Remote:
  Running:
  NotRunning:
  NotEnable:
  EntryPoint:
  ConfigureHint:
  SSHNotInstall:

Text:
  InvalidFeedBack:
  Clear:<|MERGE_RESOLUTION|>--- conflicted
+++ resolved
@@ -63,13 +63,10 @@
   YellowCoin:
   PurpleCoin:
   ActionPoint:
-<<<<<<< HEAD
-=======
   Merit:
   Medal:
   Core:
   GuildCoin:
->>>>>>> a3562ef4
   Log:
   Running:
   Pending:
