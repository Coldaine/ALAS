{
  "Menu": {
    "Task": {
      "name": "",
      "help": ""
    },
    "Alas": {
      "name": "Alas",
      "help": ""
    },
    "Farm": {
      "name": "出擊",
      "help": ""
    },
    "Event": {
      "name": "活動",
      "help": ""
    },
    "EventDaily": {
      "name": "活動每日",
      "help": ""
    },
    "Reward": {
      "name": "收穫",
      "help": ""
    },
    "DailyMission": {
      "name": "每日任務",
      "help": ""
    },
    "Opsi": {
      "name": "大世界",
      "help": ""
    },
    "Tool": {
      "name": "工具",
      "help": ""
    }
  },
  "Task": {
    "Alas": {
      "name": "Alas設定",
      "help": ""
    },
    "General": {
      "name": "通用設定",
      "help": ""
    },
    "Restart": {
      "name": "重啟設定",
      "help": ""
    },
    "Main": {
      "name": "主線圖",
      "help": ""
    },
    "Main2": {
      "name": "主線圖-2",
      "help": ""
    },
    "Main3": {
      "name": "主線圖-3",
      "help": ""
    },
    "GemsFarming": {
      "name": "刷緊急委託",
      "help": ""
    },
    "Sos": {
      "name": "潛艇圖",
      "help": ""
    },
    "EventGeneral": {
      "name": "活動通用",
      "help": ""
    },
    "Coalition": {
      "name": "極地風暴",
      "help": ""
    },
    "Event": {
      "name": "活動圖",
      "help": ""
    },
    "Event2": {
      "name": "活動圖-2",
      "help": ""
    },
    "Raid": {
      "name": "共鬥活動",
      "help": ""
    },
    "MaritimeEscort": {
      "name": "商船護航",
      "help": ""
    },
    "WarArchives": {
      "name": "作戰檔案",
      "help": "由於作戰檔案缺少維護，開荒功能不一定能正常使用，如果發現Alas運行异常，請手動完成開荒後使用自律尋敵功能"
    },
    "CoalitionSp": {
      "name": "極地風暴每日SP",
      "help": ""
    },
    "EventA": {
      "name": "活動每日A圖",
      "help": ""
    },
    "EventB": {
      "name": "活動每日B圖",
      "help": ""
    },
    "EventC": {
      "name": "活動每日C圖",
      "help": ""
    },
    "EventD": {
      "name": "活動每日D圖",
      "help": ""
    },
    "EventSp": {
      "name": "活動每日SP圖",
      "help": ""
    },
    "RaidDaily": {
      "name": "共鬥活動每日",
      "help": ""
    },
    "Commission": {
      "name": "委託",
      "help": ""
    },
    "Tactical": {
      "name": "戰術學院",
      "help": ""
    },
    "Research": {
      "name": "科研",
      "help": ""
    },
    "Dorm": {
      "name": "後宅",
      "help": ""
    },
    "Meowfficer": {
      "name": "指揮喵",
      "help": ""
    },
    "Guild": {
      "name": "大艦隊",
      "help": ""
    },
    "Reward": {
      "name": "收穫",
      "help": ""
    },
    "Daily": {
      "name": "每日任務",
      "help": ""
    },
    "Hard": {
      "name": "困難圖",
      "help": ""
    },
    "Exercise": {
      "name": "演習",
      "help": ""
    },
    "ShopFrequent": {
      "name": "通用商店",
      "help": ""
    },
    "ShopOnce": {
      "name": "其餘商店",
      "help": ""
    },
    "Shipyard": {
      "name": "開發船塢",
      "help": ""
    },
    "Gacha": {
      "name": "每日建造",
      "help": ""
    },
    "Freebies": {
      "name": "免費獎勵",
      "help": ""
    },
    "OpsiGeneral": {
      "name": "通用設定",
      "help": ""
    },
    "OpsiAshBeacon": {
      "name": "餘燼信標",
      "help": ""
    },
    "OpsiAshAssist": {
      "name": "信標支援",
      "help": ""
    },
    "OpsiExplore": {
      "name": "每月開荒",
      "help": ""
    },
    "OpsiShop": {
      "name": "大世界商店",
      "help": ""
    },
    "OpsiVoucher": {
      "name": "兌換商店",
      "help": ""
    },
    "OpsiDaily": {
      "name": "大世界每日",
      "help": ""
    },
    "OpsiObscure": {
      "name": "隱秘海域",
      "help": ""
    },
    "OpsiAbyssal": {
      "name": "深淵海域",
      "help": ""
    },
    "OpsiArchive": {
      "name": "檔案坐標",
      "help": "從白票商店購買檔案坐標並運行，檔案海域不消耗行動力\n使用此功能前必須滿足以下條件：\n- 通關大世界主線任務+模擬戰\n- 啟用大世界開荒任務或使用戰役信息記錄儀（5000油道具）"
    },
    "OpsiStronghold": {
      "name": "塞壬要塞",
      "help": ""
    },
    "OpsiMonthBoss": {
      "name": "月度Boss",
      "help": ""
    },
    "OpsiMeowfficerFarming": {
      "name": "短貓相接",
      "help": ""
    },
    "OpsiHazard1Leveling": {
      "name": "侵蝕1練級",
      "help": ""
    },
    "OpsiCrossMonth": {
      "name": "跨月每日",
      "help": "    Alas將在大世界跨月重置之前10分鐘進入大世界，等待大世界重置但不退出大世界，然後完成新一天的大世界每日、隱秘海域、深淵海域和短貓相接，以獲得額外的金菜。運行大世界每日時，按\"大世界每日\"任務設置運行，其餘同理。\n    重要：Alas等待跨月期間，請不要操作遊戲。"
    },
    "Daemon": {
      "name": "半自動點擊",
      "help": ""
    },
    "OpsiDaemon": {
      "name": "大世界半自動",
      "help": ""
    },
    "Benchmark": {
      "name": "性能測試",
      "help": ""
    },
    "AzurLaneUncensored": {
      "name": "反和諧",
      "help": ""
    },
    "GameManager": {
      "name": "遊戲管理器(未完成)",
      "help": ""
    }
  },
  "Scheduler": {
    "_info": {
      "name": "任務設定",
      "help": ""
    },
    "Enable": {
      "name": "啟用該功能",
      "help": "將這個任務加入調度器\n委託、科研、收穫任務是強制打開的"
    },
    "NextRun": {
      "name": "下一次執行時間",
      "help": "自動計算的數值，不需要手動修改。清空後將立刻執行"
    },
    "Command": {
      "name": "內部任務名稱",
      "help": ""
    },
    "SuccessInterval": {
      "name": "執行成功後，推遲下一次執行 X 分鐘",
      "help": ""
    },
    "FailureInterval": {
      "name": "執行失敗後，推遲下一次執行 X 分鐘",
      "help": ""
    },
    "ServerUpdate": {
      "name": "伺服器更新時間",
      "help": "一些任務執行成功後，將推遲下一次執行伺服器更新的時間\n自動換算時區，一般不需要修改"
    }
  },
  "Emulator": {
    "_info": {
      "name": "模擬器設定",
      "help": ""
    },
    "Serial": {
      "name": "模擬器 Serial",
      "help": "常見的模擬器 Serial 可以查詢下方列表\n填 \"auto\" 自動檢測模擬器，多個模擬器正在運行或使用不支持自動檢測的模擬器時無法使用 \"auto\"，必須手動填寫\n模擬器預設 Serial：\n- 藍疊模擬器 127.0.0.1:5555\n- 藍疊模擬器4 Hyper-v版，填\"bluestacks4-hyperv\"自動連接，多開填\"bluestacks4-hyperv-2\"以此類推\n- 藍疊模擬器5 Hyper-v版，填\"bluestacks5-hyperv\"自動連接，多開填\"bluestacks5-hyperv-1\"以此類推\n- 夜神模擬器 127.0.0.1:62001\n- 夜神模擬器64位元 127.0.0.1:59865\n- MuMu模擬器/MuMu模擬器X 127.0.0.1:7555\n- 逍遙模擬器 127.0.0.1:21503\n- 雷電模擬器 emulator-5554 或 127.0.0.1:5555\n- WSA，填\"wsa-0\"使遊戲在後臺運行，需要使用第三方軟件操控或關閉\n如果你使用了模擬器的多開功能，他們的 Serial 將不是預設的，可以在 console.bat 中執行 `adb devices` 查詢，或根據模擬器官方的教程填寫"
    },
    "PackageName": {
      "name": "遊戲伺服器",
      "help": "模擬器上裝有多個遊戲客戶端時，需要手動選擇伺服器",
      "auto": "自動檢測",
      "com.bilibili.azurlane": "國服",
      "com.YoStarEN.AzurLane": "國際服",
      "com.YoStarJP.AzurLane": "日服",
      "com.hkmanjuu.azurlane.gp": "台服",
      "com.bilibili.blhx.huawei": "國服 com.bilibili.blhx.huawei",
      "com.bilibili.blhx.mi": "國服 com.bilibili.blhx.mi",
      "com.tencent.tmgp.bilibili.blhx": "國服 com.tencent.tmgp.bilibili.blhx",
      "com.bilibili.blhx.baidu": "國服 com.bilibili.blhx.baidu",
      "com.bilibili.blhx.qihoo": "國服 com.bilibili.blhx.qihoo",
      "com.bilibili.blhx.nearme.gamecenter": "國服 com.bilibili.blhx.nearme.gamecenter",
      "com.bilibili.blhx.vivo": "國服 com.bilibili.blhx.vivo",
      "com.bilibili.blhx.mz": "國服 com.bilibili.blhx.mz",
      "com.bilibili.blhx.uc": "國服 com.bilibili.blhx.uc",
      "com.bilibili.blhx.mzw": "國服 com.bilibili.blhx.mzw",
      "com.yiwu.blhx.yx15": "國服 com.yiwu.blhx.yx15",
      "com.bilibili.blhx.m4399": "國服 com.bilibili.blhx.m4399",
      "com.hkmanjuu.azurlane.gp.mc": "台服 MyCard渠道服 com.hkmanjuu.azurlane.gp.mc"
    },
    "ServerName": {
      "name": "Emulator.ServerName.name",
      "help": "Emulator.ServerName.help",
      "disabled": "disabled",
      "cn_android-0": "[国服] 莱茵演习",
      "cn_android-1": "[国服] 巴巴罗萨",
      "cn_android-2": "[国服] 霸王行动",
      "cn_android-3": "[国服] 冰山行动",
      "cn_android-4": "[国服] 彩虹计划",
      "cn_android-5": "[国服] 发电机计划",
      "cn_android-6": "[国服] 瞭望台行动",
      "cn_android-7": "[国服] 十字路口行动",
      "cn_android-8": "[国服] 朱诺行动",
      "cn_android-9": "[国服] 杜立特空袭",
      "cn_android-10": "[国服] 地狱犬行动",
      "cn_android-11": "[国服] 开罗宣言",
      "cn_android-12": "[国服] 奥林匹克行动",
      "cn_android-13": "[国服] 小王冠行动",
      "cn_android-14": "[国服] 波茨坦公告",
      "cn_android-15": "[国服] 白色方案",
      "cn_android-16": "[国服] 瓦尔基里行动",
      "cn_android-17": "[国服] 曼哈顿计划",
      "cn_android-18": "[国服] 八月风暴",
      "cn_android-19": "[国服] 秋季旅行",
      "cn_android-20": "[国服] 水星行动",
      "cn_android-21": "[国服] 莱茵河卫兵",
      "cn_android-22": "[国服] 北极光计划",
      "cn_ios-0": "[国服] 夏威夷",
      "cn_ios-1": "[国服] 珊瑚海",
      "cn_ios-2": "[国服] 中途岛",
      "cn_ios-3": "[国服] 铁底湾",
      "cn_ios-4": "[国服] 所罗门",
      "cn_ios-5": "[国服] 马里亚纳",
      "cn_ios-6": "[国服] 莱特湾",
      "cn_ios-7": "[国服] 硫磺岛",
      "cn_ios-8": "[国服] 冲绳岛",
      "cn_ios-9": "[国服] 阿留申群岛",
      "cn_ios-10": "[国服] 马耳他",
      "cn_channel-0": "[国服] 皇家巡游",
      "cn_channel-1": "[国服] 大西洋宪章",
      "cn_channel-2": "[国服] 十字军行动",
      "cn_channel-3": "[国服] 龙骑兵行动",
      "en-0": "[EN] Avrora",
      "en-1": "[EN] Lexington",
      "en-2": "[EN] Sandy",
      "en-3": "[EN] Washington",
      "en-4": "[EN] Amagi",
      "jp-0": "[JP] ブレスト",
      "jp-1": "[JP] 横須賀",
      "jp-2": "[JP] 佐世保",
      "jp-3": "[JP] 呉",
      "jp-4": "[JP] 舞鶴",
      "jp-5": "[JP] ルルイエ",
      "jp-6": "[JP] サモア",
      "jp-7": "[JP] 大湊",
      "jp-8": "[JP] トラック",
      "jp-9": "[JP] ラバウル",
      "jp-10": "[JP] 鹿児島",
      "jp-11": "[JP] マドラス",
      "jp-12": "[JP] サンディエゴ",
      "jp-13": "[JP] 竹敷",
      "jp-14": "[JP] キール",
      "jp-15": "[JP] 若松",
      "jp-16": "[JP] オデッサ",
      "jp-17": "[JP] スイートバン"
    },
    "ScreenshotMethod": {
      "name": "模擬器截圖方案",
      "help": "使用自動選擇時，將執行一次性能測試並自動更改為最快的截圖方案\n一般情況下的速度: DroidCast_raw >> aScreenCap_nc > ADB_nc >>> aScreenCap > uiautomator2 ~= ADB\n運行 工具 - 性能測試 以尋找最快的方案",
      "auto": "自動選擇最快的",
      "ADB": "ADB",
      "ADB_nc": "ADB_nc",
      "uiautomator2": "uiautomator2",
      "aScreenCap": "aScreenCap",
      "aScreenCap_nc": "aScreenCap_nc",
      "DroidCast": "DroidCast",
      "DroidCast_raw": "DroidCast_raw",
      "scrcpy": "scrcpy"
    },
    "ControlMethod": {
      "name": "模擬器控制方案",
      "help": "速度: minitouch > Hermit >>> uiautomator2 ~= ADB\n建議選minitouch，不建議選Hermit除非在vmos下",
      "ADB": "ADB",
      "uiautomator2": "uiautomator2",
      "minitouch": "minitouch",
      "Hermit": "Hermit",
      "MaaTouch": "MaaTouch"
    },
    "ScreenshotDedithering": {
      "name": "去除圖片色彩抖動",
      "help": "在手機上運行時開啟"
    },
    "AdbRestart": {
      "name": "在檢測不到設備的時候嘗試重啟adb",
      "help": ""
    }
  },
  "RestartEmulator": {
    "_info": {
      "name": "重啓模擬器",
      "help": ""
    },
    "Enable": {
      "name": "RestartEmulator.Enable.name",
      "help": "RestartEmulator.Enable.help"
    },
    "EmulatorData": {
      "name": "RestartEmulator.EmulatorData.name",
      "help": "RestartEmulator.EmulatorData.help"
    },
    "ErrorRestart": {
      "name": "啟用重啓模擬器",
      "help": "在模擬器被關閉的時候自動啟動模擬器"
    },
    "DailyRestart": {
      "name": "服務器重繪時重啓模擬器",
      "help": "每天主動重啓模擬器以解决記憶體洩漏問題"
    }
  },
  "Error": {
    "_info": {
      "name": "除錯設定",
      "help": ""
    },
    "HandleError": {
      "name": "啟用異常處理",
      "help": "處理部分異常，執行出錯時撤退"
    },
    "SaveError": {
      "name": "出錯時，保存 Log 和截圖",
      "help": ""
    },
    "OnePushConfig": {
      "name": "錯誤推送設定",
      "help": "發生無法處理的异常後，使用 Onepush 推送错误消息。設定參考文檔：https://github.com/LmeSzinc/AzurLaneAutoScript/wiki/Onepush-configuration-%5BCN%5D"
    },
    "ScreenshotLength": {
      "name": "出錯時，保留最後 X 張截圖",
      "help": ""
    }
  },
  "Optimization": {
    "_info": {
      "name": "優化設定",
      "help": ""
    },
    "ScreenshotInterval": {
      "name": "放慢截圖速度至 X 秒一張",
      "help": "執行兩次截圖之間的最小間隔，限制在 0.1 ~ 0.3，對於高配置電腦能降低 CPU 佔用"
    },
    "CombatScreenshotInterval": {
      "name": "戰鬥中放慢截圖速度至 X 秒一張",
      "help": "執行兩次截圖之間的最小間隔，限制在 0.1 ~ 1.0，能降低戰鬥時的 CPU 佔用"
    },
    "TaskHoardingDuration": {
      "name": "囤積任務 X 分鐘",
      "help": "能在收穫期間降低操作遊戲的頻率\n任務觸發後，等待 X 分鐘後，一次性執行佇列中的任務"
    },
    "WhenTaskQueueEmpty": {
      "name": "當任務隊列清空後",
      "help": "無任務時關閉遊戲，能在收菜期間降低 CPU 佔用",
      "stay_there": "停在原處",
      "goto_main": "前往主界面",
      "close_game": "關閉遊戲"
    }
  },
  "DropRecord": {
    "_info": {
      "name": "掉落紀錄",
      "help": ""
    },
    "SaveFolder": {
      "name": "掉落紀錄儲存的資料夾",
      "help": ""
    },
    "AzurStatsID": {
      "name": "AzurStats ID",
      "help": "上傳至 https://azur-stats.lyoko.io 時，用來識別的用戶端 ID\n由隨機字元組成，可隨意修改"
    },
    "API": {
      "name": "上傳線路",
      "help": "如果大陸用戶無法連接到AzurStat，可以使用\"國內反向代理\"",
      "default": "默認 (Cloudflare)",
      "cn_gz_reverse_proxy": "國內反向代理 (廣州)"
    },
    "ResearchRecord": {
      "name": "科研截圖",
      "help": "",
      "do_not": "無操作",
      "save": "保存",
      "upload": "上傳",
      "save_and_upload": "保存並上傳"
    },
    "CommissionRecord": {
      "name": "委托截圖",
      "help": "",
      "do_not": "無操作",
      "save": "保存",
      "upload": "上傳",
      "save_and_upload": "保存並上傳"
    },
    "CombatRecord": {
      "name": "戰鬥掉落截圖",
      "help": "啟用後會放緩結算時的點擊速度\n在自律尋敵下不生效",
      "do_not": "無操作",
      "save": "保存"
    },
    "OpsiRecord": {
      "name": "大世界掉落截圖",
      "help": "",
      "do_not": "無操作",
      "save": "保存",
      "upload": "上傳",
      "save_and_upload": "保存並上傳"
    },
    "MeowfficerBuy": {
      "name": "指揮喵購買截圖",
      "help": "",
      "do_not": "無操作",
      "save": "保存"
    },
    "MeowfficerTalent": {
      "name": "指揮喵天賦截圖",
      "help": "",
      "do_not": "無操作",
      "save": "保存",
      "upload": "上傳",
      "save_and_upload": "保存並上傳"
    }
  },
  "Retirement": {
    "_info": {
      "name": "退役設置",
      "help": ""
    },
    "RetireMode": {
      "name": "退役模式",
      "help": "若選擇強化，強化材料不足時，退回到一鍵退役",
      "one_click_retire": "一鍵退役",
      "enhance": "強化",
      "old_retire": "傳統退役"
    }
  },
  "OneClickRetire": {
    "_info": {
      "name": "一鍵退役設置",
      "help": "僅在 \"退役模式\" 設置為 \"一鍵退役\" 時生效"
    },
    "KeepLimitBreak": {
      "name": "保留滿星同名艦船",
      "help": "沒有滿星的同名艦船時，保留幾艘符合退役條件的同名艦船\n如果一鍵退役無法退役，請設置為 \"不保留\"",
      "keep_limit_break": "保留滿星所需",
      "do_not_keep": "不保留"
    },
    "RetireAmount": {
      "name": "退役數量",
      "help": "",
      "retire_all": "退役全部",
      "retire_10": "退役10個"
    }
  },
  "Enhance": {
    "_info": {
      "name": "強化設置",
      "help": "僅在 \"退役模式\" 設置為 \"強化\" 時生效"
    },
    "ShipToEnhance": {
      "name": "需要強化的艦船",
      "help": "",
      "all": "強化全部艦船",
      "favourite": "僅強化常用艦船"
    },
    "Filter": {
      "name": "強化過濾字符串",
      "help": "格式: \"cv > bb > ...\"，\n留空則使用默認強化方式"
    },
    "CheckPerCategory": {
      "name": "每分類強化數量",
      "help": "每個艦船分類最多強化多少艦船，\n在戰鬥中的艦船會被跳過且不計入，\n優先判斷是否有強化材料"
    }
  },
  "OldRetire": {
    "_info": {
      "name": "傳統退役設置",
      "help": "僅在 \"退役模式\" 設置為 \"傳統退役\" 時生效\n注意：傳統退役基於角色稀有度，可能退役布里"
    },
    "N": {
      "name": "退役白船 ( N )",
      "help": ""
    },
    "R": {
      "name": "退役藍船 ( R )",
      "help": ""
    },
    "SR": {
      "name": "退役紫船 ( SR )",
      "help": ""
    },
    "SSR": {
      "name": "退役金船 ( SSR )",
      "help": ""
    },
    "RetireAmount": {
      "name": "退役數量",
      "help": "",
      "retire_all": "退役全部",
      "retire_10": "退役10個"
    }
  },
  "Campaign": {
    "_info": {
      "name": "地圖設定",
      "help": ""
    },
    "Name": {
      "name": "地圖名稱",
      "help": "例如 7-2, 12-4, D3, SP4，不區分大小寫\n若地圖缺失，請等待更新"
    },
    "Event": {
      "name": "活動名稱",
      "help": "自動選擇至最新的活動圖",
      "campaign_main": "主線圖",
<<<<<<< HEAD
      "coalition_20230323": "Frostfall",
=======
      "raid_20220630": "來自鳶尾的天使",
>>>>>>> 292ad938
      "event_20210422_cn": "復興的讚美詩",
      "event_20210624_cn": "復刻-浮櫻影華",
      "event_20230223_cn": "Revelations of Dust",
      "event_20220224_cn": "深度回音",
      "event_20200806_cn": "復刻最重要的寶物",
      "raid_20220127": "演習神秘事件調查",
      "raid_20230118": "Winter Pathfinder",
      "event_20210610_tw": "復刻夜幕下的歸途",
      "event_20210225_cn": "破曉冰華",
      "event_20211229_cn": "逆轉彩虹之塔",
      "event_20221222_cn": "Parallel Superimposition",
      "event_20221124_cn": "鍊金術士與秘密遺跡群島",
      "event_20210325_cn": "復刻箱庭療法",
      "event_20201229_cn": "負象限作戰",
      "event_20211111_cn": "杰諾瓦的焰火",
      "raid_20221027": "Fight On Royal Maids!(Part 3)",
      "event_20210121_cn": "復刻神聖的悲喜劇",
      "event_20220915_cn": "Violet Tempest Blooming Lycoris",
      "event_20210916_cn": "碧海光粼",
      "event_20200903_en": "復刻峽灣間的星辰",
      "event_20220818_cn": "Operation Convergence",
      "event_20220324_cn": "虛像構築之塔",
      "event_20211028_cn": "復刻穹頂下的聖詠曲",
      "event_20220728_cn": "Aquilifers Ballade",
      "event_20200917_cn": "蝶海夢花",
      "event_20201029_cn": "激唱的UNIVERSE",
      "raid_20210708": "復刻穿越彼方的水線",
      "event_20200820_cn": "復刻鐵血音符誓言",
      "event_20201012_cn": "劃破海空之翼",
      "event_20210527_cn": "鏡位螺旋",
      "event_20220526_cn": "Pledge of the Radiant Court",
      "raid_20200624": "特別演習埃塞克斯級(復刻)",
      "event_20220428_cn": "Rondo at Rainbows End",
      "event_20220414_cn": "Aurora Noctis Rerun",
      "event_20220407_tw": "蒼紅的迴響(復刻)",
      "event_20220310_tw": "復刻斯圖爾特的硝煙",
      "event_20200603_cn": "峽灣間的反擊",
      "event_20220210_cn": "Northern Overture Rerun",
      "event_20211125_cn": "交匯世界的弧光",
      "event_20211028_tw": "復刻光與影的鳶尾之華",
      "event_20210722_cn": "響徹碧海的偶像歌",
      "event_20210819_cn": "Microlayer Medley Rerun",
      "event_20200723_cn": "永夜幻光",
      "event_20210624_tw": "穹頂下的聖詠曲",
      "event_20210527_tw": "微層混合",
      "event_20210429_tw": "復刻墨染的鋼鐵之花",
      "event_20210415_tw": "復刻圍剿施佩伯爵",
      "event_20210225_tw": "北境序曲",
      "event_20201126_cn": "Vacation Lane",
      "event_20200312_cn": "斯圖爾特的硝煙",
      "event_20201002_en": "Counterattack Within the Fjord",
      "event_20200716_en": "Ink Stained Steel Sakura Rerun",
      "event_20200611_en": "Skybound Oratorio",
      "event_20200603_en": "Prelude under the Moon Rerun",
      "event_20200521_en": "Iris of Light and Dark Rerun",
      "event_20200521_cn": "穹顶下的圣咏曲",
      "event_20200507_cn": "The Way Home in the Night",
      "event_20200423_cn": "Crimson Echoes Rerun",
      "event_20200326_cn": "Microlayer Medley",
      "event_20200227_cn": "Northern Overture",
      "war_archives_20211028_cn": "檔案 穹頂下的聖詠曲",
      "war_archives_20210819_cn": "archives Microlayer Medley",
      "war_archives_20200903_cn": "archives Stars of the Shimmering Fjord",
      "war_archives_20201029_cn": "archives Universe in Unison",
      "war_archives_20200806_cn": "archives The Enigma and the Shark",
      "war_archives_20210624_cn": "archives Swirling Cherry Blossoms",
      "war_archives_20210325_cn": "archives Ashen Simulacrum",
      "war_archives_20190911_cn": "archives Empyreal Tragicomedy",
      "war_archives_20211014_cn": "archives Crescendo of Polaris",
      "war_archives_20200820_cn": "archives Scherzo of Iron and Blood",
      "war_archives_20181227_cn": "檔案 蒼紅的迴響",
      "war_archives_20180726_cn": "檔案 光與影的鳶尾之華",
      "war_archives_20180607_cn": "檔案 墨染的鋼鐵之花",
      "war_archives_20190221_en": "檔案 凜冬王冠",
      "war_archives_20191010_en": "檔案 圍剿斯佩伯爵",
      "war_archives_20181026_en": "檔案 墜落之翼",
      "war_archives_20190620_en": "檔案 光榮的一戰",
      "war_archives_20190321_en": "檔案 紅染的參訪者",
      "war_archives_20191031_en": "檔案 異色格",
      "war_archives_20181020_en": "檔案 努力希望和計劃"
    },
    "Mode": {
      "name": "地圖模式",
      "help": "僅適用於主線圖",
      "normal": "普通",
      "hard": "困難"
    },
    "UseClearMode": {
      "name": "使用周回模式",
      "help": ""
    },
    "UseFleetLock": {
      "name": "使用陣容鎖定",
      "help": ""
    },
    "UseAutoSearch": {
      "name": "使用自律尋敵",
      "help": ""
    },
    "Use2xBook": {
      "name": "使用高效作戰指令書",
      "help": "兩倍石油消耗，兩次掉落結算"
    },
    "AmbushEvade": {
      "name": "規避伏擊",
      "help": ""
    }
  },
  "StopCondition": {
    "_info": {
      "name": "停止條件",
      "help": "觸發以下任意條件後，停止任務"
    },
    "RunCount": {
      "name": "出擊次數大於 X 後停止",
      "help": "每執行一次，次數減一，歸零後停止任務\n0 表示不限制次數"
    },
    "OilLimit": {
      "name": "石油低於 X 後停止",
      "help": ""
    },
    "MapAchievement": {
      "name": "達成地圖成就後停止",
      "help": "達成地圖 100% 通關、達成三星通關、達成安全海域\n或達成安全海域但不打三星後停止",
      "non_stop": "否",
      "100_percent_clear": "100%通關",
      "map_3_stars": "100%通關 + 三星",
      "threat_safe": "100%通關 + 三星 + 安全海域",
      "threat_safe_without_3_stars": "100%通關 + 安全海域"
    },
    "StageIncrease": {
      "name": "達成地圖成就後前往下一關卡，不停止",
      "help": "自動開荒，需要保證隊伍有足夠的強度，及地圖屬性限制，並設定\"達成地圖成就後停止\"\n例如，打開本功能，並選擇\"地圖 100% 通關\"，將在地圖100%通關後前往下一關卡\n支援自動開荒的地圖：1-1至14-4、A1至A3、B1至B3、C1至C3、D1至D3、SP1至SP4"
    },
    "GetNewShip": {
      "name": "獲得新船後停止",
      "help": ""
    },
    "ReachLevel": {
      "name": "艦船升至 X 級後停止",
      "help": "任意等級低於 X 的艦船升級至 X 級後停止\n0 表示不限制等級"
    }
  },
  "Fleet": {
    "_info": {
      "name": "出擊艦隊",
      "help": ""
    },
    "Fleet1": {
      "name": "一隊編號",
      "help": "",
      "1": "1",
      "2": "2",
      "3": "3",
      "4": "4",
      "5": "5",
      "6": "6"
    },
    "Fleet1Formation": {
      "name": "一隊陣型",
      "help": "",
      "line_ahead": "單縱陣",
      "double_line": "複縱陣",
      "diamond": "輪型陣"
    },
    "Fleet1Mode": {
      "name": "一隊自律模式",
      "help": "",
      "combat_auto": "自律戰鬥",
      "combat_manual": "手動",
      "stand_still_in_the_middle": "中路站樁",
      "hide_in_bottom_left": "躲左下角"
    },
    "Fleet1Step": {
      "name": "一隊步幅",
      "help": "活動圖中受限制的移動距離",
      "2": "2",
      "3": "3",
      "4": "4",
      "5": "5"
    },
    "Fleet2": {
      "name": "二隊編號",
      "help": "",
      "0": "不使用",
      "1": "1",
      "2": "2",
      "3": "3",
      "4": "4",
      "5": "5",
      "6": "6"
    },
    "Fleet2Formation": {
      "name": "二隊陣型",
      "help": "",
      "line_ahead": "單縱陣",
      "double_line": "複縱陣",
      "diamond": "輪型陣"
    },
    "Fleet2Mode": {
      "name": "二隊自律模式",
      "help": "",
      "combat_auto": "自律戰鬥",
      "combat_manual": "手動",
      "stand_still_in_the_middle": "中路站樁",
      "hide_in_bottom_left": "躲左下角"
    },
    "Fleet2Step": {
      "name": "二隊步幅",
      "help": "活動圖中受限制的移動距離",
      "2": "2",
      "3": "3",
      "4": "4",
      "5": "5"
    },
    "FleetOrder": {
      "name": "艦隊職能",
      "help": "非自律尋敵下會撿問號和彈藥\n非自律尋敵下進行4戰及以下的作戰時，會強制使用\"一隊全清二隊待機\"",
      "fleet1_mob_fleet2_boss": "一隊道中二隊Boss",
      "fleet1_boss_fleet2_mob": "一隊Boss二隊道中",
      "fleet1_all_fleet2_standby": "一隊全清二隊待機",
      "fleet1_standby_fleet2_all": "一隊待機二隊全清"
    }
  },
  "Submarine": {
    "_info": {
      "name": "潛艇設定",
      "help": ""
    },
    "Fleet": {
      "name": "潛艇艦隊編號",
      "help": "",
      "0": "不使用",
      "1": "1",
      "2": "2"
    },
    "Mode": {
      "name": "潛艇出擊方案",
      "help": "僅在自律尋敵關閉的情況下生效，提醒: '狩獵及BOSS戰'為'僅狩獵'與'僅BOSS戰'的混合，它會在道中進行狩獵打擊，並在BOSS戰嘗試召喚潛艇。",
      "do_not_use": "不使用",
      "hunt_only": "僅狩獵",
      "boss_only": "僅BOSS",
      "hunt_and_boss": "狩獵及BOSS戰",
      "every_combat": "每戰出擊"
    },
    "AutoSearchMode": {
      "name": "潛艇自律尋敵方案",
      "help": "僅在自律尋敵下生效",
      "sub_standby": "待機",
      "sub_auto_call": "自動出擊"
    },
    "DistanceToBoss": {
      "name": "BOSS戰前將潛艇移動到BOSS附近",
      "help": "僅在\"潛艇出擊方案\"為\"僅BOSS戰\"及\"狩獵及BOSS戰\"時生效\n選擇\"距離BOSS X格\"需要保證潛艇狩獵範圍能覆蓋到BOSS，距離使用曼哈頓距離計算，選擇\"使用遠洋支援\"需要潛艇隊伍裡有U522或是達芬奇",
      "to_boss_position": "至 BOSS 所在位置",
      "1_grid_to_boss": "距離 BOSS 1 格",
      "2_grid_to_boss": "距離 BOSS 2 格",
      "use_open_ocean_support": "使用 遠洋支援"
    }
  },
  "Emotion": {
    "_info": {
      "name": "心情設定",
      "help": ""
    },
    "Mode": {
      "name": "心情設定",
      "help": "",
      "calculate": "計算心情消耗",
      "ignore": "無視紅臉出擊警告",
      "calculate_ignore": "計算心情消耗 + 無視紅臉出擊警告"
    },
    "Fleet1Value": {
      "name": "一隊心情值",
      "help": ""
    },
    "Fleet1Record": {
      "name": "一隊心情紀錄時間",
      "help": ""
    },
    "Fleet1Control": {
      "name": "一隊心情控制",
      "help": "",
      "keep_exp_bonus": "保持經驗加成 (>120)",
      "prevent_green_face": "防止綠臉 (>40)",
      "prevent_yellow_face": "防止黃臉 (>30)",
      "prevent_red_face": "防止紅臉 (>0)"
    },
    "Fleet1Recover": {
      "name": "一隊心情回復",
      "help": "",
      "not_in_dormitory": "未放置於後宅 (20/h)",
      "dormitory_floor_1": "後宅一樓 (40/h)",
      "dormitory_floor_2": "後宅二樓 (50/h)"
    },
    "Fleet1Oath": {
      "name": "一隊全員已婚 (+10/h)",
      "help": ""
    },
    "Fleet2Value": {
      "name": "二隊心情值",
      "help": ""
    },
    "Fleet2Record": {
      "name": "二隊心情紀錄時間",
      "help": ""
    },
    "Fleet2Control": {
      "name": "二隊心情控制",
      "help": "",
      "keep_exp_bonus": "保持經驗加成 (>120)",
      "prevent_green_face": "防止綠臉 (>40)",
      "prevent_yellow_face": "防止黃臉 (>30)",
      "prevent_red_face": "防止紅臉 (>0)"
    },
    "Fleet2Recover": {
      "name": "二隊心情回復",
      "help": "",
      "not_in_dormitory": "未放置於後宅 (20/h)",
      "dormitory_floor_1": "後宅一樓 (40/h)",
      "dormitory_floor_2": "後宅二樓 (50/h)"
    },
    "Fleet2Oath": {
      "name": "二隊全員已婚 (+10/h)",
      "help": ""
    }
  },
  "HpControl": {
    "_info": {
      "name": "血量控制",
      "help": "僅在關閉陣容鎖定時生效"
    },
    "UseHpBalance": {
      "name": "啟用血量平衡",
      "help": "將低血量的移動到保護位，高血量的移動到承傷位"
    },
    "UseEmergencyRepair": {
      "name": "使用維修工具",
      "help": ""
    },
    "UseLowHpRetreat": {
      "name": "啟用低血量撤退",
      "help": ""
    },
    "HpBalanceThreshold": {
      "name": "前排血量差大於 X 時換位",
      "help": ""
    },
    "HpBalanceWeight": {
      "name": "先鋒血量權重",
      "help": "先鋒肉度有差別時應修改，格式\n1000, 1000, 1000"
    },
    "RepairUseSingleThreshold": {
      "name": "任意艦船血量低於 X 後，使用緊急維修",
      "help": ""
    },
    "RepairUseMultiThreshold": {
      "name": "所有艦船血量低於 X 後，使用緊急維修",
      "help": ""
    },
    "LowHpRetreatThreshold": {
      "name": "任意艦船血量低於 X 後，撤退",
      "help": ""
    }
  },
  "EnemyPriority": {
    "_info": {
      "name": "索敵邏輯",
      "help": "自定義你想打的敵人的優先級"
    },
    "EnemyScaleBalanceWeight": {
      "name": "敵人優先級",
      "help": "先清理通往BOSS的主要途徑上的敵人，再根據優先級清理其他敵人",
      "default_mode": "依照地圖文件",
      "S3_enemy_first": "優先攻擊大型敵人",
      "S1_enemy_first": "優先攻擊小型敵人"
    }
  },
  "C11AffinityFarming": {
    "_info": {
      "name": "1-1 伏擊刷好感",
      "help": "進入 1-1 後，在 C1 附近反復移動"
    },
    "RunCount": {
      "name": "執行次數",
      "help": ""
    }
  },
  "C72MysteryFarming": {
    "_info": {
      "name": "7-2 三戰撿垃圾",
      "help": "打三戰，撿完問號後撤退"
    },
    "StepOnA3": {
      "name": "用二隊踩 A3",
      "help": "能有效避免 A2 的問號點被堵住"
    }
  },
  "C122MediumLeveling": {
    "_info": {
      "name": "12-2 中型練級",
      "help": "用強度低的隊伍在 12-2 練級，打完非三星敵人後撤退\n通過降低隊伍強度提高 經驗/油耗 的比例"
    },
    "LargeEnemyTolerance": {
      "name": "最多打 X 戰三星敵人",
      "help": "",
      "0": "0",
      "1": "1",
      "2": "2",
      "10": "10"
    }
  },
  "C124LargeLeveling": {
    "_info": {
      "name": "12-4 大型練級",
      "help": "用強度高的隊伍在 12-4 練級，打完三星敵人後撤退\n通過多打三星敵人提高 經驗/油耗 的比例"
    },
    "NonLargeEnterTolerance": {
      "name": "進圖後 X 戰無三星敵人，撤退",
      "help": "",
      "0": "0",
      "1": "1",
      "2": "2"
    },
    "NonLargeRetreatTolerance": {
      "name": "最多打 X 戰非三星敵人",
      "help": "",
      "0": "0",
      "1": "1",
      "2": "2",
      "10": "10"
    },
    "PickupAmmo": {
      "name": "X 戰後撿彈藥",
      "help": "",
      "3": "3",
      "4": "4",
      "5": "5"
    }
  },
  "GemsFarming": {
    "_info": {
      "name": "刷緊急委託",
      "help": "警告：這個功能可以讓玩家獲取少量的鑽石，但不是一個能高效獲取鑽石的方法\n玩碧藍航線不久的玩家，很容易迷信零破和低耗等，而忽視了角色養成\n執行這個功能只會讓你自己感覺很充實，而你的帳號實際零提升\n這個功能的主要用途，是讓陣容成型的玩家獲取額外的魔方，請理性地把鑽石當作副產物\n\n這個功能將在旗艦32級之後，將旗艦更換為1級白船零破航母\n關於緊急委託刷新機制，可閱讀 https://bbs.nga.cn/read.php?tid=27134956\n委託油耗比: A3 > A1 > 2-4 > 2-1，有活動圖時建議選活動圖，2-1會撿問號有更多物資\n一隊會完成所有的戰鬥，前排應當為百級零破驅逐帶輸出裝，後排應該為35級以下白船零破航母\n二隊會提供跨隊支援，應該有紐澤西和信濃"
    },
    "ChangeFlagship": {
      "name": "更換旗艦",
      "help": "當旗艦等級>=33或紅臉時更換旗艦\n尋找等級在1-32之間的白皮航母，同時會在退役時選擇更換下來的旗艦。所有等級大於1級的白船航母均會被視為退役目標，請務必鎖定不是目標的船。換船時更換旗艦裝備，這通過記錄之前的裝備完成。\n\n換裝備只會更換正在裝備中的欄位，即使是白裝也會更換。如果指定了旗艦，則會更換全部5個裝備，未指定旗艦隻會更換設備。",
      "ship": "更換艦船",
      "ship_equip": "更換艦船 + 裝備"
    },
    "ChangeVanguard": {
      "name": "更換前排",
      "help": "當前排紅臉時更換前排\n換前排通過找一艘心情不低於10、等級70的白鷹白船驅逐完成，所以盡量保證有足夠多的驅逐。國服則為等級100的白鷹白船驅逐。\n\n換裝備只會更換正在裝備中的欄位，即使是白裝也會更換。如果指定了旗艦，則會更換全部5個裝備，未指定旗艦隻會更換設備。",
      "disabled": "不更换",
      "ship": "更換艦船",
      "ship_equip": "更換艦船 + 裝備"
    },
    "CommonCV": {
      "name": "指定旗艦航母",
      "help": "",
      "any": "任意",
      "langley": "蘭利",
      "bogue": "博格",
      "ranger": "突擊者",
      "hermes": "競技神"
    },
    "CommissionLimit": {
      "name": "防止緊急委託數量過多",
      "help": "在7x24運行時防止緊急委託數量過多做不完每日委託，建議在委託過濾器僅選擇短時長高收益委託"
    }
  },
  "EventGeneral": {
    "_info": {
      "name": "活動通用設置",
      "help": ""
    },
    "PtLimit": {
      "name": "活動 PT 限制",
      "help": "當累計 PT 達到給定數值時，禁用所有活動任務，0 表示不限制，使用自律尋敵時不能即時觸發\n開啟後，你只需要打開所有活動任務，而不需要計算一共打多少次"
    },
    "TimeLimit": {
      "name": "活動時間限制",
      "help": "當本地時間超過給定數值後，禁用所有活動任務，'2020-01-01 00:00:00' 表示不限制，觸發一次後時間將被重置\n設置後能防止活動結束後忘記關閉任務的事情發生"
    }
  },
  "TaskBalancer": {
    "_info": {
      "name": "任務平衡設置",
      "help": "防止運行活動圖時物資過低"
    },
    "Enable": {
      "name": "啟用任務平衡",
      "help": "啟用後，將於每次出擊後檢查物資量"
    },
    "CoinLimit": {
      "name": "保持物資大於X",
      "help": ""
    },
    "TaskCall": {
      "name": "物資過低時呼叫任務X",
      "help": "提醒: 玩家需提前設置好被調用的任務，否則將不會作用",
      "Main": "主線圖",
      "Main2": "主線圖-2",
      "Main3": "主線圖-3"
    }
  },
  "EventDaily": {
    "_info": {
      "name": "活動每日",
      "help": ""
    },
    "StageFilter": {
      "name": "活動每日過濾器",
      "help": "按活動過濾器順序出擊"
    },
    "LastStage": {
      "name": "上一個完成的地圖",
      "help": "自動更新的數值，將跳過過濾器中已完成的地圖，過0點重置"
    }
  },
  "Raid": {
    "_info": {
      "name": "共鬥活動設定",
      "help": ""
    },
    "Mode": {
      "name": "難度",
      "help": "",
      "easy": "簡單",
      "normal": "普通",
      "hard": "困難",
      "ex": "ex"
    },
    "UseTicket": {
      "name": "使用演習券",
      "help": ""
    }
  },
  "RaidDaily": {
    "_info": {
      "name": "共鬥每日",
      "help": "完成每日共鬥簡單普通困難"
    },
    "StageFilter": {
      "name": "共鬥難度過濾器",
      "help": ""
    }
  },
  "MaritimeEscort": {
    "_info": {
      "name": "商船護航",
      "help": "進一下就撤退，能拿約70%的獎勵"
    },
    "Enable": {
      "name": "啟用商船護航",
      "help": ""
    }
  },
  "Coalition": {
    "_info": {
      "name": "活動設置",
      "help": "出擊前必須在遊戲內手動配隊"
    },
    "Fleet": {
      "name": "出擊隊伍",
      "help": "",
      "single": "單隊連戰",
      "multi": "多隊出擊"
    }
  },
  "Commission": {
    "_info": {
      "name": "委託",
      "help": ""
    },
    "PresetFilter": {
      "name": "委托過濾器",
      "help": "如果對委托的產出和收益沒有足夠的了解，不建議編寫自定義過濾器，建議使用預優化委托過濾器\n如果24小時運行刷緊急委託功能，應當使用24小時版的過濾器\n不推薦在運行刷緊急委託功能的同時使用石油優先過濾器",
      "cube": "鑽石>魔方>石油",
      "cube_24h": "鑽石>魔方>石油（7x24刷委託）",
      "chip": "鑽石>心智>魔方",
      "chip_24h": "鑽石>心智>魔方（7x24刷委託）",
      "oil": "鑽石>石油>魔方",
      "custom": "自定義"
    },
    "CustomFilter": {
      "name": "自定義委托過濾器",
      "help": "使用自定義過濾器需將 \"委托過濾器\" 設置為 \"自定義\"，並閱讀 https://github.com/LmeSzinc/AzurLaneAutoScript/wiki/filter_string_cn"
    },
    "DoMajorCommission": {
      "name": "做主要委託 (1200油/1000油委託)",
      "help": "1200油委託現在已經過時，收益很低，建議關閉"
    }
  },
  "Tactical": {
    "_info": {
      "name": "戰術學院",
      "help": ""
    },
    "TacticalFilter": {
      "name": "戰術學院過濾器",
      "help": "一般不需要修改"
    },
    "RapidTrainingSlot": {
      "name": "使用快速學習",
      "help": "活動期間有每天10次的快速技能學習",
      "do_not_use": "不使用",
      "slot_1": "使用於1號位",
      "slot_2": "使用於2號位",
      "slot_3": "使用於3號位",
      "slot_4": "使用於4號位"
    }
  },
  "ControlExpOverflow": {
    "_info": {
      "name": "溢出經驗控制",
      "help": "防止技能快滿級的時候，使用高級技能書溢出大量經驗\n例如設置T3書溢出100點，T4書溢出100點，在剩餘1100點經驗時，將不使用T4書，轉而使用T3書"
    },
    "Enable": {
      "name": "啟用溢出經驗控制",
      "help": ""
    },
    "T4Allow": {
      "name": "允許 T4 技能書溢出 X 點經驗",
      "help": ""
    },
    "T3Allow": {
      "name": "允許 T3 技能書溢出 X 點經驗",
      "help": ""
    },
    "T2Allow": {
      "name": "允許 T2 技能書溢出 X 點經驗",
      "help": ""
    },
    "T1Allow": {
      "name": "允許 T1 技能書溢出 X 點經驗",
      "help": ""
    }
  },
  "AddNewStudent": {
    "_info": {
      "name": "學習新技能",
      "help": "當戰術學院有空餘的位置時，將自動指派一個艦娘，並學習第一個未滿級的技能"
    },
    "Enable": {
      "name": "啟用該功能",
      "help": ""
    },
    "Favorite": {
      "name": "優先選擇常用",
      "help": ""
    }
  },
  "Research": {
    "_info": {
      "name": "科研",
      "help": "當過濾器和其他設定一起工作時，Alas 會尋找同時滿足所有用戶設定的項目。 \n例如，你設定科研過濾器是 `H1 > D2.5 > shortest` （包含消耗魔方的科研），但又設定了不允許消耗魔方，最終的結果是 Alas 不會選擇消耗魔方的科研。當你突然想切魔方的時候，只需打開消耗魔方，而不需要修改過濾器，這是比較方便的。"
    },
    "UseCube": {
      "name": "使用魔方",
      "help": "",
      "always_use": "總是使用",
      "only_05_hour": "0.5小時+無項目可做時",
      "only_no_project": "無項目可做時",
      "do_not_use": "不使用"
    },
    "UseCoin": {
      "name": "使用物資",
      "help": "",
      "always_use": "總是使用",
      "only_05_hour": "0.5小時+無項目可做時",
      "only_no_project": "無項目可做時",
      "do_not_use": "不使用"
    },
    "UsePart": {
      "name": "使用部件",
      "help": "",
      "always_use": "總是使用",
      "only_05_hour": "0.5小時+無項目可做時",
      "only_no_project": "無項目可做時",
      "do_not_use": "不使用"
    },
    "AllowDelay": {
      "name": "資源不足時延遲科研",
      "help": "資源不足時Alas會延遲科研直到滿足條件或科研隊列即將清空，不會導致科研停轉\n如果長期保持資源不足或運行Alas的時間不够長，可以取消本選項以保持科研隊列裝滿"
    },
    "PresetFilter": {
      "name": "科研過濾器",
      "help": "科研掉落和項目刷新見 https://azur-stats.lyoko.io/，對這些沒有基本了解的人不建議編寫自定義過濾器，建議使用預優化科研過濾器",
      "custom": "自定義",
      "series_5_blueprint_152": "五期 藍圖+152",
      "series_5_blueprint_only": "五期 僅藍圖",
      "series_5_152_only": "五期 僅152",
      "series_4_blueprint_tenrai": "四期 藍圖+天雷",
      "series_4_blueprint_only": "四期 僅藍圖",
      "series_4_tenrai_only": "四期 僅天雷",
      "series_3_blueprint_234": "三期 藍圖+234",
      "series_3_blueprint_only": "三期 僅藍圖",
      "series_3_234_only": "三期 僅234",
      "series_2_than_3_457_234": "二期兼顧三期 457+234",
      "series_2_blueprint_457": "二期 藍圖+457",
      "series_2_blueprint_only": "二期 僅藍圖",
      "series_2_457_only": "二期 僅457"
    },
    "CustomFilter": {
      "name": "自定義科研過濾器",
      "help": "使用自定義過濾器需將 \"科研過濾器\" 設定為 \"自定義\"，並閱讀 https://github.com/LmeSzinc/AzurLaneAutoScript/wiki/filter_string_cn"
    }
  },
  "Dorm": {
    "_info": {
      "name": "後宅",
      "help": ""
    },
    "Collect": {
      "name": "收集愛心和家具幣",
      "help": ""
    },
    "Feed": {
      "name": "餵食",
      "help": ""
    },
    "FeedFilter": {
      "name": "餵食過濾器",
      "help": "一般不需要修改"
    }
  },
  "Meowfficer": {
    "_info": {
      "name": "指揮喵",
      "help": ""
    },
    "BuyAmount": {
      "name": "每天買 X 個貓箱",
      "help": "每日第一個貓箱免費"
    },
    "FortChoreMeowfficer": {
      "name": "喵窩互動",
      "help": "清掃、餵食和逗貓"
    }
  },
  "MeowfficerTrain": {
    "_info": {
      "name": "指揮喵訓練",
      "help": ""
    },
    "Enable": {
      "name": "開啟指揮喵訓練",
      "help": ""
    },
    "Mode": {
      "name": "訓練模式",
      "help": "無縫練貓將每隔 2.5 ~ 3.5 小時收取指揮貓\n每天收一隻意思是每天收一隻，週日收全部、強化並重新填充隊列，以完成每週任務",
      "seamlessly": "無縫練貓",
      "once_a_day": "每天收一隻"
    },
    "RetainTalentedGold": {
      "name": "鎖定帶特殊天賦的金貓",
      "help": "收取指揮貓時鎖定特殊天賦的貓，被鎖定的貓將不會被用於強化，用戶需要手動檢查並解鎖不需要的貓"
    },
    "RetainTalentedPurple": {
      "name": "鎖定帶特殊天賦的紫貓",
      "help": "收取指揮貓時鎖定特殊天賦的貓，被鎖定的貓將不會被用於強化，用戶需要手動檢查並解鎖不需要的貓"
    },
    "EnhanceIndex": {
      "name": "用無特殊天賦的貓給第 X 隻貓強化",
      "help": "貓倉庫的第 X 隻貓，限制在 1 ~ 12，順序從左上到右下"
    }
  },
  "GuildLogistics": {
    "_info": {
      "name": "大艦隊後勤",
      "help": ""
    },
    "Enable": {
      "name": "啟用大艦隊後勤",
      "help": "領取大艦隊任務，提交籌備物資，領取艦隊獎勵"
    },
    "SelectNewMission": {
      "name": "選擇新的每週艦隊任務",
      "help": "這個帳號需要是艦隊司令或者副司令，才能開啟\n默認選擇最容易完成的塞壬殲滅Ⅲ，任務是擊沉任意敵人300艘"
    },
    "ExchangeFilter": {
      "name": "籌備物資過濾器",
      "help": "一般不需要修改，優先選擇消耗最少的"
    }
  },
  "GuildOperation": {
    "_info": {
      "name": "大艦隊作戰",
      "help": ""
    },
    "Enable": {
      "name": "啟用大艦隊作戰",
      "help": ""
    },
    "SelectNewOperation": {
      "name": "開啟新的大艦隊作戰",
      "help": "這個帳號需要是艦隊司令或者副司令，才能開啟\n默認選擇獎勵最多的瓜達康納爾島海空戰"
    },
    "NewOperationMaxDate": {
      "name": "每月 X 號後，不再開啟新的大艦隊作戰",
      "help": "僅在 \"開啟新的大艦隊作戰\" 啟用時生效\n不建議開啟每月的三次大艦隊作戰，因為每位玩家一個月只能參與兩次，大部分成員無法參與第三次作戰的派遣。這會影響派遣事件的評價，導致最終獎勵減少"
    },
    "JoinThreshold": {
      "name": "僅在作戰進度 > X 時參加大艦隊作戰",
      "help": "0.0 ~ 1.0。比如 '0.5' 表示只在作戰進度 未達到一半時加入, '1' 表示 不管進度直接加入"
    },
    "AttackBoss": {
      "name": "打大艦隊Boss",
      "help": ""
    },
    "BossFleetRecommend": {
      "name": "僅用推薦的艦隊打Boss",
      "help": "建議關閉，並自己配好隊伍"
    }
  },
  "Reward": {
    "_info": {
      "name": "收穫",
      "help": ""
    },
    "CollectOil": {
      "name": "收穫石油",
      "help": ""
    },
    "CollectCoin": {
      "name": "收穫物資",
      "help": ""
    },
    "CollectExp": {
      "name": "收穫經驗書",
      "help": ""
    },
    "CollectMission": {
      "name": "領取任務獎勵",
      "help": ""
    },
    "CollectWeeklyMission": {
      "name": "領取周任務獎勵",
      "help": ""
    }
  },
  "GeneralShop": {
    "_info": {
      "name": "軍火商 (通用商店)",
      "help": ""
    },
    "UseGems": {
      "name": "使用鑽石",
      "help": ""
    },
    "Refresh": {
      "name": "刷新軍火商商店",
      "help": "需要消耗50鑽石"
    },
    "BuySkinBox": {
      "name": "買外觀裝備箱",
      "help": "為降低維護成本，過濾器中的外觀箱選擇器不會隨遊戲更新，但Alas會將任何未知的，數量為1的，消耗7000物資的物品視為外觀箱，併購買"
    },
    "Filter": {
      "name": "商店過濾器",
      "help": ""
    }
  },
  "GuildShop": {
    "_info": {
      "name": "艦隊商店",
      "help": ""
    },
    "Refresh": {
      "name": "刷新艦隊商店",
      "help": "需要消耗50艦隊幣，艦隊幣不值錢，建議打開"
    },
    "Filter": {
      "name": "商店過濾器",
      "help": ""
    },
    "BOX_T3": {
      "name": "紫箱子選擇",
      "help": "",
      "eagle": "白鷹",
      "royal": "皇家",
      "sakura": "重櫻",
      "ironblood": "鐵血"
    },
    "BOX_T4": {
      "name": "金箱子選擇",
      "help": "",
      "eagle": "白鷹",
      "royal": "皇家",
      "sakura": "重櫻",
      "ironblood": "鐵血"
    },
    "BOOK_T2": {
      "name": "紫書選擇",
      "help": "",
      "red": "紅",
      "blue": "藍",
      "yellow": "黃"
    },
    "BOOK_T3": {
      "name": "金書選擇",
      "help": "",
      "red": "紅",
      "blue": "藍",
      "yellow": "黃"
    },
    "RETROFIT_T2": {
      "name": "紫改造圖選擇",
      "help": "",
      "dd": "驅逐",
      "cl": "巡洋",
      "bb": "戰列",
      "cv": "航母"
    },
    "RETROFIT_T3": {
      "name": "金改造圖選擇",
      "help": "",
      "dd": "驅逐",
      "cl": "巡洋",
      "bb": "戰列",
      "cv": "航母"
    },
    "PLATE_T2": {
      "name": "藍部件選擇",
      "help": "",
      "general": "通用",
      "gun": "主炮",
      "torpedo": "魚雷",
      "antiair": "防空",
      "plane": "艦載機"
    },
    "PLATE_T3": {
      "name": "紫部件選擇",
      "help": "",
      "general": "通用",
      "gun": "主炮",
      "torpedo": "魚雷",
      "antiair": "防空",
      "plane": "艦載機"
    },
    "PLATE_T4": {
      "name": "金部件選擇",
      "help": "",
      "general": "通用",
      "gun": "主炮",
      "torpedo": "魚雷",
      "antiair": "防空",
      "plane": "艦載機"
    },
    "PR1": {
      "name": "一期科研圖紙選擇",
      "help": "",
      "neptune": "海王星",
      "monarch": "君主",
      "ibuki": "伊吹",
      "izumo": "出雲",
      "roon": "羅恩",
      "saintlouis": "路易九世"
    },
    "PR2": {
      "name": "二期科研圖紙選擇",
      "help": "",
      "seattle": "西雅圖",
      "georgia": "喬治亞",
      "kitakaze": "北風",
      "gascogne": "加斯科涅"
    },
    "PR3": {
      "name": "三期科研圖紙選擇",
      "help": "",
      "cheshire": "柴郡",
      "mainz": "美因茲",
      "odin": "奧丁",
      "champagne": "香檳"
    }
  },
  "MedalShop2": {
    "_info": {
      "name": "功勳商店（退役兌換）",
      "help": ""
    },
    "Filter": {
      "name": "商店過濾器",
      "help": ""
    },
    "RETROFIT_T1": {
      "name": "藍色改造圖紙選擇",
      "help": "",
      "dd": "驅逐",
      "cl": "巡洋",
      "bb": "戰列",
      "cv": "航母"
    },
    "RETROFIT_T2": {
      "name": "紫色改造圖紙選擇",
      "help": "",
      "dd": "驅逐",
      "cl": "巡洋",
      "bb": "戰列",
      "cv": "航母"
    },
    "RETROFIT_T3": {
      "name": "金色改造圖紙選擇",
      "help": "",
      "dd": "驅逐",
      "cl": "巡洋",
      "bb": "戰列",
      "cv": "航母"
    },
    "PLATE_T1": {
      "name": "白色部件選擇",
      "help": "",
      "general": "通用",
      "gun": "主砲",
      "torpedo": "魚雷",
      "antiair": "防空",
      "plane": "艦載機"
    },
    "PLATE_T2": {
      "name": "藍色部件選擇",
      "help": "",
      "general": "通用",
      "gun": "主砲",
      "torpedo": "魚雷",
      "antiair": "防空",
      "plane": "艦載機"
    },
    "PLATE_T3": {
      "name": "紫色部件選擇",
      "help": "",
      "general": "通用",
      "gun": "主砲",
      "torpedo": "魚雷",
      "antiair": "防空",
      "plane": "艦載機"
    }
  },
  "MeritShop": {
    "_info": {
      "name": "軍需商店 (演習商店)",
      "help": ""
    },
    "Refresh": {
      "name": "刷新軍需商店",
      "help": "需要消耗20鑽石"
    },
    "Filter": {
      "name": "軍需商店過濾器",
      "help": ""
    }
  },
  "CoreShop": {
    "_info": {
      "name": "核心兌換",
      "help": ""
    },
    "Filter": {
      "name": "商店過濾器",
      "help": ""
    }
  },
  "ShipyardDr": {
    "_info": {
      "name": "彩科研圖紙購買設置",
      "help": "每天買彩科研圖紙，彩科研和金科研圖紙折扣獨立計數，每天可以各免费买 2 張"
    },
    "ResearchSeries": {
      "name": "科研期數",
      "help": "",
      "2": "二期科研"
    },
    "ShipIndex": {
      "name": "艦船序號",
      "help": "從左往右數，從 1 開始",
      "0": "不購買",
      "1": "1",
      "2": "2",
      "3": "3",
      "4": "4",
      "5": "5",
      "6": "6"
    },
    "BuyAmount": {
      "name": "購買數量",
      "help": "每天前兩張免費"
    },
    "LastRun": {
      "name": "上一次購買時間",
      "help": "因為遊戲不顯示今天已經購買了幾張，所以這裡記錄上一次購買的時間以防止任務重複運行，這個數值是自動記錄的，一般不需要修改"
    }
  },
  "Shipyard": {
    "_info": {
      "name": "金科研圖紙購買設置",
      "help": ""
    },
    "ResearchSeries": {
      "name": "科研期數",
      "help": "",
      "1": "一期科研",
      "2": "二期科研",
      "3": "三期科研"
    },
    "ShipIndex": {
      "name": "艦船序號",
      "help": "從左往右數，從1開始",
      "0": "不購買",
      "1": "1",
      "2": "2",
      "3": "3",
      "4": "4",
      "5": "5",
      "6": "6"
    },
    "BuyAmount": {
      "name": "購買數量",
      "help": "每天前兩張免費"
    },
    "LastRun": {
      "name": "上一次購買時間",
      "help": "因為遊戲不顯示今天已經購買了幾張，所以這裡記錄上一次購買的時間以防止任務重複運行，這個數值是自動記錄的，一般不需要修改"
    }
  },
  "Gacha": {
    "_info": {
      "name": "每日建造",
      "help": "建造完成每日任務，每天建造一次輕型池可貪200物資"
    },
    "Pool": {
      "name": "船池",
      "help": "",
      "light": "輕型池",
      "heavy": "重型池",
      "special": "特型池",
      "event": "活動池",
      "wishing_well": "祈願池"
    },
    "Amount": {
      "name": "建造數量",
      "help": "",
      "1": "1",
      "2": "2",
      "3": "3",
      "4": "4",
      "5": "5",
      "6": "6",
      "7": "7",
      "8": "8",
      "9": "9",
      "10": "10"
    },
    "UseTicket": {
      "name": "使用單次建造券",
      "help": "開啓後支持建造券的池將優先使用建造券建造，無建造券及建造一般池時仍使用魔方建造"
    },
    "UseDrill": {
      "name": "使用鑽頭完成建造",
      "help": ""
    }
  },
  "BattlePass": {
    "_info": {
      "name": "大月卡",
      "help": ""
    },
    "Collect": {
      "name": "領取大月卡獎勵",
      "help": ""
    }
  },
  "DataKey": {
    "_info": {
      "name": "檔案秘鑰",
      "help": ""
    },
    "Collect": {
      "name": "領取檔案秘鑰",
      "help": ""
    },
    "ForceCollect": {
      "name": "強制領取檔案秘鑰",
      "help": "檔案秘鑰已滿時，強制領取（消除紅點）"
    }
  },
  "Mail": {
    "_info": {
      "name": "領取郵件",
      "help": ""
    },
    "Collect": {
      "name": "領取郵件",
      "help": ""
    },
    "Filter": {
      "name": "郵件過濾器",
      "help": "默認只領取演習功勳郵件"
    },
    "Delete": {
      "name": "刪除已讀郵件",
      "help": ""
    }
  },
  "SupplyPack": {
    "_info": {
      "name": "優惠禮包",
      "help": ""
    },
    "Collect": {
      "name": "購買每週免費禮包",
      "help": ""
    },
    "DayOfWeek": {
      "name": "延長至星期幾",
      "help": "建議設置為平日(星期一至星期五)以免錯過購買",
      "0": "星期一",
      "1": "星期二",
      "2": "星期三",
      "3": "星期四",
      "4": "星期五",
      "5": "星期六",
      "6": "星期日"
    }
  },
  "Daily": {
    "_info": {
      "name": "每日任務",
      "help": ""
    },
    "UseDailySkip": {
      "name": "使用快速挑戰",
      "help": "每日關卡S勝後，解鎖掃蕩，未解鎖時，自動退回至傳統出擊"
    },
    "EscortMission": {
      "name": "商船護送 (部件)",
      "help": "",
      "skip": "不打",
      "first": "第一個",
      "second": "第二個",
      "third": "第三個"
    },
    "EscortMissionFleet": {
      "name": "商船護送出擊艦隊",
      "help": "",
      "1": "1",
      "2": "2",
      "3": "3",
      "4": "4",
      "5": "5",
      "6": "6"
    },
    "AdvanceMission": {
      "name": "海域突進 (教材)",
      "help": "",
      "skip": "不打",
      "first": "第一個",
      "second": "第二個",
      "third": "第三個"
    },
    "AdvanceMissionFleet": {
      "name": "海域突進出擊艦隊",
      "help": "",
      "1": "1",
      "2": "2",
      "3": "3",
      "4": "4",
      "5": "5",
      "6": "6"
    },
    "FierceAssault": {
      "name": "斬首行動 (裝備箱)",
      "help": "",
      "skip": "不打",
      "first": "第一個",
      "second": "第二個",
      "third": "第三個"
    },
    "FierceAssaultFleet": {
      "name": "斬首行動出擊艦隊",
      "help": "",
      "1": "1",
      "2": "2",
      "3": "3",
      "4": "4",
      "5": "5",
      "6": "6"
    },
    "TacticalTraining": {
      "name": "戰術研修 (心智)",
      "help": "",
      "skip": "不打",
      "first": "第一個",
      "second": "第二個",
      "third": "第三個"
    },
    "TacticalTrainingFleet": {
      "name": "戰術研修出擊艦隊",
      "help": "",
      "1": "1",
      "2": "2",
      "3": "3",
      "4": "4",
      "5": "5",
      "6": "6"
    },
    "SupplyLineDisruption": {
      "name": "破交作戰 (潛艇)",
      "help": "需要解鎖快速挑戰，否則將跳過",
      "skip": "不打",
      "first": "第一個",
      "second": "第二個",
      "third": "第三個"
    },
    "ModuleDevelopment": {
      "name": "兵裝訓練（兵裝）",
      "help": "",
      "skip": "不打",
      "first": "第一個",
      "second": "第二個"
    },
    "ModuleDevelopmentFleet": {
      "name": "兵裝訓練出擊艦隊",
      "help": "",
      "1": "1",
      "2": "2",
      "3": "3",
      "4": "4",
      "5": "5",
      "6": "6"
    },
    "EmergencyModuleDevelopment": {
      "name": "限時兵裝訓練（限時兵裝本）",
      "help": "",
      "skip": "不打",
      "first": "第一個",
      "second": "第二個"
    },
    "EmergencyModuleDevelopmentFleet": {
      "name": "兵裝訓練出擊艦隊",
      "help": "",
      "1": "1",
      "2": "2",
      "3": "3",
      "4": "4",
      "5": "5",
      "6": "6"
    }
  },
  "Hard": {
    "_info": {
      "name": "困難圖",
      "help": "執行每日困難圖需要解鎖周回模式，未解鎖前則使用主線圖功能"
    },
    "HardStage": {
      "name": "困難地圖",
      "help": "例如 11-2、12-2、12-4"
    },
    "HardFleet": {
      "name": "出擊艦隊",
      "help": "",
      "1": "1",
      "2": "2"
    }
  },
  "Exercise": {
    "_info": {
      "name": "演習",
      "help": "打演習，血量過低時自動撤退"
    },
    "OpponentChooseMode": {
      "name": "對手選擇模式",
      "help": "",
      "max_exp": "經驗值最多",
      "easiest": "戰力最低",
      "leftmost": "最左邊",
      "easiest_else_exp": "先最簡單再經驗最多"
    },
    "OpponentTrial": {
      "name": "每個對手嘗試 X 次",
      "help": ""
    },
    "ExercisePreserve": {
      "name": "保留 X 次演習次數",
      "help": ""
    },
    "LowHpThreshold": {
      "name": "血量低於 X 後撤退",
      "help": "0.0 ~ 1.0，檢測最上方的血條"
    },
    "LowHpConfirmWait": {
      "name": "血量低於閾值後，過 X 秒再撤退",
      "help": "推薦 1.0 ~ 3.0，因為人物立繪會遮擋血條，所以需要一定的時間確認血量是否真的低於閾值"
    },
    "OpponentRefreshValue": {
      "name": "今日演習對手已刷新 X 次",
      "help": "自動更新的數值，過0點重置\n如果你有手動刷新對手，應該修改這個數值"
    },
    "OpponentRefreshRecord": {
      "name": "演習對手刷新紀錄時間",
      "help": ""
    }
  },
  "Sos": {
    "_info": {
      "name": "潛艇圖",
      "help": ""
    },
    "Chapter": {
      "name": "潛艇圖出擊章節",
      "help": "",
      "3": "3",
      "4": "4",
      "5": "5",
      "6": "6",
      "7": "7",
      "8": "8",
      "9": "9",
      "10": "10"
    }
  },
  "OpsiAshAssist": {
    "_info": {
      "name": "信標支援",
      "help": "打每日三次的信標支援"
    },
    "Tier": {
      "name": "尋找等級大於 X 的信標",
      "help": "如果嘗試若干次仍找不到符合條件的信標，則隨緣打"
    }
  },
  "OpsiGeneral": {
    "_info": {
      "name": "大世界通用設定",
      "help": "所有大世界功能都會使用這些設定"
    },
    "UseLogger": {
      "name": "使用坐標記錄儀",
      "help": "每次進入倉庫的時候，使用所有的使用坐標記錄儀"
    },
    "BuyActionPointLimit": {
      "name": "買行動力X次",
      "help": "買行動力的最大次數",
      "0": "不買",
      "1": "1次 (1000油, 100行動力)",
      "2": "2次 (2000油, 200行動力)",
      "3": "3次 (4000油, 400行動力)",
      "4": "4次 (6000油, 400行動力)",
      "5": "5次 (10000油, 1000行動力)"
    },
    "OilLimit": {
      "name": "買行動力時，保留 X 點石油",
      "help": ""
    },
    "RepairThreshold": {
      "name": "任意艦船血量低於 X 後，回港修理",
      "help": "0.0 ~ 1.0"
    },
    "DoRandomMapEvent": {
      "name": "完成地圖隨機事件",
      "help": "在自律尋敵完成後重新掃描一遍地圖，購買明石商店、使用塞壬信息收集裝置、使用塞壬探測裝置、解鎖兩艦隊機關"
    },
    "AkashiShopFilter": {
      "name": "明石商店過濾器",
      "help": "一般不需要修改，只買行動力和紫幣即可"
    }
  },
  "OpsiAshBeacon": {
    "_info": {
      "name": "餘燼信標",
      "help": ""
    },
    "AttackMode": {
      "name": "餘燼信標",
      "help": "",
      "current": "當期",
      "current_dossier": "當期 + 檔案"
    },
    "OneHitMode": {
      "name": "一擊即走",
      "help": "對每個信標只出擊一次，之後每半個小時呼叫支援\n在檔案信標中不生效"
    },
    "RequestAssist": {
      "name": "呼叫支援",
      "help": "打信標之前，從好友、艦隊、世界呼叫支援\n在檔案信標中不生效"
    },
    "EnsureFullyCollected": {
      "name": "保證收集滿每日200信標數據",
      "help": "在收集滿為前，暫時無視保留行動力設置，需要同時開啟 \"短貓相接\""
    }
  },
  "OpsiFleetFilter": {
    "_info": {
      "name": "艦隊設置",
      "help": ""
    },
    "Filter": {
      "name": "出擊艦隊過濾器",
      "help": "所有艦隊輪流攻擊boss，一個艦隊死了就換另一個。\n請確保艦隊有足夠強度，最終能打死BOSS。\n使用 \"CallSubmarine\" 以在戰鬥前呼叫潛艇，但運行間隔將增加至60分鐘"
    }
  },
  "OpsiFleet": {
    "_info": {
      "name": "艦隊設置",
      "help": ""
    },
    "Fleet": {
      "name": "出擊艦隊",
      "help": "",
      "1": "1",
      "2": "2",
      "3": "3",
      "4": "4"
    },
    "Submarine": {
      "name": "呼叫潛艇",
      "help": "開啟後，運行間隔將增加至60分鐘"
    }
  },
  "OpsiExplore": {
    "_info": {
      "name": "大世界開荒",
      "help": "每月月初開荒大世界的所有海域，不需要買戰役信息記錄儀（5000油道具）\n這個功能將每隔27分鍾清理一個海域，以保證空域搜索冷卻\n使用此功能前必須滿足以下條件：\n- 通關大世界主線任務+模擬戰"
    },
    "SpecialRadar": {
      "name": "已購買戰役信息記錄儀（5000油道具）",
      "help": "戰役信息記錄儀並非必須購買的\n未購買並使用時不可勾選"
    },
    "ForceRun": {
      "name": "無視運行間隔強制運行",
      "help": "開啟後將帶來額外的行動力消耗，一般不用打開，慢慢打就好"
    },
    "LastZone": {
      "name": "上一次完成的區域",
      "help": "自動更新的數值，填0可重置進度，重置後自動跳過已開荒的海域\n支持海域ID、國服/國際服/日服/台服海域名稱，例如 \"51\", \"NA海域東南E\", \"NA Ocean SE Sector E\""
    }
  },
  "OpsiShop": {
    "_info": {
      "name": "大世界商店",
      "help": "使用此功能前必須滿足以下條件：\n- 通關大世界主線任務+模擬戰\n- 開啟大世界開荒任務或使用戰役信息記錄儀（5000油道具）"
    },
    "BuySupply": {
      "name": "購買港口商店",
      "help": "每月港口商店可購買商品是固定的，未購買的物品下次仍會出現，並阻擋高價值物品，因此需要購買全部"
    }
  },
  "OpsiVoucher": {
    "_info": {
      "name": "兌換商店（每月白票商店）",
      "help": "購買每月白票商店\n使用此功能前必須滿足以下條件：\n- 通關大世界主線任務+模擬戰"
    },
    "Filter": {
      "name": "商店過濾器",
      "help": "參考文檔 https://github.com/LmeSzinc/AzurLaneAutoScript/wiki/reward_shop_filter_string"
    }
  },
  "OpsiDaily": {
    "_info": {
      "name": "大世界每日",
      "help": "使用此功能前必須滿足以下條件：\n- 通關大世界主線任務+模擬戰\n- 開啟大世界開荒任務或使用戰役信息記錄儀（5000油道具）"
    },
    "DoMission": {
      "name": "做大世界每日",
      "help": "在港口接每日，並完成所有每日"
    },
    "UseTuningSample": {
      "name": "使用效能樣本",
      "help": "使用所有六種效能樣本和強力效能樣本"
    }
  },
  "OpsiObscure": {
    "_info": {
      "name": "隱秘海域",
      "help": "每隔27分鍾清理一個隱秘海域，以保證空域搜索冷卻\n使用此功能前必須滿足以下條件：\n- 通關大世界主線任務+模擬戰\n- 開啟大世界開荒任務或使用戰役信息記錄儀（5000油道具）"
    },
    "ForceRun": {
      "name": "無視執行間隔強制執行",
      "help": "啟用後將帶來額外的行動力消耗，一般不用打開，慢慢打就好"
    }
  },
  "OpsiAbyssal": {
    "_info": {
      "name": "深淵海域",
      "help": "清理倉庫中的深淵海域坐標\n使用此功能前必須滿足以下條件：\n- 通關大世界主線任務+模擬戰\n- 開啟大世界開荒任務或使用戰役信息記錄儀（5000油道具）"
    },
    "ForceRun": {
      "name": "無視運行間隔強制運行",
      "help": "開啟後將帶來額外的行動力消耗，一般不用打開，慢慢打就好"
    }
  },
  "OpsiStronghold": {
    "_info": {
      "name": "塞壬要塞",
      "help": "清理每週的塞壬要塞\n使用此功能前必須滿足以下條件：\n- 通關大世界主線任務+模擬戰\n- 開啟大世界開荒任務或使用戰役信息記錄儀（5000油道具）"
    },
    "ForceRun": {
      "name": "無視運行間隔強制運行",
      "help": "開啟後將帶來額外的行動力消耗，一般不用打開，慢慢打就好"
    }
  },
  "OpsiMonthBoss": {
    "_info": {
      "name": "月度Boss",
      "help": "清理（簡單/困難）月度boss，簡單難度失敗會繼續出擊直到擊破，困難難度失敗則直接終止任務\n使用此功能需要滿足以下條件：\n- 通關大世界主線任務+模擬戰\n- 啟用大世界開荒任務或使用戰役信息記錄儀（5000油道具）"
    },
    "Mode": {
      "name": "清理月度Boss的難度",
      "help": "",
      "normal": "簡單",
      "normal_hard": "簡單 + 困難"
    },
    "CheckAdaptability": {
      "name": "適應性在203/203/156以上才打BOSS",
      "help": ""
    },
    "ForceRun": {
      "name": "無視運行間隔強制運行",
      "help": "開啟後將帶來額外的行動力消耗，一般不用打開，慢慢打就好"
    }
  },
  "OpsiMeowfficerFarming": {
    "_info": {
      "name": "短貓相接",
      "help": "按順時針出擊指定侵蝕等級的海域\n使用此功能前必須滿足以下條件：\n- 通關大世界主線任務+模擬戰\n- 開啟大世界開荒任務或使用戰役信息記錄儀（5000油道具）"
    },
    "ActionPointPreserve": {
      "name": "保留 X 點行動力",
      "help": "行動力低於 X 後停止，自動打開行動力箱子，X 包含箱子中的行動力，建議保留 1000 點行動力给侵蝕1練級\n這個值將在大世界重置前3天自動減少至300點，如果啟用侵蝕1練級則改為1000點，並在最後一天自動減少至0點"
    },
    "HazardLevel": {
      "name": "侵蝕等級",
      "help": "按順時針出擊特定侵蝕等級的海域\n建議選 5 或 3 ，有更高的 貓點/行動力 比",
      "3": "3",
      "4": "4",
      "5": "5",
      "6": "6",
      "10": "中心海域"
    },
    "TargetZone": {
      "name": "指定海域",
      "help": "僅出擊指定的海域，可以用來獲取大世界成就星星\n自動更新的數值，填0可重置進度，重置後自動跳過已開荒的海域\n支持海域ID、國服/國際服/日服/台服海域名稱，例如 \"51\", \"NA海域東南E\", \"NA Ocean SE Sector E\"\n填入默認值0，或者刪除數值即可取消指定"
    }
  },
  "OpsiHazard1Leveling": {
    "_info": {
      "name": "侵蝕1練級",
      "help": "消耗作戰補給憑證以獲取大量經驗和少量行動力\n推薦攜帶1-2艘預裝填航母以獲取最高的時均收益\n\n為了避免無法購買港口商店的商品，Alas會保留100000作戰補給憑證\n由於在神秘商店購買行動力需要大量作戰補給憑證，啟用本功能後會使用溢出行動力運行短猫相接來補充"
    },
    "TargetZone": {
      "name": "指定海域",
      "help": "僅出擊指定的海域，可以用來規避遊戲BUG導致的無法重繪海域",
      "0": "不指定",
      "44": "44 | 西大陸棚D",
      "22": "22 | NA海域西南B"
    }
  },
  "Daemon": {
    "_info": {
      "name": "半自動點擊",
      "help": "在出擊未適配的地圖時有用，能減少大量人工操作\nAlas 將幫助點擊戰鬥準備，點擊戰鬥結算，跳過劇情，自動退役，關閉各種彈窗。你只需要手動選擇敵人。"
    },
    "EnterMap": {
      "name": "自動點擊進圖準備",
      "help": "使用之前，需要準備好出擊隊伍"
    }
  },
  "OpsiDaemon": {
    "_info": {
      "name": "大世界半自動",
      "help": "在出擊大世界深淵海域(紅寶箱圖)或完成大世界主線時有用，能減少大量人工操作\nAlas 將幫助點擊戰鬥準備，點擊戰鬥結算，跳過劇情，關閉各種彈窗。你只需要手動選擇敵人和手動切換海域。"
    },
    "RepairShip": {
      "name": "靠近港口時自動修船",
      "help": "手動把隊伍移動至港口後，Alas將幫助修船\n修理完成後需要在30秒內將隊伍移出港口，否則將再次修船"
    },
    "SelectEnemy": {
      "name": "清理附近的敵人和物資",
      "help": "清理附近的敵人和物資，清理完後又會找到新的敵人或物資，這樣通常能清理整個海域，如果有遺漏或者點擊錯誤，需要手動解決"
    }
  },
  "Benchmark": {
    "_info": {
      "name": "性能測試",
      "help": "測試哪個截圖方案和控制方案速度更快，速度因模擬器和電腦配置而異\n測試完成後，在 \"Alas\" - \"模擬器設置\" 內選擇最快的截圖和控制方案"
    },
    "DeviceType": {
      "name": "設備類型",
      "help": "",
      "emulator": "模擬器 安卓<=9",
      "emulator_android_12": "模擬器 安卓>9",
      "plone_cloud_with_adb": "雲手機 有公網ADB",
      "phone_cloud_without_adb": "雲手機 無公網ADB",
      "android_phone": "安卓真機 安卓<=9",
      "android_phone_12": "安卓真機 安卓>9",
      "android_phone_vmos": "安卓真機VMOS虛擬機"
    },
    "TestScene": {
      "name": "測試場景",
      "help": "",
      "screenshot_click": "截圖+點擊速度測試",
      "screenshot": "截圖速度測試",
      "click": "點擊速度測試"
    }
  },
  "AzurLaneUncensored": {
    "_info": {
      "name": "反和諧",
      "help": "僅國服使用。這個工具將執行：\n- 下載反和諧档案\n- 將档案推送至模擬器內\n- 重啟遊戲客戶端"
    },
    "Repository": {
      "name": "反和諧倉庫",
      "help": "一般不需要修改\n倉庫 https://github.com/LmeSzinc/AzurLaneUncensored\n國內鏡像(預設) https://gitee.com/LmeSzinc/AzurLaneUncensored"
    }
  },
  "GameManager": {
    "_info": {
      "name": "遊戲管理",
      "help": "半成品，僅實現了強制關閉遊戲，自動登錄"
    },
    "AutoRestart": {
      "name": "自動登錄",
      "help": "遊戲被強制結束後自動登錄遊戲"
    }
  },
  "Storage": {
    "_info": {
      "name": "任務狀態",
      "help": "存放任務內部狀態，任務异常時可以手動清除"
    },
    "Storage": {
      "name": "Storage.Storage.name",
      "help": "Storage.Storage.help"
    }
  },
  "Gui": {
    "Aside": {
      "Install": "安裝",
      "Develop": "開發",
      "Performance": "性能",
      "Setting": "設定",
      "AddAlas": "新增"
    },
    "Button": {
      "Start": "啟動",
      "Stop": "停止",
      "ScrollON": "自動滾動 開",
      "ScrollOFF": "自動滾動 關",
      "ClearLog": "清空日誌",
      "Setting": "設定",
      "CheckUpdate": "檢查更新",
      "ClickToUpdate": "進行更新",
      "RetryUpdate": "重試更新",
      "CancelUpdate": "取消更新"
    },
    "Toast": {
      "DisableTranslateMode": "點擊這裡關閉翻譯模式",
      "ConfigSaved": "設定已儲存",
      "AlasIsRunning": "調度器已在執行中",
      "ClickToUpdate": "有更新可用，點擊這裡進行更新"
    },
    "Status": {
      "Running": "執行中",
      "Inactive": "閒置",
      "Warning": "發生錯誤",
      "Updating": "等待更新"
    },
    "MenuAlas": {
      "Overview": "總覽",
      "Log": "執行日誌"
    },
    "MenuDevelop": {
      "HomePage": "主頁",
      "Translate": "翻譯",
      "Update": "更新器",
      "Remote": "遠程控制",
      "Utils": "工具"
    },
    "Overview": {
      "Scheduler": "調度器",
      "Log": "日誌",
      "Running": "執行中",
      "Pending": "佇列中",
      "Waiting": "等待中",
      "NoTask": "無任務"
    },
    "AddAlas": {
      "PopupTitle": "添加新的設定",
      "NewName": "新設定的檔案名",
      "CopyFrom": "從現有的設定中複製",
      "Confirm": "添加",
      "FileExist": "存在同名的設定檔案，請重新命名",
      "InvalidChar": "設定檔案名不可以包含下列任意字元：.\\/:*?\"<>|"
    },
    "Update": {
      "UpToDate": "已是最新版本",
      "HaveUpdate": "有新版本可用",
      "UpdateStart": "開始更新",
      "UpdateWait": "等待所有 Alas 完成當前任務",
      "UpdateRun": "更新中",
      "UpdateSuccess": "更新成功，正在重啓",
      "UpdateFailed": "更新失敗，可在./log/*_gui.txt中找到錯誤日誌",
      "UpdateChecking": "檢查更新中",
      "UpdateCancel": "取消更新，重啓 Alas 中",
      "UpdateFinish": "更新成功，請手動重啓",
      "Local": "本地",
      "Upstream": "上游倉庫",
      "Author": "作者",
      "Time": "提交時間",
      "Message": "提交資訊",
      "DisabledWarn": "更新模塊未啟用，你需要手動重啓 Alas 進行更新",
      "DetailedHistory": "詳細提交歷史"
    },
    "Remote": {
      "Running": "運行中",
      "NotRunning": "未運行，与伺服器的連接斷開或伺服器離線",
      "NotEnable": "未啟用，在 deploy.yaml 中設定 webui 密碼並啟用遠程控制",
      "EntryPoint": "遠程控制 url 連結:",
      "ConfigureHint": "配寘教程：",
      "SSHNotInstall": "系統中沒有 ssh 工具，請參閱教程下載安裝 ssh"
    },
    "Text": {
      "InvalidFeedBack": "格式錯誤。 示例：{0}",
      "Clear": "清除"
    }
  }
}<|MERGE_RESOLUTION|>--- conflicted
+++ resolved
@@ -650,11 +650,8 @@
       "name": "活動名稱",
       "help": "自動選擇至最新的活動圖",
       "campaign_main": "主線圖",
-<<<<<<< HEAD
       "coalition_20230323": "Frostfall",
-=======
       "raid_20220630": "來自鳶尾的天使",
->>>>>>> 292ad938
       "event_20210422_cn": "復興的讚美詩",
       "event_20210624_cn": "復刻-浮櫻影華",
       "event_20230223_cn": "Revelations of Dust",
