{
  "Menu": {
    "Task": {
      "name": "",
      "help": ""
    },
    "Dashboard": {
      "name": "Dashboard",
      "help": ""
    },
    "Alas": {
      "name": "Alas",
      "help": ""
    },
    "Farm": {
      "name": "Farm",
      "help": ""
    },
    "Event": {
      "name": "Event",
      "help": ""
    },
    "Reward": {
      "name": "Reward",
      "help": ""
    },
    "DailyReward": {
      "name": "Daily Reward",
      "help": ""
    },
    "DailyMission": {
      "name": "Daily Mission",
      "help": ""
    },
    "Opsi": {
      "name": "OpSi",
      "help": ""
    },
    "Tool": {
      "name": "Tools",
      "help": ""
    }
  },
  "Task": {
    "Res": {
      "name": "Resource",
      "help": ""
    },
    "Alas": {
      "name": "Alas",
      "help": ""
    },
    "General": {
      "name": "General",
      "help": ""
    },
    "Restart": {
      "name": "Restart",
      "help": ""
    },
    "Main": {
      "name": "Main",
      "help": ""
    },
    "Main2": {
      "name": "Main-2",
      "help": ""
    },
    "Main3": {
      "name": "Main-3",
      "help": ""
    },
    "GemsFarming": {
      "name": "Commission Farming",
      "help": ""
    },
    "EventGeneral": {
      "name": "Event General",
      "help": ""
    },
    "Event": {
      "name": "Event",
      "help": ""
    },
    "Event2": {
      "name": "Event-2",
      "help": ""
    },
    "EventA": {
      "name": "Event Daily A",
      "help": ""
    },
    "EventB": {
      "name": "Event Daily B",
      "help": ""
    },
    "EventC": {
      "name": "Event Daily C",
      "help": ""
    },
    "EventD": {
      "name": "Event Daily D",
      "help": ""
    },
    "EventSp": {
      "name": "Event Daily SP",
      "help": ""
    },
    "Raid": {
      "name": "Raid",
      "help": ""
    },
    "RaidDaily": {
      "name": "Raid Daily",
      "help": ""
    },
    "MaritimeEscort": {
      "name": "Maritime Escort",
      "help": ""
    },
    "Commission": {
      "name": "Commission",
      "help": ""
    },
    "Tactical": {
      "name": "Tactical",
      "help": ""
    },
    "Research": {
      "name": "Research",
      "help": ""
    },
    "Dorm": {
      "name": "Dorm",
      "help": ""
    },
    "Meowfficer": {
      "name": "Meowfficer",
      "help": ""
    },
    "Guild": {
      "name": "Guild",
      "help": ""
    },
    "Reward": {
      "name": "Reward",
      "help": ""
    },
    "ShopFrequent": {
      "name": "Shop Frequent",
      "help": ""
    },
    "ShopOnce": {
      "name": "Shop Once",
      "help": ""
    },
    "Shipyard": {
      "name": "Shipyard",
      "help": ""
    },
    "Gacha": {
      "name": "Gacha",
      "help": ""
    },
    "Freebies": {
      "name": "Freebies",
      "help": ""
    },
    "Daily": {
      "name": "Daily",
      "help": ""
    },
    "Hard": {
      "name": "Hard",
      "help": ""
    },
    "Exercise": {
      "name": "Exercise",
      "help": ""
    },
    "Sos": {
      "name": "SOS",
      "help": ""
    },
    "WarArchives": {
      "name": "War Archives",
      "help": ""
    },
    "OpsiGeneral": {
      "name": "OpSi General",
      "help": ""
    },
    "OpsiAshBeacon": {
      "name": "Ash Beacon",
      "help": ""
    },
    "OpsiAshAssist": {
      "name": "OpSi Ash Assist",
      "help": ""
    },
    "OpsiExplore": {
      "name": "OpSi Explore",
      "help": ""
    },
    "OpsiShop": {
      "name": "OpSi Shop",
      "help": ""
    },
    "OpsiVoucher": {
      "name": "OpSi Voucher",
      "help": ""
    },
    "OpsiDaily": {
      "name": "OpSi Daily",
      "help": ""
    },
    "OpsiObscure": {
      "name": "Obscure Zones",
      "help": ""
    },
    "OpsiAbyssal": {
      "name": "Abyssal Zones",
      "help": ""
    },
    "OpsiArchive": {
      "name": "Archive Zones",
      "help": "Clear archive zones. Archive zones are AP free.\nThe following must be satisfied:\n- OpSi story must be complete\n- Task OpSi Explore enabled or consuming 5000 oil for special radar in OpSi voucher shop"
    },
    "OpsiStronghold": {
      "name": "Siren Strongholds",
      "help": ""
    },
    "OpsiMonthBoss": {
      "name": "Monthly Boss",
      "help": "To clear (easy/difficult) monthly bosses, the following conditions must be met to use this function:\n- Clear the main task of the big world\n- Enable the Great World Land Reclamation Mission or use the Battle Information Recorder (5000 oil props)\nIf the easy difficulty fails, the attack will be repeated according to the submarine settings; if the difficult difficulty fails, the mission will be terminated directly"
    },
    "OpsiMeowfficerFarming": {
      "name": "Meowfficer Farming",
      "help": ""
    },
    "OpsiHazard1Leveling": {
      "name": "CL1 Leveling",
      "help": ""
    },
    "OpsiCrossMonth": {
      "name": "Cross Month Daily",
      "help": "    ALAS will enter OpSi 10min before OpSi reset, wait until OpSi reset but not exit OpSi. Then do the daily, obscure, abyssal and meowfficer farming to get extra gold plates. When running dailies, settings in task \"OpSiDaily\" are used, the rest function are the same.\n    IMPORTANT: Please do not touch the game while ALAS is waiting for OpSi reset."
    },
    "Daemon": {
      "name": "Normal Semi-auto",
      "help": ""
    },
    "OpsiDaemon": {
      "name": "OpSi Semi-auto",
      "help": ""
    },
    "Benchmark": {
      "name": "Performance Test",
      "help": ""
    },
    "AzurLaneUncensored": {
      "name": "[CN] Uncensored Patch",
      "help": ""
    },
    "GameManager": {
      "name": "Game Manager(WIP)",
      "help": ""
    }
  },
<<<<<<< HEAD
  "Res": {
    "_info": {
      "name": "Resource Viewer",
      "help": "Update when any campaign starts"
    },
    "Oil": {
      "name": "Oil / Max oil limit",
      "help": ""
    },
    "OilTime": {
      "name": "",
      "help": "Record time\n\n"
    },
    "Coin": {
      "name": "Coin / Max coin limit",
      "help": ""
    },
    "CoinTime": {
      "name": "",
      "help": "Record time\n\n"
    },
    "Gem": {
      "name": "Gem",
      "help": ""
    },
    "GemTime": {
      "name": "",
      "help": "Record time\n\n"
    },
    "Cube": {
      "name": "Cube",
      "help": "Update after everyday's gacha"
    },
    "CubeTime": {
      "name": "",
      "help": "Record time\n\n"
    },
    "Pt": {
      "name": "Event Point",
      "help": ""
    },
    "PtTime": {
      "name": "",
      "help": "Record time\n\n"
    },
    "YellowCoin": {
      "name": "Operation Supply Coin",
      "help": ""
    },
    "YellowCoinTime": {
      "name": "",
      "help": "Record time\n\n"
    },
    "PurpleCoin": {
      "name": "Special Item Token",
      "help": ""
    },
    "PurpleCoinTime": {
      "name": "",
      "help": "Record time\n\n"
    },
    "ActionPoint": {
      "name": "Action Point",
      "help": ""
    },
    "ActionPointTime": {
      "name": "",
      "help": "Record time\n\n"
    }
  },
  "EquipProgress": {
    "_info": {
      "name": "EquipProgress._info.name",
      "help": "EquipProgress._info.help"
    },
    "234mm": {
      "name": "EquipProgress.234mm.name",
      "help": "EquipProgress.234mm.help"
    },
    "457mm": {
      "name": "EquipProgress.457mm.name",
      "help": "EquipProgress.457mm.help"
    },
    "tenrai": {
      "name": "EquipProgress.tenrai.name",
      "help": "EquipProgress.tenrai.help"
    },
    "152mm": {
      "name": "EquipProgress.152mm.name",
      "help": "EquipProgress.152mm.help"
=======
  "Oil": {
    "_info": {
      "name": "Oil._info.name",
      "help": "Oil._info.help"
    },
    "Value": {
      "name": "Oil.Value.name",
      "help": "Oil.Value.help"
    },
    "Limit": {
      "name": "Oil.Limit.name",
      "help": "Oil.Limit.help"
    },
    "Color": {
      "name": "Oil.Color.name",
      "help": "Oil.Color.help"
    },
    "Record": {
      "name": "Oil.Record.name",
      "help": "Oil.Record.help"
    }
  },
  "Coin": {
    "_info": {
      "name": "Coin._info.name",
      "help": "Coin._info.help"
    },
    "Value": {
      "name": "Coin.Value.name",
      "help": "Coin.Value.help"
    },
    "Limit": {
      "name": "Coin.Limit.name",
      "help": "Coin.Limit.help"
    },
    "Color": {
      "name": "Coin.Color.name",
      "help": "Coin.Color.help"
    },
    "Record": {
      "name": "Coin.Record.name",
      "help": "Coin.Record.help"
    }
  },
  "Gem": {
    "_info": {
      "name": "Gem._info.name",
      "help": "Gem._info.help"
    },
    "Value": {
      "name": "Gem.Value.name",
      "help": "Gem.Value.help"
    },
    "Color": {
      "name": "Gem.Color.name",
      "help": "Gem.Color.help"
    },
    "Record": {
      "name": "Gem.Record.name",
      "help": "Gem.Record.help"
    }
  },
  "Pt": {
    "_info": {
      "name": "Pt._info.name",
      "help": "Pt._info.help"
    },
    "Value": {
      "name": "Pt.Value.name",
      "help": "Pt.Value.help"
    },
    "Color": {
      "name": "Pt.Color.name",
      "help": "Pt.Color.help"
    },
    "Record": {
      "name": "Pt.Record.name",
      "help": "Pt.Record.help"
    }
  },
  "YellowCoin": {
    "_info": {
      "name": "YellowCoin._info.name",
      "help": "YellowCoin._info.help"
    },
    "Value": {
      "name": "YellowCoin.Value.name",
      "help": "YellowCoin.Value.help"
    },
    "Color": {
      "name": "YellowCoin.Color.name",
      "help": "YellowCoin.Color.help"
    },
    "Record": {
      "name": "YellowCoin.Record.name",
      "help": "YellowCoin.Record.help"
    }
  },
  "PurpleCoin": {
    "_info": {
      "name": "PurpleCoin._info.name",
      "help": "PurpleCoin._info.help"
    },
    "Value": {
      "name": "PurpleCoin.Value.name",
      "help": "PurpleCoin.Value.help"
    },
    "Color": {
      "name": "PurpleCoin.Color.name",
      "help": "PurpleCoin.Color.help"
    },
    "Record": {
      "name": "PurpleCoin.Record.name",
      "help": "PurpleCoin.Record.help"
    }
  },
  "ActionPoint": {
    "_info": {
      "name": "ActionPoint._info.name",
      "help": "ActionPoint._info.help"
    },
    "Value": {
      "name": "ActionPoint.Value.name",
      "help": "ActionPoint.Value.help"
    },
    "Total": {
      "name": "ActionPoint.Total.name",
      "help": "ActionPoint.Total.help"
    },
    "Color": {
      "name": "ActionPoint.Color.name",
      "help": "ActionPoint.Color.help"
    },
    "Record": {
      "name": "ActionPoint.Record.name",
      "help": "ActionPoint.Record.help"
    }
  },
  "Merit": {
    "_info": {
      "name": "Merit._info.name",
      "help": "Merit._info.help"
    },
    "Value": {
      "name": "Merit.Value.name",
      "help": "Merit.Value.help"
    },
    "Color": {
      "name": "Merit.Color.name",
      "help": "Merit.Color.help"
    },
    "Record": {
      "name": "Merit.Record.name",
      "help": "Merit.Record.help"
    }
  },
  "Cube": {
    "_info": {
      "name": "Cube._info.name",
      "help": "Cube._info.help"
    },
    "Value": {
      "name": "Cube.Value.name",
      "help": "Cube.Value.help"
    },
    "Color": {
      "name": "Cube.Color.name",
      "help": "Cube.Color.help"
    },
    "Record": {
      "name": "Cube.Record.name",
      "help": "Cube.Record.help"
    }
  },
  "Core": {
    "_info": {
      "name": "Core._info.name",
      "help": "Core._info.help"
    },
    "Value": {
      "name": "Core.Value.name",
      "help": "Core.Value.help"
    },
    "Color": {
      "name": "Core.Color.name",
      "help": "Core.Color.help"
    },
    "Record": {
      "name": "Core.Record.name",
      "help": "Core.Record.help"
    }
  },
  "Medal": {
    "_info": {
      "name": "Medal._info.name",
      "help": "Medal._info.help"
    },
    "Value": {
      "name": "Medal.Value.name",
      "help": "Medal.Value.help"
    },
    "Color": {
      "name": "Medal.Color.name",
      "help": "Medal.Color.help"
    },
    "Record": {
      "name": "Medal.Record.name",
      "help": "Medal.Record.help"
    }
  },
  "GuildCoin": {
    "_info": {
      "name": "GuildCoin._info.name",
      "help": "GuildCoin._info.help"
    },
    "Value": {
      "name": "GuildCoin.Value.name",
      "help": "GuildCoin.Value.help"
    },
    "Color": {
      "name": "GuildCoin.Color.name",
      "help": "GuildCoin.Color.help"
    },
    "Record": {
      "name": "GuildCoin.Record.name",
      "help": "GuildCoin.Record.help"
>>>>>>> a3562ef4
    }
  },
  "Scheduler": {
    "_info": {
      "name": "Scheduler",
      "help": ""
    },
    "Enable": {
      "name": "Enable Task",
      "help": "Join this task to scheduler.\nTask commission, research, reward are force to enable."
    },
    "NextRun": {
      "name": "Next Run",
      "help": "Updated automatically after completing the task to set next scheduled run, typically not manually modified\nHowever you can force immediate scheduling if you clear this text field"
    },
    "Command": {
      "name": "Command",
      "help": ""
    },
    "SuccessInterval": {
      "name": "Success Interval",
      "help": "After successful, postpone next run for X minutes"
    },
    "FailureInterval": {
      "name": "Failure Interval",
      "help": "After failure, postpone next run for X minutes"
    },
    "ServerUpdate": {
      "name": "Server Update",
      "help": "Series of server refresh time(s) as to when this task will next run, this is automatically converted to respective time zone, generally do not need to modify"
    }
  },
  "Emulator": {
    "_info": {
      "name": "Emulator Settings",
      "help": ""
    },
    "Serial": {
      "name": "Serial",
      "help": "Use \"auto\" to auto-detect emulators, but serial must be filled if multiple emulators are running\nDefault serial for select emulators:\n- BlueStacks 127.0.0.1:5555\n- BlueStacks4 Hyper-V use \"bluestacks4-hyperv\", \"bluestacks4-hyperv-2\" for multi instance, and so on\n- BlueStacks5 Hyper-V use \"bluestacks5-hyperv\", \"bluestacks5-hyperv-1\" for multi instance, and so on\n- NoxPlayer 127.0.0.1:62001\n- NoxPlayer64bit 127.0.0.1:59865\n- MuMuPlayer 127.0.0.1:7555\n- MemuPlayer 127.0.0.1:21503\n- LDPlayer emulator-5554 or 127.0.0.1:5555\n- WSA use \"wsa-0\" to make the game run in the background, which needs to be controlled or closed by third-party software\nIf there are multiple emulator instances running, the default is reserved for one of them and the others will use different serials to avoid conflicts\nOpen console.bat and run `adb devices` to find what they are"
    },
    "PackageName": {
      "name": "Game Server",
      "help": "Manual select is required if multiple game clients are installed on emulator",
      "auto": "Auto-detect",
      "com.bilibili.azurlane": "CN",
      "com.YoStarEN.AzurLane": "EN",
      "com.YoStarJP.AzurLane": "JP",
      "com.hkmanjuu.azurlane.gp": "TW",
      "com.bilibili.blhx.huawei": "CN com.bilibili.blhx.huawei",
      "com.bilibili.blhx.mi": "CN com.bilibili.blhx.mi",
      "com.tencent.tmgp.bilibili.blhx": "CN com.tencent.tmgp.bilibili.blhx",
      "com.bilibili.blhx.baidu": "CN com.bilibili.blhx.baidu",
      "com.bilibili.blhx.qihoo": "CN com.bilibili.blhx.qihoo",
      "com.bilibili.blhx.nearme.gamecenter": "CN com.bilibili.blhx.nearme.gamecenter",
      "com.bilibili.blhx.vivo": "CN com.bilibili.blhx.vivo",
      "com.bilibili.blhx.mz": "CN com.bilibili.blhx.mz",
      "com.bilibili.blhx.uc": "CN com.bilibili.blhx.uc",
      "com.bilibili.blhx.mzw": "CN com.bilibili.blhx.mzw",
      "com.yiwu.blhx.yx15": "CN com.yiwu.blhx.yx15",
      "com.bilibili.blhx.m4399": "CN com.bilibili.blhx.m4399",
      "com.hkmanjuu.azurlane.gp.mc": "TW com.hkmanjuu.azurlane.gp.mc"
    },
    "ServerName": {
      "name": "Server in Game Client",
      "help": "Select the server where you are in the game to enable server status detection\nScript will hang up when server is being maintained or network is broken",
      "disabled": "disabled",
      "cn_android-0": "[国服] 莱茵演习",
      "cn_android-1": "[国服] 巴巴罗萨",
      "cn_android-2": "[国服] 霸王行动",
      "cn_android-3": "[国服] 冰山行动",
      "cn_android-4": "[国服] 彩虹计划",
      "cn_android-5": "[国服] 发电机计划",
      "cn_android-6": "[国服] 瞭望台行动",
      "cn_android-7": "[国服] 十字路口行动",
      "cn_android-8": "[国服] 朱诺行动",
      "cn_android-9": "[国服] 杜立特空袭",
      "cn_android-10": "[国服] 地狱犬行动",
      "cn_android-11": "[国服] 开罗宣言",
      "cn_android-12": "[国服] 奥林匹克行动",
      "cn_android-13": "[国服] 小王冠行动",
      "cn_android-14": "[国服] 波茨坦公告",
      "cn_android-15": "[国服] 白色方案",
      "cn_android-16": "[国服] 瓦尔基里行动",
      "cn_android-17": "[国服] 曼哈顿计划",
      "cn_android-18": "[国服] 八月风暴",
      "cn_android-19": "[国服] 秋季旅行",
      "cn_android-20": "[国服] 水星行动",
      "cn_android-21": "[国服] 莱茵河卫兵",
      "cn_android-22": "[国服] 北极光计划",
      "cn_ios-0": "[国服] 夏威夷",
      "cn_ios-1": "[国服] 珊瑚海",
      "cn_ios-2": "[国服] 中途岛",
      "cn_ios-3": "[国服] 铁底湾",
      "cn_ios-4": "[国服] 所罗门",
      "cn_ios-5": "[国服] 马里亚纳",
      "cn_ios-6": "[国服] 莱特湾",
      "cn_ios-7": "[国服] 硫磺岛",
      "cn_ios-8": "[国服] 冲绳岛",
      "cn_ios-9": "[国服] 阿留申群岛",
      "cn_ios-10": "[国服] 马耳他",
      "cn_channel-0": "[国服] 皇家巡游",
      "cn_channel-1": "[国服] 大西洋宪章",
      "cn_channel-2": "[国服] 十字军行动",
      "cn_channel-3": "[国服] 龙骑兵行动",
      "en-0": "[EN] Avrora",
      "en-1": "[EN] Lexington",
      "en-2": "[EN] Sandy",
      "en-3": "[EN] Washington",
      "en-4": "[EN] Amagi",
      "jp-0": "[JP] ブレスト",
      "jp-1": "[JP] 横須賀",
      "jp-2": "[JP] 佐世保",
      "jp-3": "[JP] 呉",
      "jp-4": "[JP] 舞鶴",
      "jp-5": "[JP] ルルイエ",
      "jp-6": "[JP] サモア",
      "jp-7": "[JP] 大湊",
      "jp-8": "[JP] トラック",
      "jp-9": "[JP] ラバウル",
      "jp-10": "[JP] 鹿児島",
      "jp-11": "[JP] マドラス",
      "jp-12": "[JP] サンディエゴ",
      "jp-13": "[JP] 竹敷",
      "jp-14": "[JP] キール",
      "jp-15": "[JP] 若松",
      "jp-16": "[JP] オデッサ",
      "jp-17": "[JP] スイートバン"
    },
    "ScreenshotMethod": {
      "name": "Screenshot Method",
      "help": "Speed: aScreenCap_nc > ADB_nc >>> aScreenCap > uiautomator2 ~= ADB\nRun Tools - Performance Test to find the fastest method",
      "ADB": "ADB ",
      "ADB_nc": "ADB_nc",
      "uiautomator2": "uiautomator2",
      "aScreenCap": "aScreenCap",
      "aScreenCap_nc": "aScreenCap_nc",
      "DroidCast": "DroidCast",
      "DroidCast_raw": "DroidCast_raw",
      "scrcpy": "scrcpy"
    },
    "ControlMethod": {
      "name": "Control Method",
      "help": "Speed: minitouch > Hermit >>> uiautomator2 ~= ADB\nminitouch is recommended, hermit is not recommended unless on vmos",
      "ADB": "ADB",
      "uiautomator2": "uiautomator2",
      "minitouch": "minitouch",
      "Hermit": "Hermit",
      "MaaTouch": "MaaTouch"
    },
    "ScreenshotDedithering": {
      "name": "Image Color De-dithering",
      "help": "Enable when running Alas on phones"
    },
    "AdbRestart": {
      "name": "Try to restart adb when no device found",
      "help": ""
    }
  },
  "RestartEmulator": {
    "_info": {
      "name": "Restart Emulator",
      "help": ""
    },
    "Enable": {
      "name": "RestartEmulator.Enable.name",
      "help": "RestartEmulator.Enable.help"
    },
    "EmulatorData": {
      "name": "RestartEmulator.EmulatorData.name",
      "help": "RestartEmulator.EmulatorData.help"
    },
    "ErrorRestart": {
      "name": "Restart Emulator on Error",
      "help": "Automatically restart the emulator when it cannot be connected"
    },
    "DailyRestart": {
      "name": "Restart Emulator when Server Refreshes",
      "help": "Restart emulator every day to solve the memory leak problem"
    }
  },
  "Error": {
    "_info": {
      "name": "Debug Settings",
      "help": ""
    },
    "HandleError": {
      "name": "Enable Exception Handling",
      "help": "Handles select exceptions, will retreat if in battle"
    },
    "SaveError": {
      "name": "Record Exception",
      "help": "Records exception and log into directory for review or sharing"
    },
    "OnePushConfig": {
      "name": "Error notify config",
      "help": "When Alas cannot handle exception, send a message through Onepush. Configuration document: \nhttps://github.com/LmeSzinc/AzurLaneAutoScript/wiki/Onepush-configuration-%5BEN%5D"
    },
    "ScreenshotLength": {
      "name": "Record Screenshot(s)",
      "help": "Number of screenshots saved when exception occurs"
    }
  },
  "Optimization": {
    "_info": {
      "name": "Optimization Settings",
      "help": ""
    },
    "ScreenshotInterval": {
      "name": "Take Screenshots Every X Second(s)",
      "help": "Minimum interval between 2 screenshots, limited in 0.1 ~ 0.3, can help reduce CPU on high-end PCs"
    },
    "CombatScreenshotInterval": {
      "name": "Take Screenshots Every X Second(s) In Combat",
      "help": "Minimum interval between 2 screenshots, limited in 0.1 ~ 1.0, can help reduce CPU during battle"
    },
    "TaskHoardingDuration": {
      "name": "Hoard Tasks For X Minute(s)",
      "help": "By purposely not adding ready tasks to pending, allows for larger subsets to be built and run en masse at a later time\nCan reduce the frequency of operating AL"
    },
    "WhenTaskQueueEmpty": {
      "name": "When Task Queue is Empty",
      "help": "Close AL when there are no pending tasks, can help reduce CPU",
      "stay_there": "Stay There",
      "goto_main": "Goto Main Page",
      "close_game": "Close Game"
    }
  },
  "DropRecord": {
    "_info": {
      "name": "Drop Record Settings",
      "help": ""
    },
    "SaveFolder": {
      "name": "Drop Save Directory",
      "help": ""
    },
    "AzurStatsID": {
      "name": "AzurStat ID",
      "help": "Used to identify your upload to <https://azur-stats.lyoko.io>, the ID consists of random characters and can be changed at any time"
    },
    "API": {
      "name": "Upload API",
      "help": "If CN users cannot connect to AzurStat, recommend to use \"reverse proxy\"",
      "default": "Default (Cloudflare)",
      "cn_gz_reverse_proxy": "Reverse proxy (Guangzhou, South China)",
      "cn_sh_reverse_proxy": "Reverse proxy (Shanghai, East China)"
    },
    "ResearchRecord": {
      "name": "Research Record",
      "help": "",
      "do_not": "Do nothing",
      "save": "Save",
      "upload": "Upload",
      "save_and_upload": "Save and upload"
    },
    "CommissionRecord": {
      "name": "Commission Record",
      "help": "",
      "do_not": "Do nothing",
      "save": "Save",
      "upload": "Upload",
      "save_and_upload": "Save and upload"
    },
    "CombatRecord": {
      "name": "Combat Record",
      "help": "",
      "do_not": "Do nothing",
      "save": "Save"
    },
    "OpsiRecord": {
      "name": "OpSi Record",
      "help": "",
      "do_not": "Do nothing",
      "save": "Save",
      "upload": "Upload",
      "save_and_upload": "Save and upload"
    },
    "MeowfficerBuy": {
      "name": "Meowfficer Buy",
      "help": "",
      "do_not": "Do nothing",
      "save": "Save"
    },
    "MeowfficerTalent": {
      "name": "Meowfficer Talent",
      "help": "",
      "do_not": "Do nothing",
      "save": "Save",
      "upload": "Upload",
      "save_and_upload": "Save and upload"
    }
  },
  "Retirement": {
    "_info": {
      "name": "Retirement Settings",
      "help": ""
    },
    "Enable": {
      "name": "Enable Retirement",
      "help": ""
    },
    "RetireMode": {
      "name": "Retirement Mode",
      "help": "If mode is one click retire, in game retire settings are enforced\nIf mode is enhance but unable to do so, will fallback to one click retire as default",
      "one_click_retire": "one_click_retire",
      "enhance": "enhance",
      "old_retire": "old_retire"
    },
    "RetireAmount": {
      "name": "Amount to Retire",
      "help": "",
      "retire_all": "retire_all",
      "retire_10": "retire_10"
    },
    "EnhanceFavourite": {
      "name": "Use Favorite Filter for Enhance",
      "help": ""
    },
    "EnhanceFilter": {
      "name": "Ship Type(s) Filter for Enhance",
      "help": "\"cv > bb > ...\"; may substitute a type with \"?\" to have Alas select a type at random\nMust enter at least 1 whitespace character to disable type filtering"
    },
    "EnhanceCheckPerCategory": {
      "name": "Number Checked Per Category for Enhance",
      "help": "Restricts the number of ships to be checked per category before moving onto the next if any\nSuitable enhance material is checked continously until reaching the unenhanceable state (in battle or stat full), after which this number is decremented for the current session\nRecommend to configure 3+ if there are non-max level ships in active fleet else <= 2 is generally sufficient"
    },
    "OldRetireN": {
      "name": "Retire Common",
      "help": "Only applies to old retire mode"
    },
    "OldRetireR": {
      "name": "Retire Rare",
      "help": "Only applies to old retire mode"
    },
    "OldRetireSR": {
      "name": "Retire Elite",
      "help": "Only applies to old retire mode"
    },
    "OldRetireSSR": {
      "name": "Retire Super Rare",
      "help": "Only applies to old retire mode"
    }
  },
  "Campaign": {
    "_info": {
      "name": "Level Settings",
      "help": ""
    },
    "Name": {
      "name": "Level Name",
      "help": "7-2, 12-4, or SP4; case insensitive; if the level is missing, please wait for next update"
    },
    "Event": {
      "name": "Event Name",
      "help": "Automatically selects to the latest event",
      "campaign_main": "campaign_main",
      "event_20200806_cn": "The Enigma and the Shark Rerun",
      "raid_20220127": "Mystery Investigation",
      "raid_20230118": "Winter Pathfinder",
      "event_20210610_tw": "復刻夜幕下的歸途",
      "event_20210225_cn": "Khorovod of Dawns Rime Rerun",
      "event_20211229_cn": "Tower of Transcendence",
      "event_20221222_cn": "Parallel Superimposition",
      "event_20221124_cn": "The Alchemist and the Archipelago of Secrets",
      "event_20210325_cn": "Ashen Simulacrum Rerun",
      "event_20201229_cn": "Inverted Orthant Rerun",
      "event_20211111_cn": "The Flame-Touched Dagger",
      "raid_20221027": "Fight On Royal Maids!(Part 3)",
      "event_20210121_cn": "Empyreal Tragicomedy Rerun",
      "event_20220915_cn": "Violet Tempest Blooming Lycoris",
      "event_20210916_cn": "Upon the Shimmering Blue",
      "event_20200903_en": "Stars of the Shimmering Fjord",
      "event_20220818_cn": "Operation Convergence",
      "event_20220324_cn": "Virtual Tower",
      "event_20211028_cn": "Skybound Oratorio Rerun",
      "event_20220728_cn": "Aquilifers Ballade",
      "event_20200917_cn": "Dreamwakers Butterfly Rerun",
      "event_20201029_cn": "Universe in Unison",
      "raid_20220630": "Angel of Iris",
      "raid_20210708": "Cross Wave rerun",
      "event_20200820_cn": "Scherzo of Iron and Blood Rerun",
      "event_20201012_cn": "Sundered Blue Rerun",
      "event_20210527_cn": "Mirror Involution",
      "event_20220526_cn": "Pledge of the Radiant Court",
      "raid_20200624": "Air Raid Drills with Essex Rerun",
      "event_20220428_cn": "Rondo at Rainbows End",
      "event_20220414_cn": "Aurora Noctis Rerun",
      "event_20220407_tw": "蒼紅的迴響(復刻)",
      "event_20210422_cn": "Daedalian Hymn",
      "event_20220310_tw": "復刻斯圖爾特的硝煙",
      "event_20200603_cn": "Counterattack Within the Fjord Rerun",
      "event_20220224_cn": "Abyssal Refrain",
      "event_20220210_cn": "Northern Overture Rerun",
      "event_20211125_cn": "World-spanning Arclight",
      "event_20211028_tw": "復刻光與影的鳶尾之華",
      "event_20210722_cn": "Azur Anthem",
      "event_20210819_cn": "Microlayer Medley Rerun",
      "event_20200723_cn": "Aurora Noctis",
      "event_20210624_cn": "Swirling Cherry Blossoms Rerun",
      "event_20210624_tw": "穹頂下的聖詠曲",
      "event_20210527_tw": "微層混合",
      "event_20210429_tw": "復刻墨染的鋼鐵之花",
      "event_20210415_tw": "復刻圍剿施佩伯爵",
      "event_20210225_tw": "北境序曲",
      "event_20201126_cn": "Vacation Lane",
      "event_20200312_cn": "The Solomon Ranger Rerun",
      "event_20201002_en": "Counterattack Within the Fjord",
      "event_20200716_en": "Ink Stained Steel Sakura Rerun",
      "event_20200611_en": "Skybound Oratorio",
      "event_20200603_en": "Prelude under the Moon Rerun",
      "event_20200521_en": "Iris of Light and Dark Rerun",
      "event_20200521_cn": "穹顶下的圣咏曲",
      "event_20200507_cn": "The Way Home in the Night",
      "event_20200423_cn": "Crimson Echoes Rerun",
      "event_20200326_cn": "Microlayer Medley",
      "event_20200227_cn": "Northern Overture",
      "war_archives_20210819_cn": "archives Microlayer Medley",
      "war_archives_20200903_cn": "archives Stars of the Shimmering Fjord",
      "war_archives_20201029_cn": "archives Universe in Unison",
      "war_archives_20200806_cn": "archives The Enigma and the Shark",
      "war_archives_20210624_cn": "archives Swirling Cherry Blossoms",
      "war_archives_20210325_cn": "archives Ashen Simulacrum",
      "war_archives_20190911_cn": "archives Empyreal Tragicomedy",
      "war_archives_20211014_cn": "archives Crescendo of Polaris",
      "war_archives_20200820_cn": "archives Scherzo of Iron and Blood",
      "war_archives_20181227_cn": "archives Crimson Echoes",
      "war_archives_20180726_cn": "archives Iris of Light and Dark",
      "war_archives_20180607_cn": "archives Ink Stained Steel Sakura",
      "war_archives_20190221_en": "archives Winters Crown",
      "war_archives_20191010_en": "archives Encircling Graf Spee",
      "war_archives_20181026_en": "archives Fallen Wings",
      "war_archives_20190620_en": "archives Glorious Battle",
      "war_archives_20190321_en": "archives Visitors Dyed in Red",
      "war_archives_20191031_en": "archives Divergent Chessboard",
      "war_archives_20181020_en": "archives Strive Wish and Strategize"
    },
    "Mode": {
      "name": "Level Mode",
      "help": "Only configurable in Farm Main",
      "normal": "normal",
      "hard": "hard"
    },
    "UseClearMode": {
      "name": "Use Clear Mode",
      "help": ""
    },
    "UseFleetLock": {
      "name": "Use Fleet Lock",
      "help": ""
    },
    "UseAutoSearch": {
      "name": "Use Auto Search",
      "help": ""
    },
    "Use2xBook": {
      "name": "Use High-Efficiency Combat Logistics Plan",
      "help": "Twice the oil consumption but also twice the exp and drops"
    },
    "AmbushEvade": {
      "name": "Evade Ambush(es)",
      "help": ""
    }
  },
  "StopCondition": {
    "_info": {
      "name": "Stop Condition Settings",
      "help": "After triggering any of following conditions, the current task will be stopped"
    },
    "RunCount": {
      "name": "Run Level X Time(s)",
      "help": "Automatically decreases by 1 for every completion and stops the current task upon reaching zero; saving as 0 implies unlimited runs until a different stop condition is met"
    },
    "OilLimit": {
      "name": "Keep Oil Above X",
      "help": "Stop current task if oil is found to be below this number"
    },
    "MapAchievement": {
      "name": "Level Achievement",
      "help": "Stop current task if level has been 100% Clear, 3 Stars, Threat Safe, or Threat Safe without 3 Stars. Non-stop implies no achievement requirement and loops until different stop condition is met",
      "non_stop": "Non-stop",
      "100_percent_clear": "100% Clear",
      "map_3_stars": "100% Clear + 3 Stars",
      "threat_safe": "100% Clear + 3 Stars + Threat Safe",
      "threat_safe_without_3_stars": "100% Clear + Threat Safe"
    },
    "StageIncrease": {
      "name": "Enable Continuous Clear",
      "help": "Suited for 100% Clear, requires sufficient fleet strength and satisfying level attribute restrictions for every level involved\n1-1 to 14-4, A1 to A3, B1 to B3, C1 to C3, D1 to D3, SP1 to SP4"
    },
    "GetNewShip": {
      "name": "New Ship Get",
      "help": "Stop current task if detected new ship has been acquired"
    },
    "ReachLevel": {
      "name": "Level X Reached",
      "help": "Stop current task if any ship under level X has reached level X; saving as 0 implies no limit to the level."
    }
  },
  "Fleet": {
    "_info": {
      "name": "Fleet Settings",
      "help": "Fleet 1 == Mob Fleet, Fleet 2 == Boss Fleet"
    },
    "Fleet1": {
      "name": "Fleet 1 Number",
      "help": "",
      "1": "1",
      "2": "2",
      "3": "3",
      "4": "4",
      "5": "5",
      "6": "6"
    },
    "Fleet1Formation": {
      "name": "Fleet 1 Formation",
      "help": "",
      "line_ahead": "line_ahead",
      "double_line": "double_line",
      "diamond": "diamond"
    },
    "Fleet1Mode": {
      "name": "Fleet 1 Mode",
      "help": "",
      "combat_auto": "combat_auto",
      "combat_manual": "combat_manual",
      "stand_still_in_the_middle": "stand_still_in_the_middle",
      "hide_in_bottom_left": "hide_in_bottom_left"
    },
    "Fleet1Step": {
      "name": "Fleet 1 Step Number",
      "help": "Restrict tile step movement in non-cleared levels to configured number",
      "2": "2",
      "3": "3",
      "4": "4",
      "5": "5"
    },
    "Fleet2": {
      "name": "Fleet 2 Number",
      "help": "",
      "0": "do_not_use",
      "1": "1",
      "2": "2",
      "3": "3",
      "4": "4",
      "5": "5",
      "6": "6"
    },
    "Fleet2Formation": {
      "name": "Fleet 2 Formation",
      "help": "",
      "line_ahead": "line_ahead",
      "double_line": "double_line",
      "diamond": "diamond"
    },
    "Fleet2Mode": {
      "name": "Fleet 2 Mode",
      "help": "",
      "combat_auto": "combat_auto",
      "combat_manual": "combat_manual",
      "stand_still_in_the_middle": "stand_still_in_the_middle",
      "hide_in_bottom_left": "hide_in_bottom_left"
    },
    "Fleet2Step": {
      "name": "Fleet 2 Step Number",
      "help": "Restrict tile step movement in non-cleared levels to configured number",
      "2": "2",
      "3": "3",
      "4": "4",
      "5": "5"
    },
    "FleetOrder": {
      "name": "Fleet Roles",
      "help": "With non-auto-search, alas will pick up question marks and ammunition\nWith non-auto-search and battle <=4, Alas will force the use of \"fleet1_all_fleet2_standby\"",
      "fleet1_mob_fleet2_boss": "fleet1_mob_fleet2_boss",
      "fleet1_boss_fleet2_mob": "fleet1_boss_fleet2_mob",
      "fleet1_all_fleet2_standby": "fleet1_all_fleet2_standby",
      "fleet1_standby_fleet2_all": "fleet1_standby_fleet2_all"
    }
  },
  "Submarine": {
    "_info": {
      "name": "Submarine Settings",
      "help": ""
    },
    "Fleet": {
      "name": "Submarine Fleet Number",
      "help": "",
      "0": "Don't Use",
      "1": "1",
      "2": "2"
    },
    "Mode": {
      "name": "Submarine Mode",
      "help": "Effective only when auto search disabled. Reminder: 'Hunt and Boss' is actually a mix of 'Hunt Only' and 'Boss Only', it does hunt and summon submarines at boss if available.",
      "do_not_use": "Don't Use",
      "hunt_only": "Hunt Only",
      "boss_only": "BOSS Only",
      "hunt_and_boss": "Hunt and BOSS",
      "every_combat": "Every Combat"
    },
    "AutoSearchMode": {
      "name": "Submarine Roles in Auto Search",
      "help": "Effective only for auto search",
      "sub_standby": "Standby",
      "sub_auto_call": "Auto Call"
    },
    "DistanceToBoss": {
      "name": "Before BOSS battle move the submarine near BOSS",
      "help": "Effective only if \"Submarine Mode\" is \"BOSS Only\" or \"Hunt and BOSS\"\nSelecting \"X Grids To BOSS\" needs to ensure that the submarine hunting range can cover the BOSS. Distance is calculated using the Manhattan Distance. Selecting \"Use Open Ocean Support\" requires U522/Leonardo da Vinci in the submarine fleet.",
      "to_boss_position": "To BOSS Location",
      "1_grid_to_boss": "1 Grid To BOSS",
      "2_grid_to_boss": "2 Grids To BOSS",
      "use_open_ocean_support": "Use Open Ocean Support"
    }
  },
  "Emotion": {
    "_info": {
      "name": "Emotion Settings",
      "help": "At least one or both \"Calculate Emotion Consumption\" and \"Ignore Low Emotion Warning\" is used for these settings to be enabled"
    },
    "CalculateEmotion": {
      "name": "Calculate Emotion Consumption",
      "help": "Calculates emotion according to settings, if ship(s) have changed in fleet should manually edit the corresponding value for accuracy"
    },
    "IgnoreLowEmotionWarn": {
      "name": "Ignore Low Emotion Warning",
      "help": "If emotion warning triggers, it will be ignored and proceed into next battle regardless"
    },
    "Fleet1Value": {
      "name": "Fleet 1 Emotion Value",
      "help": ""
    },
    "Fleet1Record": {
      "name": "Fleet 1 Emotion Record",
      "help": ""
    },
    "Fleet1Control": {
      "name": "Fleet 1 Emotion Control",
      "help": "Measures will be taken to ensure control is maintained i.e. wait for recovery in level or stop current task if others can be executed while waiting",
      "keep_exp_bonus": "Keep Happy Bonus (>120)",
      "prevent_green_face": "Keep Content (>40)",
      "prevent_yellow_face": "Prevent Moody (>30)",
      "prevent_red_face": "Prevent Exhausted (>20)"
    },
    "Fleet1Recover": {
      "name": "Fleet 1 Recover Location",
      "help": "Configure accordingly to accurately calculate emotion",
      "not_in_dormitory": "Docks (20/hr)",
      "dormitory_floor_1": "Dorm Floor 1 (40/hr)",
      "dormitory_floor_2": "Dorm Floor 2 (50/hr)"
    },
    "Fleet1Oath": {
      "name": "Fleet 1 All Oath",
      "help": "+10/hr emotion recovery is included into calculation"
    },
    "Fleet2Value": {
      "name": "Fleet 2 Emotion Value",
      "help": ""
    },
    "Fleet2Record": {
      "name": "Fleet 2 Emotion Record",
      "help": ""
    },
    "Fleet2Control": {
      "name": "Fleet 2 Emotion Control",
      "help": "Measures will be taken to ensure control is maintained i.e. wait for recovery in level or stop current task if others can be executed while waiting",
      "keep_exp_bonus": "Keep Happy Bonus (>120)",
      "prevent_green_face": "Keep Content (>40)",
      "prevent_yellow_face": "Prevent Moody (>30)",
      "prevent_red_face": "Prevent Exhausted (>20)"
    },
    "Fleet2Recover": {
      "name": "Fleet 2 Recover Location",
      "help": "",
      "not_in_dormitory": "Docks (20/hr)",
      "dormitory_floor_1": "Dorm Floor 1 (40/hr)",
      "dormitory_floor_2": "Dorm Floor 2 (50/hr)"
    },
    "Fleet2Oath": {
      "name": "Fleet 2 All Oath",
      "help": "+10/hr emotion recovery is included into calculation"
    }
  },
  "HpControl": {
    "_info": {
      "name": "HP Control Settings",
      "help": "Effective only if fleet lock is disabled"
    },
    "UseHpBalance": {
      "name": "Use HP Balance",
      "help": "Enable monitor of HP across the front row ships and re-position them if needed"
    },
    "UseEmergencyRepair": {
      "name": "Use Emergency Repair",
      "help": ""
    },
    "UseLowHpRetreat": {
      "name": "Use Low HP Retreat",
      "help": ""
    },
    "HpBalanceThreshold": {
      "name": "HP Balance Threshold",
      "help": "If the difference in HP volume is found greater than this threshold then Alas will re-position the ships"
    },
    "HpBalanceWeight": {
      "name": "HP Balance Weight",
      "help": "Assists in Alas to accurately monitor the HP volume\nEnter your fleet data in the exemplified order \"front-most, middle, back-most\" --> \"6000, 3000, 4000\" (no quotations)"
    },
    "RepairUseSingleThreshold": {
      "name": "Single Emergency Repair Use Threshold",
      "help": "Use one repair kit if any one ship's HP is below this threshold"
    },
    "RepairUseMultiThreshold": {
      "name": "Multi Emergency Repair Use Threshold",
      "help": "Use all repair kits if the sum HP volume back or front row is below this threshold"
    },
    "LowHpRetreatThreshold": {
      "name": "Low HP Retreat Threshold",
      "help": "Retreat if the sum HP volume back or front row is below this threshold"
    }
  },
  "EnemyPriority": {
    "_info": {
      "name": "Enemy Priority ",
      "help": "Customize the priority of the enemy you want to fight"
    },
    "EnemyScaleBalanceWeight": {
      "name": "Enemy Priority",
      "help": "First clear the enemies on the mob to the boss, and then clean up other enemies according to priority",
      "default_mode": "According to map file",
      "S3_enemy_first": "3-Stars enemies first",
      "S1_enemy_first": "1-Star enemies first"
    }
  },
  "C11AffinityFarming": {
    "_info": {
      "name": "C1-1 Affinity Farm Settings",
      "help": "After entering, repeatedly moves between tiles to initiate ambush encounters"
    },
    "RunCount": {
      "name": "Encounter Count",
      "help": "Number of encounters until retreat and repeating again, recommended 32+"
    }
  },
  "C72MysteryFarming": {
    "_info": {
      "name": "C7-2 Mystery Farm Settings",
      "help": "Performs minimum number of battles to acquire all mystery tiles then retreat and repeating again"
    },
    "StepOnA3": {
      "name": "Step A3",
      "help": "Effectively prevents mystery on A2 from being blocked"
    }
  },
  "C122MediumLeveling": {
    "_info": {
      "name": "C12-2 Medium Level Farm Settings",
      "help": "Use low strength fleet to level up at 12-2 and retreat after fighting all non-large escorts\nImprove exp/oil consumption ratio by reducing strength of fleet"
    },
    "LargeEnemyTolerance": {
      "name": "Large Enemy Tolerance",
      "help": "Number of large enemy battle(s) allowed before retreating",
      "0": "0",
      "1": "1",
      "2": "2",
      "10": "10"
    }
  },
  "C124LargeLeveling": {
    "_info": {
      "name": "C12-4 Large Level Farm Settings",
      "help": "Use high strength fleet to level up at 12-4 and retreat after fighting all escorts\nImprove exp/oil consumption ratio by reducing strength of fleet"
    },
    "NonLargeEnterTolerance": {
      "name": "Non-Large Enter Tolerance",
      "help": "Retreat after configured number of battles if no large escorts are detected",
      "0": "0",
      "1": "1",
      "2": "2"
    },
    "NonLargeRetreatTolerance": {
      "name": "Non-Large Retreat Tolerance",
      "help": "Number of battles allowed against non-large escorts after no remaining large escorts are detected",
      "0": "0",
      "1": "1",
      "2": "2",
      "10": "10"
    },
    "PickupAmmo": {
      "name": "Pick Up Ammo",
      "help": "Number of battles before picking up ammo",
      "3": "3",
      "4": "4",
      "5": "5"
    }
  },
  "GemsFarming": {
    "_info": {
      "name": "Commission Farming Settings",
      "help": "Warning: This task allows players to get a small amount of gems, but not an efficient way to farm.\nPlayers who have recently started Azur Lane are easily superstitious about 0LB and low oil consumption, while being ignorant about character leveling.\nRunning this function will only make you feel fulfilled however in reality your account will not actually progress very much.\nThe main purpose of this task is to get extra cubes for players with a formed lineup. Please rationally treat gems as a by-product.\n\nFleet 1 is expected to consist of 1 0LB CV/CVL and 1 0LB Vanguard, Fleet 2 is expected to consist of support ships such as New Jersey or Shinano to provide external battle assistance.\nFor information about the drop mechanism/rate of urgent commissions, you can refer to <https://bbs.nga.cn/read.php?tid=27134956> (in Chinese Simplified)"
    },
    "FlagshipChange": {
      "name": "Enable Flagship Change",
      "help": "Switch out to new common CV/CVL whose level is in range of 1 to 32, after current has reached level 32+.\nMeanwhile, abandoned flagships will be retired. Any common CV/CVL whose level is 2+ will be regarded as targets.\nDo confirm that your own ships which is not a target has been locked"
    },
    "FlagshipEquipChange": {
      "name": "Enable Flagship Equipment Change",
      "help": "The flagship's equipment is replaced when being switched out by first recording the current setup\nOnly populated equipment slots will be replaced\nIf the CV/CVL preference has been configured, all 5 slots will be populated otherwise only the auxiliary slots will be populated"
    },
    "VanguardChange": {
      "name": "Enable Vanguard Change",
      "help": "Switch out to new level 100(70) common vanguard after current flagship has reached level 32+\n(Only CN players'0 limit break ship can reach level 100)"
    },
    "VanguardEquipChange": {
      "name": "Enable Vanguard Equipment Change",
      "help": "The vanguard's equipment is replaced when being switched out by first recording the current setup\nOnly populated equipment slots will be replaced"
    },
    "LowEmotionRetreat": {
      "name": "Enable Low Emotion Retreat",
      "help": "Retreat when low emotion is detected and switch out both back and front ships at the same time"
    },
    "CommonCV": {
      "name": "Flagship Common CV/CVL Preference",
      "help": "",
      "any": "any",
      "langley": "langley",
      "bogue": "bogue",
      "ranger": "ranger",
      "hermes": "hermes"
    },
    "CommissionLimit": {
      "name": "Prevent Too Many Urgent Commissions",
      "help": "When running 7x24, prevent having a lot of urgent commissions and not being able to complete daily commissions. It is recommended to select only short-terms and high-yields in the commission filter"
    }
  },
  "EventGeneral": {
    "_info": {
      "name": "Event General Settings",
      "help": ""
    },
    "PtLimit": {
      "name": "Event PT Limit",
      "help": "When the total PT reaches the given value, disable all event tasks. 0 means no limit. Cannot trigger instantly when using auto search\nWith this enabled, you only need to enable all the event tasks, and you don't need to count how many times to run"
    },
    "TimeLimit": {
      "name": "Event Time Limit",
      "help": "When the local time exceeds the given value, disable all event tasks. '2020-01-01 00:00:00' means no limit and the time will be reset once it's triggered\nThis can prevent the occurrence of forgetting to disable event tasks after the event ends"
    }
  },
  "TaskBalancer": {
    "_info": {
      "name": "Task Balancer Settings",
      "help": "Prevent coin shortage when farming event maps."
    },
    "Enable": {
      "name": "Enable Task Balancer",
      "help": "When enabled, the coin amount will be checked after each run."
    },
    "CoinLimit": {
      "name": "Keep Coin Above X",
      "help": "Start chosen task if coin is found to be below this number."
    },
    "TaskCall": {
      "name": "Call task X if out of coin",
      "help": "Reminder: Players need to check task config before running, or TaskCall may not work.",
      "Main": "Main",
      "Main2": "Main-2",
      "Main3": "Main-3"
    }
  },
  "EventDaily": {
    "_info": {
      "name": "Event Daily Settings",
      "help": ""
    },
    "StageFilter": {
      "name": "Event Daily Stage Filter",
      "help": ""
    },
    "LastStage": {
      "name": "Last Event Daily Stage",
      "help": "Automatically updated, skips completed levels in the filter, and resets at server reset time (00:00)"
    }
  },
  "Raid": {
    "_info": {
      "name": "Raid Settings",
      "help": ""
    },
    "Mode": {
      "name": "Raid Mode",
      "help": "",
      "easy": "easy",
      "normal": "normal",
      "hard": "hard",
      "ex": "ex"
    },
    "UseTicket": {
      "name": "Use Ticket(s)",
      "help": ""
    }
  },
  "RaidDaily": {
    "_info": {
      "name": "Raid Daily Settings",
      "help": "Recommend manual play for faster contribution and climbing of prize ladder as raid points are awarded proportionally by speed\nEnable task if slow contribution and climbing is acceptable\nFleet compositions must be made manually for each difficulty"
    },
    "StageFilter": {
      "name": "Raid Daily Stage Filter",
      "help": "Generally does not need to be modified or re-arranged but can do so if desired\nCan save on oil consumption if less are attacked\nSupports EX difficulty if specified, submarine is force called to increase clearing rate"
    }
  },
  "MaritimeEscort": {
    "_info": {
      "name": "Maritime Escort",
      "help": "Enter then retreat, get about 70% of maximum rewards"
    },
    "Enable": {
      "name": "Enable maritime Escort",
      "help": ""
    }
  },
  "Commission": {
    "_info": {
      "name": "Commission Settings",
      "help": ""
    },
    "PresetFilter": {
      "name": "Preset Filter Select",
      "help": "People without a basic knowledge of commission drops rates and spawn are recommended to use pre-optimized presets instead of writing custom filters\nIf the commission farming is running 24 hours a day, the (7x24 Commission Farming) filter should be used\nIt is not recommended to use the oil priority filter while running commission farming",
      "cube": "Gems > Cube > Oil",
      "cube_24h": "Gems > Cube > Oil (7x24 Commission Farming)",
      "chip": "Gems > Chip > Cube",
      "chip_24h": "Gems > Chip > Cube (7x24 Commission Farming)",
      "oil": "Gems > Oil > Cube",
      "custom": "Custom"
    },
    "CustomFilter": {
      "name": "Custom Commission Priority",
      "help": "To use your own filter, set \"Preset Filter Select\" to \"Custom\". All options have been defined at  <https://github.com/LmeSzinc/AzurLaneAutoScript/wiki/filter_string_en>"
    },
    "DoMajorCommission": {
      "name": "Do Major Commissions",
      "help": "1200 oil commission is now outdated, the yield is very low, it is recommended to disable"
    }
  },
  "Tactical": {
    "_info": {
      "name": "Tactical Academy Settings",
      "help": ""
    },
    "TacticalFilter": {
      "name": "Tactical Book Priority",
      "help": "Generally does not need to be modified or re-arranged but can do so if desired"
    },
    "RapidTrainingSlot": {
      "name": "Use Rapid Training",
      "help": "During events, use rapid training 10 times",
      "do_not_use": "Don't Use",
      "slot_1": "Use on Slot #1",
      "slot_2": "Use on Slot #2",
      "slot_3": "Use on Slot #3",
      "slot_4": "Use on Slot #4"
    }
  },
  "ControlExpOverflow": {
    "_info": {
      "name": "Control EXP Overflow Settings",
      "help": "Control waste amount of EXP on a specific book tier to save on time\nFor example, if remain = 1100, use ColorT3_Exp despite losing out on 100 EXP"
    },
    "Enable": {
      "name": "Enable",
      "help": "Disable for no overflow across all tiers\nOtherwise enable then set specific tier's overflow for customization"
    },
    "T4Allow": {
      "name": "T4 Overflow Allow",
      "help": "0 ~ any positive integer"
    },
    "T3Allow": {
      "name": "T3 Overflow Allow",
      "help": "0 ~ any positive integer"
    },
    "T2Allow": {
      "name": "T2 Overflow Allow",
      "help": "0 ~ any positive integer"
    },
    "T1Allow": {
      "name": "T1 Overflow Allow",
      "help": "0 ~ any positive integer"
    }
  },
  "AddNewStudent": {
    "_info": {
      "name": "Level Skills",
      "help": "When there is a vacant position in the Tactical Academy, the 1st slot ship girl in dock will be assigned as a student and improve any non-max level skill"
    },
    "Enable": {
      "name": "Enable",
      "help": ""
    },
    "Favorite": {
      "name": "Use Favorite Filter",
      "help": "During student selection apply the favorite filter\nThereby, giving priority to certain ship girls\nApply the favorite status to a ship girl in-game"
    }
  },
  "Research": {
    "_info": {
      "name": "Research Academy Settings",
      "help": "For convenience a few preset filters are provided\nHowever it is recommended to use \"custom\" and author your own priority for projects\nNote that combined with other settings, Alas will choose projects that satisfy all the conditions. For example, if \"Use Cube\" is disabled but your list consists of projects that cost cubes, Alas will not choose them"
    },
    "UseCube": {
      "name": "Use Cube",
      "help": "Allow to undertake projects that require cubes",
      "always_use": "Always Use",
      "only_05_hour": "0.5 Hour+No project available",
      "only_no_project": "Only no project available",
      "do_not_use": "Don't Use"
    },
    "UseCoin": {
      "name": "Use Coin",
      "help": "Allow to undertake projects that require coins",
      "always_use": "Always Use",
      "only_05_hour": "0.5 Hour+No project available",
      "only_no_project": "Only no project available",
      "do_not_use": "Don't Use"
    },
    "UsePart": {
      "name": "Use Part/Plate",
      "help": "Allow to undertake projects that require parts/plates",
      "always_use": "Always Use",
      "only_05_hour": "0.5 Hour+No project available",
      "only_no_project": "Only no project available",
      "do_not_use": "Don't Use"
    },
    "AllowDelay": {
      "name": "Delay research when resources are insufficient",
      "help": "When the resources are insufficient, Alas will delay research until the conditions are met or research queue is about to be emptied, which will not cause the research to stop\nIf the resources are insufficient for a long time or the time of running alas is not long enough, you can cancel this option to keep the research queue full"
    },
    "PresetFilter": {
      "name": "Preset Filter Select",
      "help": "See research drops rates and spawn rates in https://azur-stats.lyoko.io/. People without a basic knowledge of these are recommended to use pre-optimized presets instead of writing custom filters",
      "custom": "custom",
      "series_5_blueprint_152": "Series 5 Blueprints+152",
      "series_5_blueprint_only": "Series 5 Blueprints Only",
      "series_5_152_only": "Series 5 152 Only",
      "series_4_blueprint_tenrai": "Series 4 Blueprints+Tenrai",
      "series_4_blueprint_only": "Series 4 Blueprints Only",
      "series_4_tenrai_only": "Series 4 Tenrai Only",
      "series_3_blueprint_234": "Series 3 Blueprints+234",
      "series_3_blueprint_only": "Series 3 Blueprints Only",
      "series_3_234_only": "Series 3 234 Only",
      "series_2_than_3_457_234": "Series 2+3 457+234",
      "series_2_blueprint_457": "Series 2 Blueprints+457",
      "series_2_blueprint_only": "Series 2 Blueprints Only",
      "series_2_457_only": "Series 2 457 Only"
    },
    "CustomFilter": {
      "name": "Custom Research Priority",
      "help": "To use your own filter, set \"Preset Filter Select\" to \"custom\". All options have been defined at  <https://github.com/LmeSzinc/AzurLaneAutoScript/wiki/filter_string_en>"
    }
  },
  "Dorm": {
    "_info": {
      "name": "Dorm Settings",
      "help": ""
    },
    "Collect": {
      "name": "Collect Coins and Loves",
      "help": ""
    },
    "Feed": {
      "name": "Restock Dorm Snacks",
      "help": ""
    },
    "FeedFilter": {
      "name": "Snack Filter",
      "help": "Generally does not need to be modified or re-arranged but can do so if desired"
    }
  },
  "Meowfficer": {
    "_info": {
      "name": "Mewofficer Settings",
      "help": ""
    },
    "BuyAmount": {
      "name": "Buy Amount",
      "help": "The 1st meowfficer box purchase everyday is free"
    },
    "FortChoreMeowfficer": {
      "name": "Do Fort Chores",
      "help": "Completes all 3 chores; clean, feed, and play with meowfficer to get fort exp"
    }
  },
  "MeowfficerTrain": {
    "_info": {
      "name": "Meowfficer Training Settings",
      "help": ""
    },
    "Enable": {
      "name": "Enable Meowfficer Training",
      "help": ""
    },
    "Mode": {
      "name": "Meowfficer Training Mode",
      "help": "Train Seamlessly means collecting trained meowfficer(s) every 2.5 ~ 3.5 hours.\nTrain Once a Day means collecting 1 trained meowfficer each day; emptying the training queue and do the enhancing on Sunday in order to finish weekly mission.",
      "seamlessly": "Train Seamlessly",
      "once_a_day": "Train Once a Day"
    },
    "RetainTalentedGold": {
      "name": "Retain Talented SR Meowfficer(s)",
      "help": "During collection, SR cats are examined for special talent abilities i.e. has no tiers or is colored rainbow.\nIf detected these are locked to prevent being used as feed material. Players must manually check and enhance themselves an SR meowfficer's personal skill."
    },
    "RetainTalentedPurple": {
      "name": "Retain Talented Elite Meowfficer(s)",
      "help": "During collection, Elite cats are examined for special talent abilities i.e. has no tiers or is colored rainbow.\nIf detected these are locked to prevent being used as feed material. Players must manually check and enhance themselves an Elite meowfficer's personal skill."
    },
    "EnhanceIndex": {
      "name": "Enhance Index",
      "help": "Index of target meowfficer to enhance. Limited in 1 ~ 12; indices are in ascending order from left to right of the 4 x 3 grid."
    }
  },
  "GuildLogistics": {
    "_info": {
      "name": "Guild Logistics Settings",
      "help": "Master or Officers must choose a guild mission manually"
    },
    "Enable": {
      "name": "Enable Guild Logistics",
      "help": "Enables the following:\n- Accept and complete guild missions\n- Submit items in exchange for guild coins\n- Collect other guild rewards"
    },
    "SelectNewMission": {
      "name": "Select A New Fleet Mission",
      "help": "This account must be a guild master or officer to use this.\nThe easiest mission Siren Subjugation III is selected by default, and the objective is to defeat 300 enemies\n(Not supported, please contact an EN developer if you would like to assist in alleviating this)"
    },
    "ExchangeFilter": {
      "name": "Item Exchange Filter",
      "help": "Generally does not need to be modified or re-arranged but can do so if desired\nIf there is an item that you lack, priority for that exchange is lowered"
    }
  },
  "GuildOperation": {
    "_info": {
      "name": "Guild Operation Settings",
      "help": ""
    },
    "Enable": {
      "name": "Enable Guild Operation",
      "help": "Enables the following:\n- Start new / Join ongoing guild operations\n- Dispatch ships to complete objectives\n- Optionally attack guild boss when available"
    },
    "SelectNewOperation": {
      "name": "Start New Guild Operations",
      "help": "This account must be a guild master or officer to use this.\nThe most rewarding operation Solomon Air-Sea Battle is selected by default"
    },
    "NewOperationMaxDate": {
      "name": "Don't Start Guild Operation After Date X of Every Month",
      "help": "Only takes effect when \"Start New Guild Operations\" is enabled.\nStarting a third operation in the same month is not recommended. Members are limited in joining up to 2 operations each month; a third operation will unlikely be finished as most cannot participate and spill over to the following month. This will affect the evaluation of the dispatch event, resulting in a reduction of the final reward"
    },
    "JoinThreshold": {
      "name": "Join Threshold",
      "help": "0.0 ~ 1.0\n0.5 means only join when progress is less than halfway through\n1 means join regardless of current progress even if basically finished\nRemember you are limited to joining only 2 on a monthly basis\nMaximize rewards and participation by joining newly started operations"
    },
    "AttackBoss": {
      "name": "Attack Guild Boss",
      "help": ""
    },
    "BossFleetRecommend": {
      "name": "Enable Fleet Recommend",
      "help": "This will automatically select your own ships to fill all 6 ship slots\nRecommended to keep disabled to form your own fleet along with fellow member's support units\nHowever if members are frequently changing their support units, may be worth to enable otherwise attacks only with 4 ships"
    }
  },
  "Reward": {
    "_info": {
      "name": "Reward Settings",
      "help": ""
    },
    "CollectOil": {
      "name": "Collect Oil",
      "help": ""
    },
    "CollectCoin": {
      "name": "Collect Coin",
      "help": ""
    },
    "CollectExp": {
      "name": "Collect Experience Books",
      "help": ""
    },
    "CollectMission": {
      "name": "Collect Mission Rewards",
      "help": ""
    },
    "CollectWeeklyMission": {
      "name": "Collect Weekly Mission Rewards",
      "help": ""
    }
  },
  "GeneralShop": {
    "_info": {
      "name": "General Shop Settings",
      "help": ""
    },
    "UseGems": {
      "name": "Use Gems",
      "help": ""
    },
    "Refresh": {
      "name": "Allow Shop Refresh",
      "help": "Refreshing will consume 50 gems"
    },
    "BuySkinBox": {
      "name": "Buy Equip Skin Boxes",
      "help": "In order to reduce maintenance costs, the skin box selectors in the filter will not be updated with the game, but Alas will consider any unknown items with a quantity of 1 and consume 7000 coins as skin boxes and buy them."
    },
    "Filter": {
      "name": "Item Filter",
      "help": "All options have been defined at <https://github.com/LmeSzinc/AzurLaneAutoScript/wiki/reward_shop_filter_string>"
    }
  },
  "GuildShop": {
    "_info": {
      "name": "Guild Shop Settings",
      "help": ""
    },
    "Refresh": {
      "name": "Allow Shop Refresh",
      "help": "Refreshing will consume 50 guild coins, these are not valuable and it is recommended to have this enabled"
    },
    "Filter": {
      "name": "Item Filter",
      "help": "All options have been defined at <https://github.com/LmeSzinc/AzurLaneAutoScript/wiki/reward_shop_filter_string>\nHowever unlike other shops you cannot specify the exact item, you are limited to just category and grade\nThe select options below are used to substitute this incapability"
    },
    "BOX_T3": {
      "name": "Faction Preference BoxT3",
      "help": "",
      "eagle": "eagle",
      "royal": "royal",
      "sakura": "sakura",
      "ironblood": "ironblood"
    },
    "BOX_T4": {
      "name": "Faction Preference BoxT4",
      "help": "",
      "eagle": "eagle",
      "royal": "royal",
      "sakura": "sakura",
      "ironblood": "ironblood"
    },
    "BOOK_T2": {
      "name": "Color Preference BookT2",
      "help": "",
      "red": "red",
      "blue": "blue",
      "yellow": "yellow"
    },
    "BOOK_T3": {
      "name": "Color Preference BookT3",
      "help": "",
      "red": "red",
      "blue": "blue",
      "yellow": "yellow"
    },
    "RETROFIT_T2": {
      "name": "Type Preference RetrofitT2",
      "help": "",
      "dd": "dd",
      "cl": "cl",
      "bb": "bb",
      "cv": "cv"
    },
    "RETROFIT_T3": {
      "name": "Type Preference RetrofitT3",
      "help": "",
      "dd": "dd",
      "cl": "cl",
      "bb": "bb",
      "cv": "cv"
    },
    "PLATE_T2": {
      "name": "Type Preference PlateT2",
      "help": "",
      "general": "general",
      "gun": "gun",
      "torpedo": "torpedo",
      "antiair": "antiair",
      "plane": "plane"
    },
    "PLATE_T3": {
      "name": "Type Preference PlateT3",
      "help": "",
      "general": "general",
      "gun": "gun",
      "torpedo": "torpedo",
      "antiair": "antiair",
      "plane": "plane"
    },
    "PLATE_T4": {
      "name": "Type Preference PlateT4",
      "help": "",
      "general": "general",
      "gun": "gun",
      "torpedo": "torpedo",
      "antiair": "antiair",
      "plane": "plane"
    },
    "PR1": {
      "name": "PR1 BP Preference",
      "help": "",
      "neptune": "neptune",
      "monarch": "monarch",
      "ibuki": "ibuki",
      "izumo": "izumo",
      "roon": "roon",
      "saintlouis": "saintlouis"
    },
    "PR2": {
      "name": "PR2 BP Preference",
      "help": "",
      "seattle": "seattle",
      "georgia": "georgia",
      "kitakaze": "kitakaze",
      "gascogne": "gascogne"
    },
    "PR3": {
      "name": "PR3 BP Preference",
      "help": "",
      "cheshire": "cheshire",
      "mainz": "mainz",
      "odin": "odin",
      "champagne": "champagne"
    }
  },
  "MedalShop2": {
    "_info": {
      "name": "Medal Shop Settings",
      "help": ""
    },
    "Filter": {
      "name": "Item Filter",
      "help": "All options have been defined at <https://github.com/LmeSzinc/AzurLaneAutoScript/wiki/reward_shop_filter_string>\nDifferent from other shops, the below select options assist with filling the unknowns for the vague items 'Retrofit' and 'Plate'\nFurthermore restricted for 'Plate', there are both specific and wild types\nIf you are targeting a specific type then use a string combination such as 'PlateGeneralT3 > PlateWildT3' otherwise 'PlateT3' will purchase every available T3 Plate\nFor research blueprints it is adviseable to use 'DR > PR', players should convert surplus into Prototype Core currency"
    },
    "RETROFIT_T1": {
      "name": "Type Preference RetrofitT1",
      "help": "",
      "dd": "dd",
      "cl": "cl",
      "bb": "bb",
      "cv": "cv"
    },
    "RETROFIT_T2": {
      "name": "Type Preference RetrofitT2",
      "help": "",
      "dd": "dd",
      "cl": "cl",
      "bb": "bb",
      "cv": "cv"
    },
    "RETROFIT_T3": {
      "name": "Type Preference RetrofitT3",
      "help": "",
      "dd": "dd",
      "cl": "cl",
      "bb": "bb",
      "cv": "cv"
    },
    "PLATE_T1": {
      "name": "Type Preference PlateT1",
      "help": "",
      "general": "general",
      "gun": "gun",
      "torpedo": "torpedo",
      "antiair": "antiair",
      "plane": "plane"
    },
    "PLATE_T2": {
      "name": "Type Preference PlateT2",
      "help": "",
      "general": "general",
      "gun": "gun",
      "torpedo": "torpedo",
      "antiair": "antiair",
      "plane": "plane"
    },
    "PLATE_T3": {
      "name": "Type Preference PlateT3",
      "help": "",
      "general": "general",
      "gun": "gun",
      "torpedo": "torpedo",
      "antiair": "antiair",
      "plane": "plane"
    }
  },
  "MeritShop": {
    "_info": {
      "name": "Merit Shop Settings",
      "help": ""
    },
    "Refresh": {
      "name": "Allow Shop Refresh",
      "help": "Refreshing will consume 50 gems"
    },
    "Filter": {
      "name": "Item Filter",
      "help": "All options have been defined at <https://github.com/LmeSzinc/AzurLaneAutoScript/wiki/reward_shop_filter_string>"
    }
  },
  "CoreShop": {
    "_info": {
      "name": "Core Shop Settings",
      "help": ""
    },
    "Filter": {
      "name": "Item Filter",
      "help": "All options have been defined at <https://github.com/LmeSzinc/AzurLaneAutoScript/wiki/reward_shop_filter_string>\nHowever unlike other shops, only Chip and Array are supported\nALAS does not browse, scroll, or recognize any other items displayed besides those two"
    }
  },
  "ShipyardDr": {
    "_info": {
      "name": "DR Blueprints Purchase Settings",
      "help": "Purchase research blueprints every day, discount of DR and PRY blueprints are counted independently."
    },
    "ResearchSeries": {
      "name": "Research Series",
      "help": "",
      "2": "PR2"
    },
    "ShipIndex": {
      "name": "Ship Index",
      "help": "Position varies depending on progress, so must manually verify the target ship's position yourself\nStarting from left to right; 1 ~ 6",
      "0": "Don't buy",
      "1": "1",
      "2": "2",
      "3": "3",
      "4": "4",
      "5": "5",
      "6": "6"
    },
    "BuyAmount": {
      "name": "Buy Amount",
      "help": "The 1st and 2nd purchase everyday are free\nDiscounts are applied to the 3rd and onwards, gradually minimizing until full price\nExact discounts found at <https://azurlane.koumakan.jp/Research#Strengthening>"
    }
  },
  "Shipyard": {
    "_info": {
      "name": "PRY Blueprints Purchase Settings",
      "help": ""
    },
    "ResearchSeries": {
      "name": "Research Series",
      "help": "",
      "1": "PR1",
      "2": "PR2",
      "3": "PR3"
    },
    "ShipIndex": {
      "name": "Ship Index",
      "help": "Position varies depending on progress, so must manually verify the target ship's position yourself\nStarting from left to right; 1 ~ 6",
      "0": "Don't buy",
      "1": "1",
      "2": "2",
      "3": "3",
      "4": "4",
      "5": "5",
      "6": "6"
    },
    "BuyAmount": {
      "name": "Buy Amount",
      "help": "The 1st and 2nd purchase everyday are free\nDiscounts are applied to the 3rd and onwards, gradually minimizing until full price\nExact discounts found at <https://azurlane.koumakan.jp/Research#Strengthening>"
    }
  },
  "Gacha": {
    "_info": {
      "name": "Gacha Settings",
      "help": "Submit new build order(s) for daily achievement\nPrevious orders will be dequeued before submission to allow for maximum inputs and if any are still in progress, drills will be used to expedite them\nRetirement settings will be enforced if dock is full"
    },
    "Pool": {
      "name": "Pool",
      "help": "",
      "light": "light",
      "heavy": "heavy",
      "special": "special",
      "event": "event",
      "wishing_well": "wishing_well"
    },
    "Amount": {
      "name": "Amount",
      "help": "",
      "1": "1",
      "2": "2",
      "3": "3",
      "4": "4",
      "5": "5",
      "6": "6",
      "7": "7",
      "8": "8",
      "9": "9",
      "10": "10"
    },
    "UseTicket": {
      "name": "Use Build Ticket(s)",
      "help": "Use build tickets first for event pool. Use cubes if tickets run out or build general pools"
    },
    "UseDrill": {
      "name": "Use Drill(s)",
      "help": "Expedite the recently submitted orders"
    }
  },
  "BattlePass": {
    "_info": {
      "name": "Battle Pass Settings",
      "help": ""
    },
    "Collect": {
      "name": "Collect Cruise Missions Rewards",
      "help": ""
    }
  },
  "DataKey": {
    "_info": {
      "name": "Data Key Settings",
      "help": ""
    },
    "Collect": {
      "name": "Collect Data Key",
      "help": ""
    },
    "ForceCollect": {
      "name": "Force Collect Data Key",
      "help": "Force collect data key when data key is full to eliminate red dots"
    }
  },
  "Mail": {
    "_info": {
      "name": "Mail Settings",
      "help": ""
    },
    "Collect": {
      "name": "Collect Mail Rewards",
      "help": "Only collects the top 3 mail entries"
    },
    "Filter": {
      "name": "Mail Filter",
      "help": "Filter as to which mail types should be collected\nSupports Merit, Coolant, Coin, DecorCoin, Cube, Oil, and/or Gem"
    },
    "Delete": {
      "name": "Delete Collected Mail Rewards",
      "help": "Delete the already collected mail entries\nMark any entries \"important\" in-game to avoid accidental deletion"
    }
  },
  "SupplyPack": {
    "_info": {
      "name": "Supply Pack Settings",
      "help": ""
    },
    "Collect": {
      "name": "Collect Weekly Free Supply Pack",
      "help": ""
    }
  },
  "Daily": {
    "_info": {
      "name": "Daily Settings",
      "help": ""
    },
    "UseDailySkip": {
      "name": "Use Daily Skip",
      "help": "Requires S Rank for respective missions to be unlocked\nIf not unlocked, then Alas will automatically fallback to traditional steps to complete the mission"
    },
    "EscortMission": {
      "name": "Escort Mission Preference",
      "help": "",
      "skip": "skip",
      "first": "first",
      "second": "second",
      "third": "third"
    },
    "EscortMissionFleet": {
      "name": "Escort Mission Fleet",
      "help": "",
      "1": "1",
      "2": "2",
      "3": "3",
      "4": "4",
      "5": "5",
      "6": "6"
    },
    "AdvanceMission": {
      "name": "Advance Mission Preference",
      "help": "",
      "skip": "skip",
      "first": "first",
      "second": "second",
      "third": "third"
    },
    "AdvanceMissionFleet": {
      "name": "Advance Mission Fleet",
      "help": "",
      "1": "1",
      "2": "2",
      "3": "3",
      "4": "4",
      "5": "5",
      "6": "6"
    },
    "FierceAssault": {
      "name": "Fierce Assault Preference",
      "help": "",
      "skip": "skip",
      "first": "first",
      "second": "second",
      "third": "third"
    },
    "FierceAssaultFleet": {
      "name": "Fierce Assault Fleet",
      "help": "",
      "1": "1",
      "2": "2",
      "3": "3",
      "4": "4",
      "5": "5",
      "6": "6"
    },
    "TacticalTraining": {
      "name": "Tactical Training Preference",
      "help": "",
      "skip": "skip",
      "first": "first",
      "second": "second",
      "third": "third"
    },
    "TacticalTrainingFleet": {
      "name": "Tactical Training Fleet",
      "help": "",
      "1": "1",
      "2": "2",
      "3": "3",
      "4": "4",
      "5": "5",
      "6": "6"
    },
    "SupplyLineDisruption": {
      "name": "Supply Line Disruption Preference",
      "help": "This will be skipped if daily skip has not been unlocked",
      "skip": "skip",
      "first": "first",
      "second": "second",
      "third": "third"
    },
    "ModuleDevelopment": {
      "name": "Module Development Preference",
      "help": "",
      "skip": "skip",
      "first": "first",
      "second": "second"
    },
    "ModuleDevelopmentFleet": {
      "name": "Tactical Training Fleet",
      "help": "",
      "1": "1",
      "2": "2",
      "3": "3",
      "4": "4",
      "5": "5",
      "6": "6"
    }
  },
  "Hard": {
    "_info": {
      "name": "Hard Settings",
      "help": "Hard mode for chapter must be unlocked, stage must be in 100% CLEAR condition, and auto search is enabled temporarily.\nUse Farm Main task to assist unlocking and achieving 100% CLEAR conditions"
    },
    "HardStage": {
      "name": "Hard Stage",
      "help": "11-4, 12-2, 12-4, and etc."
    },
    "HardFleet": {
      "name": "Hard Fleet",
      "help": "Must in game manually set up the fleet and ensure level attribute restrictions are satisfied",
      "1": "1",
      "2": "2"
    }
  },
  "Exercise": {
    "_info": {
      "name": "Exercise Settings",
      "help": "Runs exercise and automatically retreats when sum HP volume is low"
    },
    "OpponentChooseMode": {
      "name": "Opponent Choose Mode",
      "help": "",
      "max_exp": "max_exp",
      "easiest": "easiest",
      "leftmost": "leftmost",
      "easiest_else_exp": "easiest_else_exp"
    },
    "OpponentTrial": {
      "name": "Each Opponent Try X Time(s)",
      "help": "1 ~ Positive Infinity"
    },
    "ExercisePreserve": {
      "name": "Keep X Number Remain(s)",
      "help": "1 ~ 10\n1 means run until 1/10"
    },
    "LowHpThreshold": {
      "name": "Low HP Threshold",
      "help": "0.0 ~ 1.0\nChecks the top HP bar"
    },
    "LowHpConfirmWait": {
      "name": "Low HP Confirm Wait",
      "help": "After HP is below the threshold, Alas will confirm the retreat after the configured period of time\nRecommend 1.0 ~ 3.0\nFor cases if both you and the opponent are on the verge but waiting an additional seconds can be the difference between victory or loss"
    },
    "OpponentRefreshValue": {
      "name": "Refreshed X Time(s)",
      "help": "Automatically updated, resets back to 0 daily\nIf you manually refresh, you should update this count"
    },
    "OpponentRefreshRecord": {
      "name": "Last Refresh Record",
      "help": ""
    }
  },
  "Sos": {
    "_info": {
      "name": "SOS Settings",
      "help": ""
    },
    "Chapter": {
      "name": "SOS Chapter",
      "help": "",
      "3": "3",
      "4": "4",
      "5": "5",
      "6": "6",
      "7": "7",
      "8": "8",
      "9": "9",
      "10": "10"
    }
  },
  "OpsiAshAssist": {
    "_info": {
      "name": "OpSi Ash Assist Settings",
      "help": "Limited to 3 everyday"
    },
    "Tier": {
      "name": "Target Level Beacons >= X",
      "help": "If target level beacon cannot be found, Alas will choose the next available level beacon regardless of conditions"
    }
  },
  "OpsiGeneral": {
    "_info": {
      "name": "OpSi General Settings",
      "help": "All OpSi activities will use these settings"
    },
    "UseLogger": {
      "name": "Use Logger(s)",
      "help": "Use all coordinate loggers when entering the storage"
    },
    "BuyActionPointLimit": {
      "name": "Buy AP X time(s)",
      "help": "Maximum number of buying AP.",
      "0": "Don't buy",
      "1": "1 (1000oil, 100AP)",
      "2": "2 (2000oil, 200AP)",
      "3": "3 (4000oil, 400AP)",
      "4": "4 (6000oil, 600AP)",
      "5": "5 (10000oil, 1000AP)"
    },
    "OilLimit": {
      "name": "Keep Oil Above X",
      "help": "Refrain buying AP if below this number"
    },
    "RepairThreshold": {
      "name": "Repair Threshold",
      "help": "After completion of an OpSi map; if any one ship's HP is below threshold, retreat back to nearest port for repairs\n0.0 ~ 1.0"
    },
    "DoRandomMapEvent": {
      "name": "Do Random Map Events",
      "help": "Rescan the whole map after auto search, purchase akashi's shop, use siren logging tower, use siren scanning device, unlock mechanism that require 2 fleets,"
    },
    "AkashiShopFilter": {
      "name": "Akashi Shop Filter",
      "help": "Generally does not need to be modified or re-arranged but can do so if desired\nBuy AP boxes and Purple Coins"
    }
  },
  "OpsiAshBeacon": {
    "_info": {
      "name": "Ash Beacon Settings",
      "help": ""
    },
    "AshAttack": {
      "name": "Enable Ash Attack",
      "help": "When data beacon is full; attack until ash has been completed"
    },
    "OneHitMode": {
      "name": "One Hit Mode",
      "help": "Strike each beacon only once, then call for support every half hour thereafter\nNot effective in dossier beacons"
    },
    "RequestAssist": {
      "name": "Request Assists",
      "help": "Before the attack, request assists from friends, guild and world"
    },
    "EnsureFullyCollected": {
      "name": "Ensure 200 Beacon Data Fully Collected",
      "help": "Ignore AP limit setting temporarily before ash beacon fully collected. \"Meowfficer Farming\" must be enabled"
    }
  },
  "OpsiDossierBeacon": {
    "_info": {
      "name": "Dossier Beacon Settings",
      "help": ""
    },
    "Enable": {
      "name": "Enable Dossier Beacon Attack",
      "help": ""
    }
  },
  "OpsiFleetFilter": {
    "_info": {
      "name": "Fleet Settings",
      "help": ""
    },
    "Filter": {
      "name": "Fleet Filter",
      "help": "All fleets take turns to attack the boss. If one fleet is dead, change to another.\nPlease make sure fleets are powerful enough to kill the boss eventually.\nUse \"CallSubmarine\" to call submarines before the attack, but run interval will be increased to 60 minutes."
    }
  },
  "OpsiFleet": {
    "_info": {
      "name": "Fleet Settings",
      "help": ""
    },
    "Fleet": {
      "name": "Fleet",
      "help": "",
      "1": "1",
      "2": "2",
      "3": "3",
      "4": "4"
    },
    "Submarine": {
      "name": "Call Submarine",
      "help": "If enabled, interval increases from 30 to 60 minutes instead"
    }
  },
  "OpsiExplore": {
    "_info": {
      "name": "OpSi Explore Settings",
      "help": "At the beginning of each month OpSi is reset\nThe following must be satisfied:\n- OpSi story must be complete\nEach zone will be visited in a clockwise direction every 27 minutes until world has been been completely opened\nNo need to consume 5000 oil for special radar in OpSi voucher shop"
    },
    "SpecialRadar": {
      "name": "SpecialRadar Bought",
      "help": "Enable if you have purchased the special radar\nAllows Alas to explore OpSi continously without having to wait 27 minutes between each zone clear\nCannot be selected when not purchased and used manually"
    },
    "ForceRun": {
      "name": "Force Run",
      "help": "Ignore interval, clear all obscure zones, and use AP to submit scan orders (and submarine if enabled)\nGenerally not needed to force run, just run in intervals unless in a rush"
    },
    "LastZone": {
      "name": "Last Zone Completed",
      "help": "Automatically updated with map ID\nReplace with 0 to reset progress\nAlready completed zones will be skipped\nSupports either Zone ID or Name in CN/EN/JP/TW, i.e. \"51\", \"NA Ocean SE Sector E\""
    }
  },
  "OpsiShop": {
    "_info": {
      "name": "OpSi Shop Settings",
      "help": "Completes OpSi daily activities\nThe following must be satisfied:\n- OpSi story must be complete\n- Task OpSi Explore enabled or consuming 5000 oil for special radar in OpSi voucher shop"
    },
    "BuySupply": {
      "name": "Buy From Port Shops",
      "help": "Buy all items from port shops\nShop inventory consists of a fixed pool that is reset monthly, items not bought during a cycle has the chance of re-appearing and blocking preferable high value items"
    }
  },
  "OpsiVoucher": {
    "_info": {
      "name": "OpSi Voucher Settings",
      "help": "Buy monthly items from the OpSi voucher shop\nThe following must be satisfied:\n- OpSi story must be complete"
    },
    "Filter": {
      "name": "Item Filter",
      "help": "All options have been defined at <https://github.com/LmeSzinc/AzurLaneAutoScript/wiki/reward_shop_filter_string>"
    }
  },
  "OpsiDaily": {
    "_info": {
      "name": "OpSi Daily Settings",
      "help": "Completes OpSi daily activities\nThe following must be satisfied:\n- OpSi story must be complete\n- Task OpSi Explore enabled or consuming 5000 oil for special radar in OpSi voucher shop"
    },
    "DoMission": {
      "name": "Do Port Mission(s)",
      "help": "Accept and complete mission(s) from ports"
    },
    "UseTuningSample": {
      "name": "Use Tuning Samples",
      "help": "Use all tuning samples and quality tuning samples"
    }
  },
  "OpsiObscure": {
    "_info": {
      "name": "OpSi Obscure Settings",
      "help": "Clear obscure zones every 27 minutes\nThe following must be satisfied:\n- OpSi story must be complete\n- Task OpSi Explore enabled or consuming 5000 oil for special radar in OpSi voucher shop"
    },
    "ForceRun": {
      "name": "Force Run",
      "help": "Ignore interval, clear all obscure zones, and use AP to submit scan orders (and submarine if enabled)\nGenerally not needed to force run, just run in intervals unless in a rush"
    }
  },
  "OpsiAbyssal": {
    "_info": {
      "name": "OpSi Abyssal Settings",
      "help": "Clear abyssal zones\nThe following must be satisfied:\n- OpSi story must be complete\n- Task OpSi Explore enabled or consuming 5000 oil for special radar in OpSi voucher shop"
    },
    "ForceRun": {
      "name": "Force Run",
      "help": "Ignore interval, clear all abyssal zones, and use AP to submit scan orders (and submarine if enabled)\nGenerally not needed to force run, just run in intervals unless in a rush"
    }
  },
  "OpsiStronghold": {
    "_info": {
      "name": "OpSi Siren Stronghold Settings",
      "help": "Clear the weekly siren strongholds\nThe following must be satisfied:\n- OpSi story must be complete\n- Task OpSi Explore enabled or consuming 5000 oil for special radar in OpSi voucher shop"
    },
    "ForceRun": {
      "name": "Force Run",
      "help": "Ignore interval, clear all siren strongholds, and use AP to submit scan orders (and submarine if enabled)\nGenerally not needed to force run, just run in intervals unless in a rush"
    }
  },
  "OpsiMonthBoss": {
    "_info": {
      "name": "Monthly Boss",
      "help": "To clear (normal/hard) monthly bosses, the following conditions must be met to use this function:\n- OpSi story must be complete\n- Task OpSi Explore enabled or consuming 5000 oil for special radar in OpSi voucher shop\nIf failed on normal boss, attack until cleared; if failed on hard boss, stop task directly"
    },
    "Mode": {
      "name": "Difficulty of clearing monthly bosses",
      "help": "",
      "normal": "normal",
      "normal_hard": "normal + hard"
    },
    "CheckAdaptability": {
      "name": "Only attack boss when adaptability >= 203/203/156",
      "help": ""
    },
    "ForceRun": {
      "name": "Force Run",
      "help": "Ignore interval, clear all abyssal zones, and use AP to submit scan orders (and submarine if enabled)\nGenerally not needed to force run, just run in intervals unless in a rush"
    }
  },
  "OpsiMeowfficerFarming": {
    "_info": {
      "name": "OpSi Meowfficer Farm Settings",
      "help": "Attack target zones of the specified hazard level in a clockwise direction\nThe following must be satisfied:\n- OpSi story must be complete\n- Task OpSi Explore enabled or consuming 5000 oil for special radar in OpSi voucher shop"
    },
    "ActionPointPreserve": {
      "name": "Keep X Amount of AP",
      "help": "Stops task if total AP (including AP boxes in inventory) is below this number, 1000 is recommended\nThis value will be auto reduced to 300 at 3 days before OpSi reset, or 1000 if CL1 leveling enabled, and to 0 at day before reset"
    },
    "HazardLevel": {
      "name": "Target Zone Hazard Level",
      "help": "Recommend 3 or 5 as these have higher meowfficer ratio to AP cost",
      "3": "3",
      "4": "4",
      "5": "5",
      "6": "6",
      "10": "Center Zones"
    },
    "TargetZone": {
      "name": "Target Zone ID",
      "help": "Supports either Zone ID or Name in CN/EN/JP/TW, i.e. \"51\", \"NA Ocean SE Sector E\"\nIf specified, Alas will loop on this same zone after each clear\nUse default value 0 or clear the field to remove the specification\nZone information can be acquired from <./module/os/map_data.py>"
    }
  },
  "OpsiHazard1Leveling": {
    "_info": {
      "name": "CL1 leveling",
      "help": "Warning: CL1 cannot gain unlimited action point. Please do not close other tasks in order to run CL1.\n\nAccording to the latest statistics of LmeSzinc, the action point output of CL1 is slightly higher than that of consumption, and you can gain a lot of experience while consuming operation coins in exchange for meowfficer farming.\nIt is recommended to carry 1 pre-loaded CV to obtain the highest average hourly experience benefit.\nSince buying action point in the store requires a large number of operation coins, this task will automatically enable meowfficer farming to supplement."
    },
    "TargetZone": {
      "name": "Target Zone ID",
      "help": "Only attack target zone, which can be used to obtain world achievement stars or avoid the event that the map cannot be refreshed due to game bug",
      "0": "No Specification",
      "44": "44 | West Continental Shelf D",
      "22": "22 | NA Ocean SW Sector B"
    }
  },
  "Daemon": {
    "_info": {
      "name": "Semi-auto Clicking",
      "help": "Useful when attacking a stage that has not yet been adapted by Alas, can save on tons of manual clicks\nAlas will click combat preparation, click combat drop, skip story, auto-retire, and close popups\nYou only need to move your attacking fleet if movement is restricted and choose the enemies yourself"
    },
    "EnterMap": {
      "name": "Auto Click Stage Preparation",
      "help": "Prepare your fleets before running this tool if enabled"
    }
  },
  "OpsiDaemon": {
    "_info": {
      "name": "OpSi Semi-auto Clicking",
      "help": "Useful when attacking logger zones or OpSi story, can save on tons of manual clicks\nAlas will click combat preparation, click combat drop, skip story, and close popups\nYou only need to choose the enemies and switch to different zones yourself"
    },
    "RepairShip": {
      "name": "Repair Ships When Nearing Port",
      "help": "Once a fleet is in range of a port, Alas will enter, repair your ships, then exit\nWhen it is done, please move the fleet away and out of range from the port within 30s, otherwise the actions will be repeated"
    },
    "SelectEnemy": {
      "name": "Clear nearby enemies and resources",
      "help": "Clean nearby enemies and resources, and find new enemies or materials after cleaning, which usually clears the entire map. If some of them haven't been cleared, you need to solve them manually"
    }
  },
  "Benchmark": {
    "_info": {
      "name": "Performance Test",
      "help": "Test which screenshot method and click method combination is the fastest and best for you.\nSpeed can vary on the emulator being used and your PC build.\nAfter testing, select the fastest screenshot and control method in \"Alas\" - \"Emulator Settings\""
    },
    "DeviceType": {
      "name": "Device Type",
      "help": "",
      "emulator": "Emulator (Android <= 9)",
      "emulator_android_12": "Emulator (Android > 9)",
      "plone_cloud_with_adb": "Phone cloud with public network ADB",
      "phone_cloud_without_adb": "Phone cloud without public network ADB",
      "android_phone": "Android Phone (Android <= 9)",
      "android_phone_12": "Android Phone (Android > 9)",
      "android_phone_vmos": "Android Phone (VMOS emulator)"
    },
    "TestScene": {
      "name": "Test Scene",
      "help": "",
      "screenshot_click": "Screenshot + Click speed tests",
      "screenshot": "Screenshot speed tests",
      "click": "Click speed tests"
    }
  },
  "AzurLaneUncensored": {
    "_info": {
      "name": "[CN] Uncensored Patch",
      "help": "Applicable to CN only\nAzurLaneUncensored files are downloaded if not present otherwise updated to the latest revision\nThese files are then pushed into the emulator and restarts AL afterwards to complete the patching process"
    },
    "Repository": {
      "name": "AzurLaneUncensored Repository",
      "help": "Do not need to modify\nGithub: <https://github.com/LmeSzinc/AzurLaneUncensored>\nCN mirror: <https://gitee.com/LmeSzinc/AzurLaneUncensored>"
    }
  },
  "GameManager": {
    "_info": {
      "name": "Game Manager",
      "help": "This is a semi-finished product, currently only implemented to force close the game and start it after closing."
    },
    "AutoRestart": {
      "name": "Automatic Login",
      "help": "Log back into the game when the game has been ended."
    }
  },
  "Storage": {
    "_info": {
      "name": "Task status",
      "help": "Store internal status of the task. Clear manually when the task is abnormal"
    },
    "Storage": {
      "name": "Storage.Storage.name",
      "help": "Storage.Storage.help"
    }
  },
  "Gui": {
    "Aside": {
      "Install": "Install",
      "Develop": "Develop",
      "Performance": "Perf.",
      "Setting": "Settings",
      "AddAlas": "Add"
    },
    "Button": {
      "Start": "Start",
      "Stop": "Stop",
      "ScrollON": "Auto Scroll ON",
      "ScrollOFF": "Auto Scroll OFF",
      "DashboardON": "Fold",
      "DashboardOFF": "Unfold",
      "ClearLog": "Clear Log",
      "Setting": "Setting",
      "CheckUpdate": "Check update",
      "ClickToUpdate": "Click to update",
      "RetryUpdate": "Retry update",
      "CancelUpdate": "Cancel update"
    },
    "Toast": {
      "DisableTranslateMode": "Click here to disable translate mode",
      "ConfigSaved": "Config saved",
      "AlasIsRunning": "Scheduler is already running",
      "ClickToUpdate": "New update avaliable, click here to update"
    },
    "Status": {
      "Running": "Running",
      "Inactive": "Inactive",
      "Warning": "Warning",
      "Updating": "Waiting Update"
    },
    "MenuAlas": {
      "Overview": "Overview",
      "Log": "Logs"
    },
    "MenuDevelop": {
      "HomePage": "Home",
      "Translate": "Translate",
      "Update": "Updater",
      "Remote": "Remote access",
      "Utils": "Utils"
    },
    "Overview": {
      "Scheduler": "Scheduler",
<<<<<<< HEAD
      "Dashboard": "Dashboard",
=======
      "Dashboard": "Gui.Overview.Dashboard",
>>>>>>> a3562ef4
      "SecondsAgo": "Seconds ago",
      "MinutesAgo": "Minutes ago",
      "HoursAgo": "Hours ago",
      "DaysAgo": "Days ago",
      "MonthsAgo": "Months ago",
      "YearsAgo": "Years ago",
      "NoData": "No data",
      "Oil": "Oil",
      "Coin": "Coin",
      "Gem": "Gem",
      "Cube": "Cube",
      "Pt": "Event Pt",
      "YellowCoin": "Operation Supply Coin",
      "PurpleCoin": "Special Item Token",
      "ActionPoint": "Action Point",
<<<<<<< HEAD
=======
      "Merit": "Merit",
      "Medal": "Medal",
      "Core": "Core Data",
      "GuildCoin": "Guild Coin",
>>>>>>> a3562ef4
      "Log": "Log",
      "Running": "Running",
      "Pending": "Pending",
      "Waiting": "Waiting",
      "NoTask": "NoTask"
    },
    "AddAlas": {
      "PopupTitle": "Add new config",
      "NewName": "New name",
      "CopyFrom": "Copy from existing config",
      "Confirm": "Add",
      "FileExist": "A config with the same name exists, please choose another one",
      "InvalidChar": "Config name cannot contain any of the following characters: .\\/:*?\"<>|"
    },
    "Update": {
      "UpToDate": "Latest version",
      "HaveUpdate": "A new version is available",
      "UpdateStart": "Start update",
      "UpdateWait": "Waiting for all alas complete current task",
      "UpdateRun": "Updating",
      "UpdateSuccess": "Update succeeded, restarting",
      "UpdateFailed": "Update failed. Logs can be found in ./log/*_gui.txt",
      "UpdateChecking": "Checking for updates",
      "UpdateCancel": "Update canceled, restarting Alas",
      "UpdateFinish": "Update succeeded, please restart manually",
      "Local": "Local",
      "Upstream": "Upstream",
      "Author": "Author",
      "Time": "Commit time",
      "Message": "Commit message",
      "DisabledWarn": "Updater module is disabled. You need to manually restart Alas to update",
      "DetailedHistory": "Detailed Commit History"
    },
    "Remote": {
      "Running": "Remote access on",
      "NotRunning": "Not running, server disconnected or offline",
      "NotEnable": "Disabled, set webui password in deploy.yaml and enable remote access",
      "EntryPoint": "Entry point:",
      "ConfigureHint": "Configuration tutorial:",
      "SSHNotInstall": "No SSH command in your system. Please refer to the tutorial to download or install one"
    },
    "Text": {
      "InvalidFeedBack": "Invalid format. Example: {0}",
      "Clear": "Clear"
    }
  }
}<|MERGE_RESOLUTION|>--- conflicted
+++ resolved
@@ -4,10 +4,6 @@
       "name": "",
       "help": ""
     },
-    "Dashboard": {
-      "name": "Dashboard",
-      "help": ""
-    },
     "Alas": {
       "name": "Alas",
       "help": ""
@@ -42,10 +38,6 @@
     }
   },
   "Task": {
-    "Res": {
-      "name": "Resource",
-      "help": ""
-    },
     "Alas": {
       "name": "Alas",
       "help": ""
@@ -267,98 +259,6 @@
       "help": ""
     }
   },
-<<<<<<< HEAD
-  "Res": {
-    "_info": {
-      "name": "Resource Viewer",
-      "help": "Update when any campaign starts"
-    },
-    "Oil": {
-      "name": "Oil / Max oil limit",
-      "help": ""
-    },
-    "OilTime": {
-      "name": "",
-      "help": "Record time\n\n"
-    },
-    "Coin": {
-      "name": "Coin / Max coin limit",
-      "help": ""
-    },
-    "CoinTime": {
-      "name": "",
-      "help": "Record time\n\n"
-    },
-    "Gem": {
-      "name": "Gem",
-      "help": ""
-    },
-    "GemTime": {
-      "name": "",
-      "help": "Record time\n\n"
-    },
-    "Cube": {
-      "name": "Cube",
-      "help": "Update after everyday's gacha"
-    },
-    "CubeTime": {
-      "name": "",
-      "help": "Record time\n\n"
-    },
-    "Pt": {
-      "name": "Event Point",
-      "help": ""
-    },
-    "PtTime": {
-      "name": "",
-      "help": "Record time\n\n"
-    },
-    "YellowCoin": {
-      "name": "Operation Supply Coin",
-      "help": ""
-    },
-    "YellowCoinTime": {
-      "name": "",
-      "help": "Record time\n\n"
-    },
-    "PurpleCoin": {
-      "name": "Special Item Token",
-      "help": ""
-    },
-    "PurpleCoinTime": {
-      "name": "",
-      "help": "Record time\n\n"
-    },
-    "ActionPoint": {
-      "name": "Action Point",
-      "help": ""
-    },
-    "ActionPointTime": {
-      "name": "",
-      "help": "Record time\n\n"
-    }
-  },
-  "EquipProgress": {
-    "_info": {
-      "name": "EquipProgress._info.name",
-      "help": "EquipProgress._info.help"
-    },
-    "234mm": {
-      "name": "EquipProgress.234mm.name",
-      "help": "EquipProgress.234mm.help"
-    },
-    "457mm": {
-      "name": "EquipProgress.457mm.name",
-      "help": "EquipProgress.457mm.help"
-    },
-    "tenrai": {
-      "name": "EquipProgress.tenrai.name",
-      "help": "EquipProgress.tenrai.help"
-    },
-    "152mm": {
-      "name": "EquipProgress.152mm.name",
-      "help": "EquipProgress.152mm.help"
-=======
   "Oil": {
     "_info": {
       "name": "Oil._info.name",
@@ -585,7 +485,6 @@
     "Record": {
       "name": "GuildCoin.Record.name",
       "help": "GuildCoin.Record.help"
->>>>>>> a3562ef4
     }
   },
   "Scheduler": {
@@ -2693,11 +2592,7 @@
     },
     "Overview": {
       "Scheduler": "Scheduler",
-<<<<<<< HEAD
-      "Dashboard": "Dashboard",
-=======
       "Dashboard": "Gui.Overview.Dashboard",
->>>>>>> a3562ef4
       "SecondsAgo": "Seconds ago",
       "MinutesAgo": "Minutes ago",
       "HoursAgo": "Hours ago",
@@ -2713,18 +2608,15 @@
       "YellowCoin": "Operation Supply Coin",
       "PurpleCoin": "Special Item Token",
       "ActionPoint": "Action Point",
-<<<<<<< HEAD
-=======
       "Merit": "Merit",
       "Medal": "Medal",
       "Core": "Core Data",
       "GuildCoin": "Guild Coin",
->>>>>>> a3562ef4
       "Log": "Log",
       "Running": "Running",
       "Pending": "Pending",
       "Waiting": "Waiting",
-      "NoTask": "NoTask"
+      "NoTask": "No Task"
     },
     "AddAlas": {
       "PopupTitle": "Add new config",
