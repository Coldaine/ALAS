--- conflicted
+++ resolved
@@ -650,11 +650,8 @@
       "name": "Event Name",
       "help": "Automatically selects to the latest event",
       "campaign_main": "campaign_main",
-<<<<<<< HEAD
       "coalition_20230323": "Frostfall",
-=======
       "raid_20220630": "Angel of Iris",
->>>>>>> 292ad938
       "event_20210422_cn": "Daedalian Hymn Rerun",
       "event_20210624_cn": "Swirling Cherry Blossoms Rerun",
       "event_20230223_cn": "Revelations of Dust",
