{
  "Menu": {
    "Task": {
      "name": "",
      "help": ""
    },
    "Alas": {
      "name": "Alas",
      "help": ""
    },
    "Farm": {
      "name": "出击",
      "help": ""
    },
    "Event": {
      "name": "活动",
      "help": ""
    },
    "EventDaily": {
      "name": "活动每日",
      "help": ""
    },
    "Reward": {
      "name": "收获",
      "help": ""
    },
    "DailyMission": {
      "name": "每日任务",
      "help": ""
    },
    "Opsi": {
      "name": "大世界",
      "help": ""
    },
    "Tool": {
      "name": "工具",
      "help": ""
    }
  },
  "Task": {
    "Alas": {
      "name": "Alas设置",
      "help": ""
    },
    "General": {
      "name": "通用设置",
      "help": ""
    },
    "Restart": {
      "name": "重启设置",
      "help": ""
    },
    "Main": {
      "name": "主线图",
      "help": ""
    },
    "Main2": {
      "name": "主线图-2",
      "help": ""
    },
    "Main3": {
      "name": "主线图-3",
      "help": ""
    },
    "GemsFarming": {
      "name": "刷紧急委托",
      "help": ""
    },
    "Sos": {
      "name": "潜艇图",
      "help": ""
    },
    "EventGeneral": {
      "name": "活动通用设置",
      "help": ""
    },
    "Coalition": {
      "name": "极地风暴",
      "help": ""
    },
    "Event": {
      "name": "活动图",
      "help": ""
    },
    "Event2": {
      "name": "活动图-2",
      "help": ""
    },
    "Raid": {
      "name": "共斗活动",
      "help": ""
    },
    "MaritimeEscort": {
      "name": "商船护航",
      "help": ""
    },
    "WarArchives": {
      "name": "作战档案",
      "help": "由于作战档案缺少维护，开荒功能不一定能正常使用，如果发现Alas运行异常，请手动完成开荒后使用自律寻敌功能"
    },
    "CoalitionSp": {
      "name": "极地风暴每日SP",
      "help": ""
    },
    "EventA": {
      "name": "活动每日A图",
      "help": ""
    },
    "EventB": {
      "name": "活动每日B图",
      "help": ""
    },
    "EventC": {
      "name": "活动每日C图",
      "help": ""
    },
    "EventD": {
      "name": "活动每日D图",
      "help": ""
    },
    "EventSp": {
      "name": "活动每日SP图",
      "help": ""
    },
    "RaidDaily": {
      "name": "共斗活动每日",
      "help": ""
    },
    "Commission": {
      "name": "委托",
      "help": ""
    },
    "Tactical": {
      "name": "战术学院",
      "help": ""
    },
    "Research": {
      "name": "科研",
      "help": ""
    },
    "Dorm": {
      "name": "后宅",
      "help": ""
    },
    "Meowfficer": {
      "name": "指挥喵",
      "help": ""
    },
    "Guild": {
      "name": "大舰队",
      "help": ""
    },
    "Reward": {
      "name": "收获",
      "help": ""
    },
    "Daily": {
      "name": "每日任务",
      "help": ""
    },
    "Hard": {
      "name": "困难图",
      "help": ""
    },
    "Exercise": {
      "name": "演习",
      "help": ""
    },
    "ShopFrequent": {
      "name": "通用商店",
      "help": ""
    },
    "ShopOnce": {
      "name": "其他商店",
      "help": ""
    },
    "Shipyard": {
      "name": "开发船坞",
      "help": ""
    },
    "Gacha": {
      "name": "每日抽卡",
      "help": ""
    },
    "Freebies": {
      "name": "白嫖奖励",
      "help": ""
    },
    "OpsiGeneral": {
      "name": "通用设置",
      "help": ""
    },
    "OpsiAshBeacon": {
      "name": "余烬信标",
      "help": ""
    },
    "OpsiAshAssist": {
      "name": "信标支援",
      "help": ""
    },
    "OpsiExplore": {
      "name": "每月开荒",
      "help": ""
    },
    "OpsiShop": {
      "name": "大世界商店",
      "help": ""
    },
    "OpsiVoucher": {
      "name": "兑换商店",
      "help": ""
    },
    "OpsiDaily": {
      "name": "大世界每日",
      "help": ""
    },
    "OpsiObscure": {
      "name": "隐秘海域",
      "help": ""
    },
    "OpsiAbyssal": {
      "name": "深渊海域",
      "help": ""
    },
    "OpsiArchive": {
      "name": "档案坐标",
      "help": "从白票商店购买档案坐标并运行，档案海域不消耗行动力\n使用此功能前必须满足以下条件：\n- 通关大世界主线任务+模拟战\n- 启用大世界开荒任务或使用战役信息记录仪（5000油道具）"
    },
    "OpsiStronghold": {
      "name": "塞壬要塞",
      "help": ""
    },
    "OpsiMonthBoss": {
      "name": "月度Boss",
      "help": ""
    },
    "OpsiMeowfficerFarming": {
      "name": "短猫相接",
      "help": ""
    },
    "OpsiHazard1Leveling": {
      "name": "侵蚀1练级",
      "help": ""
    },
    "OpsiCrossMonth": {
      "name": "跨月每日",
      "help": "    Alas将在大世界跨月重置之前10分钟进入大世界，等待大世界重置但不退出大世界，然后完成新一天的大世界每日、隐秘海域、深渊海域和短猫相接，以获得额外的金菜。运行大世界每日时，按\"大世界每日\"任务设置运行，其余同理。\n    重要：Alas等待跨月期间，请不要操作游戏。"
    },
    "Daemon": {
      "name": "半自动点击",
      "help": ""
    },
    "OpsiDaemon": {
      "name": "大世界半自动",
      "help": ""
    },
    "Benchmark": {
      "name": "性能测试",
      "help": ""
    },
    "AzurLaneUncensored": {
      "name": "反和谐",
      "help": ""
    },
    "GameManager": {
      "name": "游戏管理器(未完成)",
      "help": ""
    }
  },
  "Scheduler": {
    "_info": {
      "name": "任务设置",
      "help": ""
    },
    "Enable": {
      "name": "启用该功能",
      "help": "将这个任务加入调度器\n委托、科研、收获任务是强制打开的"
    },
    "NextRun": {
      "name": "下一次运行时间",
      "help": "自动计算的数值，不需要手动修改。清空后将立即运行"
    },
    "Command": {
      "name": "内部任务名称",
      "help": ""
    },
    "SuccessInterval": {
      "name": "运行成功后，推迟下一次运行 X 分钟",
      "help": ""
    },
    "FailureInterval": {
      "name": "运行失败后，推迟下一次运行 X 分钟",
      "help": ""
    },
    "ServerUpdate": {
      "name": "服务器刷新时间",
      "help": "一些任务运行成功后，将推迟下一次运行至服务器刷新时间\n自动换算时区，一般不需要修改"
    }
  },
  "Emulator": {
    "_info": {
      "name": "模拟器设置",
      "help": ""
    },
    "Serial": {
      "name": "模拟器 Serial",
      "help": "常见的模拟器 Serial 可以查询下方列表\n填 \"auto\" 自动检测模拟器，多个模拟器正在运行或使用不支持自动检测的模拟器时无法使用 \"auto\"，必须手动填写\n\n模拟器默认 Serial：\n- 蓝叠模拟器 127.0.0.1:5555\n- 蓝叠模拟器4 Hyper-v版，填\"bluestacks4-hyperv\"自动连接，多开填\"bluestacks4-hyperv-2\"以此类推\n- 蓝叠模拟器5 Hyper-v版，填\"bluestacks5-hyperv\"自动连接，多开填\"bluestacks5-hyperv-1\"以此类推\n- 夜神模拟器 127.0.0.1:62001\n- 夜神模拟器64位 127.0.0.1:59865\n- MuMu模拟器/MuMu模拟器X 127.0.0.1:7555\n- 逍遥模拟器 127.0.0.1:21503\n- 雷电模拟器 emulator-5554 或 127.0.0.1:5555\n- WSA，填\"wsa-0\"使游戏在后台运行，需要使用第三方软件操控或关闭（建议使用scrcpy操控）\n如果你使用了模拟器的多开功能，它们的 Serial 将不是默认的，可以在 console.bat 中执行 `adb devices` 查询，或根据模拟器官方的教程填写"
    },
    "PackageName": {
      "name": "游戏服务器",
      "help": "模拟器上装有多个游戏客户端时，需要手动选择服务器",
      "auto": "自动检测",
      "com.bilibili.azurlane": "国服",
      "com.YoStarEN.AzurLane": "国际服",
      "com.YoStarJP.AzurLane": "日服",
      "com.hkmanjuu.azurlane.gp": "台服",
      "com.bilibili.blhx.huawei": "国服 华为渠道服 com.bilibili.blhx.huawei",
      "com.bilibili.blhx.mi": "国服 小米渠道服 com.bilibili.blhx.mi",
      "com.tencent.tmgp.bilibili.blhx": "国服 腾讯应用宝渠道服 com.tencent.tmgp.bilibili.blhx",
      "com.bilibili.blhx.baidu": "国服 百度渠道服 com.bilibili.blhx.baidu",
      "com.bilibili.blhx.qihoo": "国服 360渠道服 com.bilibili.blhx.qihoo",
      "com.bilibili.blhx.nearme.gamecenter": "国服 oppo渠道服 com.bilibili.blhx.nearme.gamecenter",
      "com.bilibili.blhx.vivo": "国服 vivo渠道服 com.bilibili.blhx.vivo",
      "com.bilibili.blhx.mz": "国服 魅族渠道服 com.bilibili.blhx.mz",
      "com.bilibili.blhx.uc": "国服 UC九游渠道服 com.bilibili.blhx.uc",
      "com.bilibili.blhx.mzw": "国服 拇指玩渠道服 com.bilibili.blhx.mzw",
      "com.yiwu.blhx.yx15": "国服 一五游戏渠道服 com.yiwu.blhx.yx15",
      "com.bilibili.blhx.m4399": "国服 4399渠道服 com.bilibili.blhx.m4399",
      "com.hkmanjuu.azurlane.gp.mc": "台服 com.hkmanjuu.azurlane.gp.mc"
    },
    "ServerName": {
      "name": "游戏内服务器",
      "help": "选择游戏内所在的服务器以启用服务器状态检测\n当服务器维护或网络不可用时挂起直到恢复",
      "disabled": "disabled",
      "cn_android-0": "[国服] 莱茵演习",
      "cn_android-1": "[国服] 巴巴罗萨",
      "cn_android-2": "[国服] 霸王行动",
      "cn_android-3": "[国服] 冰山行动",
      "cn_android-4": "[国服] 彩虹计划",
      "cn_android-5": "[国服] 发电机计划",
      "cn_android-6": "[国服] 瞭望台行动",
      "cn_android-7": "[国服] 十字路口行动",
      "cn_android-8": "[国服] 朱诺行动",
      "cn_android-9": "[国服] 杜立特空袭",
      "cn_android-10": "[国服] 地狱犬行动",
      "cn_android-11": "[国服] 开罗宣言",
      "cn_android-12": "[国服] 奥林匹克行动",
      "cn_android-13": "[国服] 小王冠行动",
      "cn_android-14": "[国服] 波茨坦公告",
      "cn_android-15": "[国服] 白色方案",
      "cn_android-16": "[国服] 瓦尔基里行动",
      "cn_android-17": "[国服] 曼哈顿计划",
      "cn_android-18": "[国服] 八月风暴",
      "cn_android-19": "[国服] 秋季旅行",
      "cn_android-20": "[国服] 水星行动",
      "cn_android-21": "[国服] 莱茵河卫兵",
      "cn_android-22": "[国服] 北极光计划",
      "cn_ios-0": "[国服] 夏威夷",
      "cn_ios-1": "[国服] 珊瑚海",
      "cn_ios-2": "[国服] 中途岛",
      "cn_ios-3": "[国服] 铁底湾",
      "cn_ios-4": "[国服] 所罗门",
      "cn_ios-5": "[国服] 马里亚纳",
      "cn_ios-6": "[国服] 莱特湾",
      "cn_ios-7": "[国服] 硫磺岛",
      "cn_ios-8": "[国服] 冲绳岛",
      "cn_ios-9": "[国服] 阿留申群岛",
      "cn_ios-10": "[国服] 马耳他",
      "cn_channel-0": "[国服] 皇家巡游",
      "cn_channel-1": "[国服] 大西洋宪章",
      "cn_channel-2": "[国服] 十字军行动",
      "cn_channel-3": "[国服] 龙骑兵行动",
      "en-0": "[EN] Avrora",
      "en-1": "[EN] Lexington",
      "en-2": "[EN] Sandy",
      "en-3": "[EN] Washington",
      "en-4": "[EN] Amagi",
      "jp-0": "[JP] ブレスト",
      "jp-1": "[JP] 横須賀",
      "jp-2": "[JP] 佐世保",
      "jp-3": "[JP] 呉",
      "jp-4": "[JP] 舞鶴",
      "jp-5": "[JP] ルルイエ",
      "jp-6": "[JP] サモア",
      "jp-7": "[JP] 大湊",
      "jp-8": "[JP] トラック",
      "jp-9": "[JP] ラバウル",
      "jp-10": "[JP] 鹿児島",
      "jp-11": "[JP] マドラス",
      "jp-12": "[JP] サンディエゴ",
      "jp-13": "[JP] 竹敷",
      "jp-14": "[JP] キール",
      "jp-15": "[JP] 若松",
      "jp-16": "[JP] オデッサ",
      "jp-17": "[JP] スイートバン"
    },
    "ScreenshotMethod": {
      "name": "模拟器截图方案",
      "help": "使用自动选择时，将执行一次性能测试并自动更改为最快的截图方案\n一般情况下的速度: DroidCast_raw >> aScreenCap_nc > ADB_nc >>> aScreenCap > uiautomator2 ~= ADB\n运行 工具 - 性能测试 以寻找最快的方案",
      "auto": "自动选择最快的",
      "ADB": "ADB",
      "ADB_nc": "ADB_nc",
      "uiautomator2": "uiautomator2",
      "aScreenCap": "aScreenCap",
      "aScreenCap_nc": "aScreenCap_nc",
      "DroidCast": "DroidCast",
      "DroidCast_raw": "DroidCast_raw",
      "scrcpy": "scrcpy"
    },
    "ControlMethod": {
      "name": "模拟器控制方案",
      "help": "速度: minitouch > Hermit >>> uiautomator2 ~= ADB\n建议选minitouch，不建议选Hermit除非在vmos下",
      "ADB": "ADB",
      "uiautomator2": "uiautomator2",
      "minitouch": "minitouch",
      "Hermit": "Hermit",
      "MaaTouch": "MaaTouch"
    },
    "ScreenshotDedithering": {
      "name": "去除图片色彩抖动",
      "help": "在手机上运行时开启"
    },
    "AdbRestart": {
      "name": "在检测不到设备的时候尝试重启adb",
      "help": ""
    }
  },
  "RestartEmulator": {
    "_info": {
      "name": "重启模拟器",
      "help": ""
    },
    "Enable": {
      "name": "RestartEmulator.Enable.name",
      "help": "RestartEmulator.Enable.help"
    },
    "EmulatorData": {
      "name": "RestartEmulator.EmulatorData.name",
      "help": "RestartEmulator.EmulatorData.help"
    },
    "ErrorRestart": {
      "name": "出错时重启模拟器",
      "help": "在无法连接到模拟器时自动重启模拟器"
    },
    "DailyRestart": {
      "name": "服务器刷新时重启模拟器",
      "help": "每天主动重启模拟器以解决内存泄漏问题"
    }
  },
  "Error": {
    "_info": {
      "name": "调试设置",
      "help": ""
    },
    "HandleError": {
      "name": "启用异常处理",
      "help": "处理部分异常，运行出错时撤退"
    },
    "SaveError": {
      "name": "出错时，保存 Log 和截图",
      "help": ""
    },
    "OnePushConfig": {
      "name": "错误推送设置",
      "help": "发生无法处理的异常后，使用 Onepush 推送一条错误信息。配置方法见文档：https://github.com/LmeSzinc/AzurLaneAutoScript/wiki/Onepush-configuration-%5BCN%5D"
    },
    "ScreenshotLength": {
      "name": "出错时，保留最后 X 张截图",
      "help": ""
    }
  },
  "Optimization": {
    "_info": {
      "name": "优化设置",
      "help": ""
    },
    "ScreenshotInterval": {
      "name": "放慢截图速度至 X 秒一张",
      "help": "执行两次截图之间的最小间隔，限制在 0.1 ~ 0.3，对于高配置电脑能降低 CPU 占用"
    },
    "CombatScreenshotInterval": {
      "name": "战斗中放慢截图速度至 X 秒一张",
      "help": "执行两次截图之间的最小间隔，限制在 0.1 ~ 1.0，能降低战斗时的 CPU 占用"
    },
    "TaskHoardingDuration": {
      "name": "囤积任务 X 分钟",
      "help": "能在收菜期间降低操作游戏的频率\n任务触发后，等待 X 分钟，再一次性执行囤积的任务"
    },
    "WhenTaskQueueEmpty": {
      "name": "当任务队列清空后",
      "help": "无任务时关闭游戏，能在收菜期间降低 CPU 占用",
      "stay_there": "停在原处",
      "goto_main": "前往主界面",
      "close_game": "关闭游戏"
    }
  },
  "DropRecord": {
    "_info": {
      "name": "掉落记录",
      "help": ""
    },
    "SaveFolder": {
      "name": "掉落保存目录",
      "help": ""
    },
    "AzurStatsID": {
      "name": "AzurStat ID",
      "help": "上传至 https://azur-stats.lyoko.io 时，声明的客户端 ID\n由随机字符组成，可随意修改"
    },
    "API": {
      "name": "上传线路",
      "help": "如果国内用户无法连接到 AzurStat，可以使用\"国内反向代理\"",
      "default": "默认 (Cloudflare)",
      "cn_gz_reverse_proxy": "国内反向代理 (广州)"
    },
    "ResearchRecord": {
      "name": "科研截图",
      "help": "",
      "do_not": "无操作",
      "save": "保存",
      "upload": "上传",
      "save_and_upload": "保存并上传"
    },
    "CommissionRecord": {
      "name": "委托截图",
      "help": "",
      "do_not": "无操作",
      "save": "保存",
      "upload": "上传",
      "save_and_upload": "保存并上传"
    },
    "CombatRecord": {
      "name": "战斗掉落截图",
      "help": "启用后会放缓结算时的点击速度\n在自律寻敌下不生效",
      "do_not": "无操作",
      "save": "保存"
    },
    "OpsiRecord": {
      "name": "大世界掉落截图",
      "help": "",
      "do_not": "无操作",
      "save": "保存",
      "upload": "上传",
      "save_and_upload": "保存并上传"
    },
    "MeowfficerBuy": {
      "name": "指挥喵购买截图",
      "help": "",
      "do_not": "无操作",
      "save": "保存"
    },
    "MeowfficerTalent": {
      "name": "指挥喵天赋截图",
      "help": "",
      "do_not": "无操作",
      "save": "保存",
      "upload": "上传",
      "save_and_upload": "保存并上传"
    }
  },
  "Retirement": {
    "_info": {
      "name": "退役设置",
      "help": ""
    },
    "RetireMode": {
      "name": "退役模式",
      "help": "若选择强化，强化材料不足时回退到一键退役",
      "one_click_retire": "一键退役",
      "enhance": "强化",
      "old_retire": "传统退役"
    }
  },
  "OneClickRetire": {
    "_info": {
      "name": "一键退役设置",
      "help": "仅在 \"退役模式\" 设置为 \"一键退役\" 时生效"
    },
    "KeepLimitBreak": {
      "name": "保留满星同名舰船",
      "help": "没有满星的同名舰船时，保留几艘符合退役条件的同名舰船\n如果一键退役无法退役，请设置为 \"不保留\"",
      "keep_limit_break": "保留满星所需",
      "do_not_keep": "不保留"
    },
    "RetireAmount": {
      "name": "退役数量",
      "help": "",
      "retire_all": "退役全部",
      "retire_10": "退役10个"
    }
  },
  "Enhance": {
    "_info": {
      "name": "强化设置",
      "help": "仅在 \"退役模式\" 设置为 \"强化\" 时生效"
    },
    "ShipToEnhance": {
      "name": "需要强化的舰船",
      "help": "",
      "all": "强化全部舰船",
      "favourite": "仅强化常用舰船"
    },
    "Filter": {
      "name": "强化过滤字符串",
      "help": "格式: \"cv > bb > ...\"，\n留空则使用默认强化方式"
    },
    "CheckPerCategory": {
      "name": "每分类强化数量",
      "help": "每个舰船分类最多强化多少舰船，\n在战斗中的舰船会被跳过且不计入，\n优先判断是否有强化材料"
    }
  },
  "OldRetire": {
    "_info": {
      "name": "传统退役设置",
      "help": "仅在 \"退役模式\" 设置为 \"传统退役\" 时生效\n注意：传统退役基于角色稀有度，可能退役布里"
    },
    "N": {
      "name": "退役白皮 ( N )",
      "help": ""
    },
    "R": {
      "name": "退役蓝皮 ( R )",
      "help": ""
    },
    "SR": {
      "name": "退役紫皮 ( SR )",
      "help": ""
    },
    "SSR": {
      "name": "退役金皮 ( SSR )",
      "help": ""
    },
    "RetireAmount": {
      "name": "退役数量",
      "help": "",
      "retire_all": "退役全部",
      "retire_10": "退役10个"
    }
  },
  "Campaign": {
    "_info": {
      "name": "关卡设置",
      "help": ""
    },
    "Name": {
      "name": "关卡名称",
      "help": "例如 7-2, 12-4, D3, SP4，不区分大小写\n若关卡缺失，请等待更新"
    },
    "Event": {
      "name": "活动名称",
      "help": "自动选择至最新的活动",
      "campaign_main": "主线图",
<<<<<<< HEAD
      "coalition_20230323": "极地风暴",
=======
      "raid_20220630": "来自鸢尾的天使",
>>>>>>> 292ad938
      "event_20210422_cn": "复刻复兴的赞美诗",
      "event_20210624_cn": "复刻浮樱影华",
      "event_20230223_cn": "湮烬尘墟",
      "event_20220224_cn": "深度回音",
      "event_20200806_cn": "复刻最重要的宝物",
      "raid_20220127": "演习神秘事件调查",
      "raid_20230118": "冬日的寻路人",
      "event_20210610_tw": "復刻夜幕下的歸途",
      "event_20210225_cn": "复刻破晓冰华",
      "event_20211229_cn": "逆转彩虹之塔",
      "event_20221222_cn": "定向折叠",
      "event_20221124_cn": "炼金术士与秘密遗迹群岛",
      "event_20210325_cn": "复刻箱庭疗法",
      "event_20201229_cn": "复刻负象限作战",
      "event_20211111_cn": "杰诺瓦的焰火",
      "raid_20221027": "战斗！皇家女仆队3rd",
      "event_20210121_cn": "复刻神圣的悲喜剧",
      "event_20220915_cn": "紫绛槿岚",
      "event_20210916_cn": "碧海光粼",
      "event_20200903_en": "复刻峡湾间的星辰",
      "event_20220818_cn": "远汇点作战",
      "event_20220324_cn": "虚像构筑之塔",
      "event_20211028_cn": "复刻穹顶下的圣咏曲",
      "event_20220728_cn": "雄鹰的叙事歌",
      "event_20200917_cn": "复刻蝶海梦花",
      "event_20201029_cn": "激唱的UNIVERSE",
      "raid_20210708": "复刻穿越彼方的水线",
      "event_20200820_cn": "复刻铁血音符誓言",
      "event_20201012_cn": "复刻划破海空之翼",
      "event_20210527_cn": "镜位螺旋",
      "event_20220526_cn": "泠誓光庭",
      "raid_20200624": "复刻特别演习埃塞克斯级",
      "event_20220428_cn": "虹彩的终幕曲",
      "event_20220414_cn": "复刻永夜幻光",
      "event_20220407_tw": "蒼紅的迴響(復刻)",
      "event_20220310_tw": "復刻斯圖爾特的硝煙",
      "event_20200603_cn": "复刻峡湾间的反击",
      "event_20220210_cn": "复刻北境序曲",
      "event_20211125_cn": "交汇世界的弧光",
      "event_20211028_tw": "復刻光與影的鳶尾之華",
      "event_20210722_cn": "响彻碧海的偶像歌",
      "event_20210819_cn": "复刻微层混合",
      "event_20200723_cn": "永夜幻光",
      "event_20210624_tw": "穹頂下的聖詠曲",
      "event_20210527_tw": "微層混合",
      "event_20210429_tw": "復刻墨染的鋼鐵之花",
      "event_20210415_tw": "復刻圍剿施佩伯爵",
      "event_20210225_tw": "北境序曲",
      "event_20201126_cn": "假日航线",
      "event_20200312_cn": "复刻斯图尔特的硝烟",
      "event_20201002_en": "Counterattack Within the Fjord",
      "event_20200716_en": "Ink Stained Steel Sakura Rerun",
      "event_20200611_en": "Skybound Oratorio",
      "event_20200603_en": "Prelude under the Moon Rerun",
      "event_20200521_en": "Iris of Light and Dark Rerun",
      "event_20200521_cn": "穹顶下的圣咏曲",
      "event_20200507_cn": "夜幕下的归途",
      "event_20200423_cn": "复刻苍红的回响",
      "event_20200326_cn": "微层混合",
      "event_20200227_cn": "北境序曲",
      "war_archives_20211028_cn": "档案 穹顶下的圣咏曲",
      "war_archives_20210819_cn": "档案 微层混合",
      "war_archives_20200903_cn": "档案 峡湾间的星辰",
      "war_archives_20201029_cn": "档案 激唱的UNIVERSE",
      "war_archives_20200806_cn": "档案 最重要的宝物",
      "war_archives_20210624_cn": "档案 浮樱影华",
      "war_archives_20210325_cn": "档案 箱庭疗法",
      "war_archives_20190911_cn": "档案 神圣的悲喜剧",
      "war_archives_20211014_cn": "档案 激奏的Polaris",
      "war_archives_20200820_cn": "档案 铁血音符誓言",
      "war_archives_20181227_cn": "档案 苍红的回响",
      "war_archives_20180726_cn": "档案 光与影的鸢尾之华",
      "war_archives_20180607_cn": "档案 墨染的钢铁之花",
      "war_archives_20190221_en": "档案 凛冬王冠",
      "war_archives_20191010_en": "档案 围剿斯佩伯爵",
      "war_archives_20181026_en": "档案 坠落之翼",
      "war_archives_20190620_en": "档案 光荣的一战",
      "war_archives_20190321_en": "档案 红染的参访者",
      "war_archives_20191031_en": "档案 异色格",
      "war_archives_20181020_en": "档案 努力希望和计划"
    },
    "Mode": {
      "name": "关卡模式",
      "help": "仅适用于主线图",
      "normal": "普通",
      "hard": "困难"
    },
    "UseClearMode": {
      "name": "使用周回模式",
      "help": ""
    },
    "UseFleetLock": {
      "name": "使用阵容锁定",
      "help": ""
    },
    "UseAutoSearch": {
      "name": "使用自律寻敌",
      "help": ""
    },
    "Use2xBook": {
      "name": "使用高效作战指令书",
      "help": "两倍石油消耗，两次掉落结算"
    },
    "AmbushEvade": {
      "name": "规避伏击",
      "help": ""
    }
  },
  "StopCondition": {
    "_info": {
      "name": "停止条件",
      "help": "触发以下任意条件后，停止任务"
    },
    "RunCount": {
      "name": "出击次数大于 X 后停止",
      "help": "每运行一次，次数减一，归零后停止任务\n0 表示不限制次数"
    },
    "OilLimit": {
      "name": "石油低于 X 后停止",
      "help": ""
    },
    "MapAchievement": {
      "name": "达成关卡成就后停止",
      "help": "达成地图 100% 通关，达成三星通关，达成安全海域，\n或达成安全海域但不打三星后停止",
      "non_stop": "否",
      "100_percent_clear": "100%通关",
      "map_3_stars": "100%通关 + 三星",
      "threat_safe": "100%通关 + 三星 + 安全海域",
      "threat_safe_without_3_stars": "100%通关 + 安全海域"
    },
    "StageIncrease": {
      "name": "达成关卡成就后向前开荒",
      "help": "自动开荒，需要保证队伍有足够的强度，需要保证队伍满足关卡属性限制，并设置\"达成关卡成就后停止\"\n例如，打开本选项，并选择\"地图通关\"，将在关卡100%通关后前往下一关卡\n支持自动开荒的地图：1-1至14-4，A1至A3，B1至B3，C1至C3，D1至D3，SP1至SP4"
    },
    "GetNewShip": {
      "name": "获得新船后停止",
      "help": ""
    },
    "ReachLevel": {
      "name": "舰船升至 X 级后停止",
      "help": "任意等级低于 X 的舰船升级至 X 级后停止\n0 表示不限制等级"
    }
  },
  "Fleet": {
    "_info": {
      "name": "出击舰队",
      "help": ""
    },
    "Fleet1": {
      "name": "一队编号",
      "help": "",
      "1": "1 ",
      "2": "2 ",
      "3": "3 ",
      "4": "4 ",
      "5": "5 ",
      "6": "6 "
    },
    "Fleet1Formation": {
      "name": "一队阵型",
      "help": "",
      "line_ahead": "单纵阵",
      "double_line": "复纵阵",
      "diamond": "轮形阵"
    },
    "Fleet1Mode": {
      "name": "一队自律模式",
      "help": "",
      "combat_auto": "自律战斗",
      "combat_manual": "手操",
      "stand_still_in_the_middle": "中路站桩",
      "hide_in_bottom_left": "躲左下角"
    },
    "Fleet1Step": {
      "name": "一队步长",
      "help": "活动图中限制的移动距离",
      "2": "2 ",
      "3": "3 ",
      "4": "4 ",
      "5": "5 "
    },
    "Fleet2": {
      "name": "二队编号",
      "help": "",
      "0": "不使用",
      "1": "1 ",
      "2": "2 ",
      "3": "3 ",
      "4": "4 ",
      "5": "5 ",
      "6": "6 "
    },
    "Fleet2Formation": {
      "name": "二队阵型",
      "help": "",
      "line_ahead": "单纵阵",
      "double_line": "复纵阵",
      "diamond": "轮形阵"
    },
    "Fleet2Mode": {
      "name": "二队自律模式",
      "help": "",
      "combat_auto": "自律战斗",
      "combat_manual": "手操",
      "stand_still_in_the_middle": "中路站桩",
      "hide_in_bottom_left": "躲左下角"
    },
    "Fleet2Step": {
      "name": "二队步长",
      "help": "活动图中限制的移动距离",
      "2": "2 ",
      "3": "3 ",
      "4": "4 ",
      "5": "5 "
    },
    "FleetOrder": {
      "name": "舰队职能",
      "help": "非自律寻敌下会捡问号和弹药\n非自律寻敌下进行4战及以下的作战时，会强制使用\"一队全清二队待机\"",
      "fleet1_mob_fleet2_boss": "一队道中二队boss",
      "fleet1_boss_fleet2_mob": "一队boss二队道中",
      "fleet1_all_fleet2_standby": "一队全清二队待机",
      "fleet1_standby_fleet2_all": "一队待机二队全清"
    }
  },
  "Submarine": {
    "_info": {
      "name": "潜艇设置",
      "help": ""
    },
    "Fleet": {
      "name": "潜艇舰队编号",
      "help": "",
      "0": "不使用",
      "1": "1 ",
      "2": "2 "
    },
    "Mode": {
      "name": "潜艇出击方案",
      "help": "仅在自律寻敌关闭的情况下生效，提醒: '狩猎及BOSS战'为'仅狩猎'与'仅BOSS战'的混合，它会在道中进行狩猎打击，并在BOSS战尝试召唤潜艇。",
      "do_not_use": "不使用",
      "hunt_only": "仅狩猎",
      "boss_only": "仅BOSS战",
      "hunt_and_boss": "狩猎及BOSS战",
      "every_combat": "每战出击"
    },
    "AutoSearchMode": {
      "name": "潜艇自律方案",
      "help": "仅在自律寻敌下生效",
      "sub_standby": "待机",
      "sub_auto_call": "自动召唤潜艇"
    },
    "DistanceToBoss": {
      "name": "BOSS战前将潜艇移动到BOSS附近",
      "help": "仅在\"潜艇出击方案\"为\"仅BOSS战\"及\"狩猎及BOSS战\",时生效\n选择\"距离BOSS X格\"需要保证潜艇狩猎范围能覆盖到BOSS，距离使用曼哈顿距离计算，选择\"使用远洋支援\"需要潜艇队伍里有U522/达芬奇",
      "to_boss_position": "至 BOSS 所在位置",
      "1_grid_to_boss": "距离 BOSS 1 格",
      "2_grid_to_boss": "距离 BOSS 2 格",
      "use_open_ocean_support": "使用 远洋支援"
    }
  },
  "Emotion": {
    "_info": {
      "name": "心情设置",
      "help": ""
    },
    "Mode": {
      "name": "心情设置",
      "help": "",
      "calculate": "计算心情消耗",
      "ignore": "无视红脸出击警告",
      "calculate_ignore": "计算心情消耗 + 无视红脸出击警告"
    },
    "Fleet1Value": {
      "name": "一队心情值",
      "help": ""
    },
    "Fleet1Record": {
      "name": "一队心情记录时间",
      "help": ""
    },
    "Fleet1Control": {
      "name": "一队心情控制",
      "help": "",
      "keep_exp_bonus": "保持经验加成 (>120)",
      "prevent_green_face": "防止绿脸 (>40)",
      "prevent_yellow_face": "防止黄脸 (>30)",
      "prevent_red_face": "防止红脸 (>0)"
    },
    "Fleet1Recover": {
      "name": "一队心情回复",
      "help": "",
      "not_in_dormitory": "未放置于后宅 (20/h)",
      "dormitory_floor_1": "后宅一层 (40/h)",
      "dormitory_floor_2": "后宅二层 (50/h)"
    },
    "Fleet1Oath": {
      "name": "一队全员已婚 (+10/h)",
      "help": ""
    },
    "Fleet2Value": {
      "name": "二队心情值",
      "help": ""
    },
    "Fleet2Record": {
      "name": "二队心情记录时间",
      "help": ""
    },
    "Fleet2Control": {
      "name": "二队心情控制",
      "help": "",
      "keep_exp_bonus": "保持经验加成 (>120)",
      "prevent_green_face": "防止绿脸 (>40)",
      "prevent_yellow_face": "防止黄脸 (>30)",
      "prevent_red_face": "防止红脸 (>0)"
    },
    "Fleet2Recover": {
      "name": "二队心情回复",
      "help": "",
      "not_in_dormitory": "未放置于后宅 (20/h)",
      "dormitory_floor_1": "后宅一层 (40/h)",
      "dormitory_floor_2": "后宅二层 (50/h)"
    },
    "Fleet2Oath": {
      "name": "二队全员已婚 (+10/h)",
      "help": ""
    }
  },
  "HpControl": {
    "_info": {
      "name": "血量控制",
      "help": "仅在关闭阵容锁定时生效"
    },
    "UseHpBalance": {
      "name": "启用血量平衡",
      "help": "把低血量的移动到保护位，把高血量的移动到承伤位"
    },
    "UseEmergencyRepair": {
      "name": "使用维修工具",
      "help": ""
    },
    "UseLowHpRetreat": {
      "name": "启用低血量撤退",
      "help": ""
    },
    "HpBalanceThreshold": {
      "name": "前排血量差大于 X 时换位",
      "help": ""
    },
    "HpBalanceWeight": {
      "name": "先锋血量权重",
      "help": "先锋肉度有差别时应修改，格式\n1000, 1000, 1000"
    },
    "RepairUseSingleThreshold": {
      "name": "任意舰船血量低于 X 后，使用紧急维修",
      "help": ""
    },
    "RepairUseMultiThreshold": {
      "name": "所有舰船血量低于 X 后，使用紧急维修",
      "help": ""
    },
    "LowHpRetreatThreshold": {
      "name": "任意舰船血量低于 X 后，撤退",
      "help": ""
    }
  },
  "EnemyPriority": {
    "_info": {
      "name": "索敌逻辑",
      "help": "自定义你想打的敌人的优先级"
    },
    "EnemyScaleBalanceWeight": {
      "name": "敌人优先级",
      "help": "先清理通往BOSS的主要途径上的敌人，再根据优先级清理其他敌人",
      "default_mode": "依照地图文件",
      "S3_enemy_first": "优先打大型敌人",
      "S1_enemy_first": "优先打小型敌人"
    }
  },
  "C11AffinityFarming": {
    "_info": {
      "name": "1-1 伏击刷好感",
      "help": "进入 1-1 后，在 C1 附近反复横跳"
    },
    "RunCount": {
      "name": "运行次数",
      "help": ""
    }
  },
  "C72MysteryFarming": {
    "_info": {
      "name": "7-2 三站拣垃圾",
      "help": "打三战，拣完问号后撤退"
    },
    "StepOnA3": {
      "name": "用二队踩 A3",
      "help": "能有效避免 A2 的问号点被堵住"
    }
  },
  "C122MediumLeveling": {
    "_info": {
      "name": "12-2 中型练级",
      "help": "用强度低的队伍在 12-2 练级，打完非三星敌人后撤退\n通过降低队伍强度提高 经验/油耗 的比例"
    },
    "LargeEnemyTolerance": {
      "name": "最多打 X 战三星敌人",
      "help": "",
      "0": "0",
      "1": "1",
      "2": "2",
      "10": "10"
    }
  },
  "C124LargeLeveling": {
    "_info": {
      "name": "12-4 大型练级",
      "help": "用强度高的队伍在 12-4 练级，打完三星敌人后撤退\n通过多打三星敌人提高 经验/油耗 的比例"
    },
    "NonLargeEnterTolerance": {
      "name": "进图后 X 战无三星敌人，撤退",
      "help": "",
      "0": "0",
      "1": "1",
      "2": "2"
    },
    "NonLargeRetreatTolerance": {
      "name": "最多打 X 战非三星敌人",
      "help": "",
      "0": "0",
      "1": "1",
      "2": "2",
      "10": "10"
    },
    "PickupAmmo": {
      "name": "X 战后拣弹药",
      "help": "",
      "3": "3",
      "4": "4",
      "5": "5"
    }
  },
  "GemsFarming": {
    "_info": {
      "name": "刷紧急委托",
      "help": "警告: 这个功能可以让玩家获取少量的钻石，但不是一个能高效获取钻石的方法\n玩碧蓝航线不久的玩家, 很容易迷信零破和低耗等, 而忽视了角色养成\n运行这个功能只会让你自己感觉很充实, 而你的帐号实际零提升\n这个功能的主要用途，是让阵容成型的玩家获取额外的魔方，请理性地把钻石当作副产物\n\n这个功能将在旗舰32级之后, 将旗舰更换为1级白皮零破航母\n关于紧急委托刷新机制, 可阅读 https://bbs.nga.cn/read.php?tid=27134956\n委托油耗比: A3 > A1 > 2-4 > 2-1, 有活动图时建议选活动图, 2-1会拣问号有更多物资\n一队会完成所有的战斗, 前排应当为百级零破驱逐带输出装, 后排应该为35级以下白皮零破航母\n二队会提供跨队支援, 应该有新泽西和信浓"
    },
    "ChangeFlagship": {
      "name": "更换旗舰",
      "help": "当旗舰等级>=33或红脸时更换旗舰\n寻找等级在1-32之间的白皮航母，同时会在退役时选择更换下来的旗舰。所有等级大于1级的白皮航母均会被视为退役目标，请务必锁定不是目标的船。换船时更换旗舰装备，这通过记录之前的装备完成。\n\n换装备只会更换正在装备中的栏位，即使是白装也会更换。如果指定了旗舰，则会更换全部5个装备，未指定旗舰只会更换设备。",
      "ship": "更换舰船",
      "ship_equip": "更换舰船 + 装备"
    },
    "ChangeVanguard": {
      "name": "更换前排",
      "help": "当前排红脸时更换前排\n换前排通过找一艘心情不低于10、等级100的白鹰白皮驱逐完成，所以尽量保证有足够多的驱逐。国服以外则为等级70的白鹰白船驱逐。\n\n换装备只会更换正在装备中的栏位，即使是白装也会更换。如果指定了旗舰，则会更换全部5个装备，未指定旗舰只会更换设备。",
      "disabled": "不更换",
      "ship": "更换舰船",
      "ship_equip": "更换舰船 + 装备"
    },
    "CommonCV": {
      "name": "指定旗舰航母",
      "help": "",
      "any": "任意",
      "langley": "兰利",
      "bogue": "博格",
      "ranger": "突击者",
      "hermes": "竞技神"
    },
    "CommissionLimit": {
      "name": "防止紧急委托数量过多",
      "help": "在7x24运行时防止紧急委托数量过多做不完每日委托，建议在委托过滤器仅选择短时长高收益委托"
    }
  },
  "EventGeneral": {
    "_info": {
      "name": "活动通用设置",
      "help": ""
    },
    "PtLimit": {
      "name": "活动 PT 限制",
      "help": "当累计 PT 达到给定数值时，禁用所有活动任务，0 表示不限制，使用自律寻敌时不能即时触发\n开启后，你只需要打开所有活动任务，而不需要计算一共打多少次"
    },
    "TimeLimit": {
      "name": "活动时间限制",
      "help": "当本地时间超过给定数值后，禁用所有活动任务，'2020-01-01 00:00:00' 表示不限制，触发一次后时间将被重置\n设置后能防止活动结束后忘记关闭任务的事情发生"
    }
  },
  "TaskBalancer": {
    "_info": {
      "name": "任务平衡设置",
      "help": "防止运行活动图时物资过低"
    },
    "Enable": {
      "name": "启用任务平衡",
      "help": "启用后，将于每次出击后检查物资量"
    },
    "CoinLimit": {
      "name": "保持物资大于X",
      "help": ""
    },
    "TaskCall": {
      "name": "物资过低时呼叫任务X",
      "help": "提醒: 玩家需提前设置好被调用的任务，否则将不会作用",
      "Main": "主线图",
      "Main2": "主线图-2",
      "Main3": "主线图-3"
    }
  },
  "EventDaily": {
    "_info": {
      "name": "活动每日",
      "help": ""
    },
    "StageFilter": {
      "name": "活动每日过滤器",
      "help": "按过滤器顺序出击"
    },
    "LastStage": {
      "name": "上一个完成的关卡",
      "help": "自动更新的数值，将跳过过滤器中已完成的关卡，过0点重置"
    }
  },
  "Raid": {
    "_info": {
      "name": "共斗活动设置",
      "help": ""
    },
    "Mode": {
      "name": "难度",
      "help": "",
      "easy": "简单",
      "normal": "普通",
      "hard": "困难",
      "ex": "ex"
    },
    "UseTicket": {
      "name": "使用演习券",
      "help": ""
    }
  },
  "RaidDaily": {
    "_info": {
      "name": "共斗每日",
      "help": "完成每日共斗简单普通困难"
    },
    "StageFilter": {
      "name": "难度过滤器",
      "help": ""
    }
  },
  "MaritimeEscort": {
    "_info": {
      "name": "商船护航",
      "help": "进一下就撤退，能拿约70%的奖励"
    },
    "Enable": {
      "name": "启用商船护航",
      "help": ""
    }
  },
  "Coalition": {
    "_info": {
      "name": "活动设置",
      "help": "出击前必须在游戏内手动配队"
    },
    "Fleet": {
      "name": "出击队伍",
      "help": "",
      "single": "单队连战",
      "multi": "多队出击"
    }
  },
  "Commission": {
    "_info": {
      "name": "委托",
      "help": ""
    },
    "PresetFilter": {
      "name": "委托过滤器",
      "help": "如果对委托的产出和收益没有足够的了解，不建议编写自定义过滤器，建议使用预优化委托过滤器\n如果24小时运行刷紧急委托功能，应当使用（7x24刷委托）的过滤器\n不推荐在运行刷紧急委托功能的同时使用石油优先过滤器",
      "cube": "钻石>魔方>石油",
      "cube_24h": "钻石>魔方>石油（7x24刷委托）",
      "chip": "钻石>心智>魔方",
      "chip_24h": "钻石>心智>魔方（7x24刷委托）",
      "oil": "钻石>石油>魔方",
      "custom": "自定义"
    },
    "CustomFilter": {
      "name": "自定义委托过滤器",
      "help": "使用自定义过滤器需将 \"委托过滤器\" 设置为 \"自定义\"，并阅读 https://github.com/LmeSzinc/AzurLaneAutoScript/wiki/filter_string_cn"
    },
    "DoMajorCommission": {
      "name": "做主要委托（1200油/1000油委托）",
      "help": "1200油委托现在已经过时，收益很低，建议关闭"
    }
  },
  "Tactical": {
    "_info": {
      "name": "战术学院",
      "help": ""
    },
    "TacticalFilter": {
      "name": "战术学院过滤器",
      "help": "一般不需要修改"
    },
    "RapidTrainingSlot": {
      "name": "使用快速学习",
      "help": "活动期间有每天10次的快速技能学习",
      "do_not_use": "不使用",
      "slot_1": "使用于1号位",
      "slot_2": "使用于2号位",
      "slot_3": "使用于3号位",
      "slot_4": "使用于4号位"
    }
  },
  "ControlExpOverflow": {
    "_info": {
      "name": "溢出经验控制",
      "help": "防止技能快满级的时候，使用高级技能书溢出大量经验\n例如设置T3书溢出100点，T4书溢出100点，在剩余1100点经验时，将不使用T4书，转而使用T3书"
    },
    "Enable": {
      "name": "启用溢出经验控制",
      "help": ""
    },
    "T4Allow": {
      "name": "允许 T4 技能书溢出 X 点经验",
      "help": ""
    },
    "T3Allow": {
      "name": "允许 T3 技能书溢出 X 点经验",
      "help": ""
    },
    "T2Allow": {
      "name": "允许 T2 技能书溢出 X 点经验",
      "help": ""
    },
    "T1Allow": {
      "name": "允许 T1 技能书溢出 X 点经验",
      "help": ""
    }
  },
  "AddNewStudent": {
    "_info": {
      "name": "学习新技能",
      "help": "当战术学院有空余的位置时，将自动指派一个舰娘，并学习第一个未满级的技能"
    },
    "Enable": {
      "name": "启用该功能",
      "help": ""
    },
    "Favorite": {
      "name": "优先选择常用",
      "help": ""
    }
  },
  "Research": {
    "_info": {
      "name": "科研",
      "help": "当过滤器和其他设置一起工作时，Alas 会寻找同时满足所有用户设置的项目。\n例如，你设置科研过滤器是 `H1 > D2.5 > shortest` （包含消耗魔方的科研），但又设置了不允许消耗魔方，最终的结果是 Alas 不会选择消耗魔方的科研。当你突然想切魔方的时候，只需打开消耗魔方，而不需要修改过滤器，这是比较方便的。"
    },
    "UseCube": {
      "name": "使用魔方",
      "help": "",
      "always_use": "总是使用",
      "only_05_hour": "0.5小时+无项目可做时",
      "only_no_project": "无项目可做时",
      "do_not_use": "不使用"
    },
    "UseCoin": {
      "name": "使用物资",
      "help": "",
      "always_use": "总是使用",
      "only_05_hour": "0.5小时+无项目可做时",
      "only_no_project": "无项目可做时",
      "do_not_use": "不使用"
    },
    "UsePart": {
      "name": "使用部件",
      "help": "",
      "always_use": "总是使用",
      "only_05_hour": "0.5小时+无项目可做时",
      "only_no_project": "无项目可做时",
      "do_not_use": "不使用"
    },
    "AllowDelay": {
      "name": "资源不足时延迟科研",
      "help": "资源不足时Alas会延迟科研直到满足条件或科研队列即将清空，不会导致科研停转\n如果长期保持资源不足或运行Alas的时间不够长，可以取消本选项以保持科研队列装满"
    },
    "PresetFilter": {
      "name": "科研过滤器",
      "help": "科研掉落和项目刷新见 https://azur-stats.lyoko.io/，对这些没有基本了解的人不建议编写自定义过滤器，建议使用预优化科研过滤器",
      "custom": "自定义",
      "series_5_blueprint_152": "五期 蓝图+152",
      "series_5_blueprint_only": "五期 仅蓝图",
      "series_5_152_only": "五期 仅152",
      "series_4_blueprint_tenrai": "四期 蓝图+天雷",
      "series_4_blueprint_only": "四期 仅蓝图",
      "series_4_tenrai_only": "四期 仅天雷",
      "series_3_blueprint_234": "三期 蓝图+234",
      "series_3_blueprint_only": "三期 仅蓝图",
      "series_3_234_only": "三期 仅234",
      "series_2_than_3_457_234": "二期兼顾三期 457+234",
      "series_2_blueprint_457": "二期 蓝图+457",
      "series_2_blueprint_only": "二期 仅蓝图",
      "series_2_457_only": "二期 仅457"
    },
    "CustomFilter": {
      "name": "自定义科研过滤器",
      "help": "使用自定义过滤器需将 \"科研过滤器\" 设置为 \"自定义\"，并阅读 https://github.com/LmeSzinc/AzurLaneAutoScript/wiki/filter_string_cn"
    }
  },
  "Dorm": {
    "_info": {
      "name": "后宅",
      "help": ""
    },
    "Collect": {
      "name": "收集爱心和家具币",
      "help": ""
    },
    "Feed": {
      "name": "喂食",
      "help": ""
    },
    "FeedFilter": {
      "name": "喂食过滤器",
      "help": "一般不需要修改"
    }
  },
  "Meowfficer": {
    "_info": {
      "name": "指挥喵",
      "help": ""
    },
    "BuyAmount": {
      "name": "每天买 X 个猫箱",
      "help": "每日第一个猫箱免费"
    },
    "FortChoreMeowfficer": {
      "name": "喵窝互动",
      "help": "清扫、喂食和逗猫"
    }
  },
  "MeowfficerTrain": {
    "_info": {
      "name": "指挥喵训练",
      "help": ""
    },
    "Enable": {
      "name": "开启指挥喵训练",
      "help": ""
    },
    "Mode": {
      "name": "训练模式",
      "help": "无缝练猫将每隔 2.5 ~ 3.5 小时收取指挥猫\n每天收一只意思是每天收一只，周日收全部、强化并重新填充队列，以完成每周任务",
      "seamlessly": "无缝练猫",
      "once_a_day": "每天收一只"
    },
    "RetainTalentedGold": {
      "name": "锁定带特殊天赋的金猫",
      "help": "收取指挥猫时锁定特殊天赋的猫，被锁定的猫将不会被用于强化，用户需要手动检查并解锁不需要的猫"
    },
    "RetainTalentedPurple": {
      "name": "锁定带特殊天赋的紫猫",
      "help": "收取指挥猫时锁定特殊天赋的猫，被锁定的猫将不会被用于强化，用户需要手动检查并解锁不需要的猫"
    },
    "EnhanceIndex": {
      "name": "用无特殊天赋的猫给第 X 只猫强化",
      "help": "猫仓库的第 X 只猫，限制在 1 ~ 12，顺序从左上到右下"
    }
  },
  "GuildLogistics": {
    "_info": {
      "name": "大舰队后勤",
      "help": ""
    },
    "Enable": {
      "name": "启用大舰队后勤",
      "help": "领取大舰队任务, 提交筹备物资, 领取舰队奖励"
    },
    "SelectNewMission": {
      "name": "选择新的每周舰队任务",
      "help": "这个帐号需要是舰队司令或者副司令，才能开启\n默认选择最容易完成的塞壬歼灭Ⅲ，任务是击沉任意敌人300艘"
    },
    "ExchangeFilter": {
      "name": "筹备物品过滤器",
      "help": "一般不需要修改，优先选消耗最少的"
    }
  },
  "GuildOperation": {
    "_info": {
      "name": "大舰队作战",
      "help": ""
    },
    "Enable": {
      "name": "启用大舰队作战",
      "help": ""
    },
    "SelectNewOperation": {
      "name": "开启新的大舰队作战",
      "help": "这个帐号需要是舰队司令或者副司令，才能开启\n默认选择奖励最多的达古康纳尔岛海空战"
    },
    "NewOperationMaxDate": {
      "name": "每月 X 号后，不再开启新的大舰队作战",
      "help": "仅在 \"开启新的大舰队作战\" 启用时生效\n不建议开启每月的三次大舰队作战，因为每位玩家一个月只能参与两次，大部分成员无法参与第三次作战的派遣。这会影响派遣事件的评价，导致最终奖励减少"
    },
    "JoinThreshold": {
      "name": "仅在作战进度 > X 时参加大舰队作战",
      "help": "0.0 ~ 1.0。比如 '0.5' 表示只在作战进度 未达到一半时加入, '1' 表示 不管进度直接加入"
    },
    "AttackBoss": {
      "name": "打大舰队BOSS",
      "help": ""
    },
    "BossFleetRecommend": {
      "name": "使用推荐的舰队打BOSS",
      "help": "建议关闭，并自己配好队"
    }
  },
  "Reward": {
    "_info": {
      "name": "收获",
      "help": ""
    },
    "CollectOil": {
      "name": "收获石油",
      "help": ""
    },
    "CollectCoin": {
      "name": "收获物资",
      "help": ""
    },
    "CollectExp": {
      "name": "收获经验书",
      "help": ""
    },
    "CollectMission": {
      "name": "领取任务奖励",
      "help": ""
    },
    "CollectWeeklyMission": {
      "name": "领取周任务奖励",
      "help": ""
    }
  },
  "GeneralShop": {
    "_info": {
      "name": "军火商（通用商店）",
      "help": ""
    },
    "UseGems": {
      "name": "使用钻石",
      "help": ""
    },
    "Refresh": {
      "name": "刷新商店",
      "help": "刷新需要消耗50钻石"
    },
    "BuySkinBox": {
      "name": "买外观装备箱",
      "help": "为降低维护成本，过滤器中的外观箱选择器不会随游戏更新，但Alas会将任何未知的，数量为1的，消耗7000物资的物品视为外观箱，并购买"
    },
    "Filter": {
      "name": "商店过滤器",
      "help": ""
    }
  },
  "GuildShop": {
    "_info": {
      "name": "舰队商店",
      "help": ""
    },
    "Refresh": {
      "name": "刷新商店",
      "help": "刷新需要消耗50舰队币，舰队币不值钱，建议打开"
    },
    "Filter": {
      "name": "商店过滤器",
      "help": ""
    },
    "BOX_T3": {
      "name": "紫箱子选择",
      "help": "",
      "eagle": "白鹰",
      "royal": "皇家",
      "sakura": "重樱",
      "ironblood": "铁血"
    },
    "BOX_T4": {
      "name": "金箱子选择",
      "help": "",
      "eagle": "白鹰",
      "royal": "皇家",
      "sakura": "重樱",
      "ironblood": "铁血"
    },
    "BOOK_T2": {
      "name": "紫书选择",
      "help": "",
      "red": "攻击",
      "blue": "防御",
      "yellow": "辅助"
    },
    "BOOK_T3": {
      "name": "金书选择",
      "help": "",
      "red": "攻击",
      "blue": "防御",
      "yellow": "辅助"
    },
    "RETROFIT_T2": {
      "name": "紫改造图纸选择",
      "help": "",
      "dd": "驱逐",
      "cl": "巡洋",
      "bb": "战列",
      "cv": "航母"
    },
    "RETROFIT_T3": {
      "name": "金改造图纸选择",
      "help": "",
      "dd": "驱逐",
      "cl": "巡洋",
      "bb": "战列",
      "cv": "航母"
    },
    "PLATE_T2": {
      "name": "蓝部件选择",
      "help": "",
      "general": "通用",
      "gun": "主炮",
      "torpedo": "鱼雷",
      "antiair": "防空",
      "plane": "舰载机"
    },
    "PLATE_T3": {
      "name": "紫部件选择",
      "help": "",
      "general": "通用",
      "gun": "主炮",
      "torpedo": "鱼雷",
      "antiair": "防空",
      "plane": "舰载机"
    },
    "PLATE_T4": {
      "name": "金部件选择",
      "help": "",
      "general": "通用",
      "gun": "主炮",
      "torpedo": "鱼雷",
      "antiair": "防空",
      "plane": "舰载机"
    },
    "PR1": {
      "name": "一期科研图纸选择",
      "help": "",
      "neptune": "海王星",
      "monarch": "君主",
      "ibuki": "伊吹",
      "izumo": "出云",
      "roon": "罗恩",
      "saintlouis": "路易九世"
    },
    "PR2": {
      "name": "二期科研图纸选择",
      "help": "",
      "seattle": "西雅图",
      "georgia": "佐治亚",
      "kitakaze": "北风",
      "gascogne": "加斯科涅"
    },
    "PR3": {
      "name": "三期科研图纸选择",
      "help": "",
      "cheshire": "柴郡",
      "mainz": "美因茨",
      "odin": "奥丁",
      "champagne": "香槟"
    }
  },
  "MedalShop2": {
    "_info": {
      "name": "功勋商店（退役兑换）",
      "help": ""
    },
    "Filter": {
      "name": "商店过滤器",
      "help": ""
    },
    "RETROFIT_T1": {
      "name": "蓝色改造图纸选择",
      "help": "",
      "dd": "驱逐",
      "cl": "巡洋",
      "bb": "战列",
      "cv": "航母"
    },
    "RETROFIT_T2": {
      "name": "紫色改造图纸选择",
      "help": "",
      "dd": "驱逐",
      "cl": "巡洋",
      "bb": "战列",
      "cv": "航母"
    },
    "RETROFIT_T3": {
      "name": "金色改造图纸选择",
      "help": "",
      "dd": "驱逐",
      "cl": "巡洋",
      "bb": "战列",
      "cv": "航母"
    },
    "PLATE_T1": {
      "name": "白色部件选择",
      "help": "",
      "general": "通用",
      "gun": "主炮",
      "torpedo": "鱼雷",
      "antiair": "防空",
      "plane": "舰载机"
    },
    "PLATE_T2": {
      "name": "蓝色部件选择",
      "help": "",
      "general": "通用",
      "gun": "主炮",
      "torpedo": "鱼雷",
      "antiair": "防空",
      "plane": "舰载机"
    },
    "PLATE_T3": {
      "name": "紫色部件选择",
      "help": "",
      "general": "通用",
      "gun": "主炮",
      "torpedo": "鱼雷",
      "antiair": "防空",
      "plane": "舰载机"
    }
  },
  "MeritShop": {
    "_info": {
      "name": "军需商店（演习商店）",
      "help": ""
    },
    "Refresh": {
      "name": "刷新商店",
      "help": "刷新需要消耗20钻石"
    },
    "Filter": {
      "name": "商店过滤器",
      "help": ""
    }
  },
  "CoreShop": {
    "_info": {
      "name": "核心兑换",
      "help": ""
    },
    "Filter": {
      "name": "商店过滤器",
      "help": ""
    }
  },
  "ShipyardDr": {
    "_info": {
      "name": "彩科研图纸购买设置",
      "help": "每天买彩科研图纸，彩科研和金科研图纸折扣独立计数，每天可以各白嫖 2 张"
    },
    "ResearchSeries": {
      "name": "科研期数",
      "help": "",
      "2": "二期科研"
    },
    "ShipIndex": {
      "name": "舰船序号",
      "help": "从左往右数，从 1 开始",
      "0": "不购买",
      "1": "1",
      "2": "2",
      "3": "3",
      "4": "4",
      "5": "5",
      "6": "6"
    },
    "BuyAmount": {
      "name": "购买数量",
      "help": "每天前两张免费"
    },
    "LastRun": {
      "name": "上一次购买时间",
      "help": "因为游戏不显示今天已经购买了几张，所以这里记录上一次购买的时间以防止任务重复运行，这个数值是自动记录的，一般不需要修改"
    }
  },
  "Shipyard": {
    "_info": {
      "name": "金科研图纸购买设置",
      "help": ""
    },
    "ResearchSeries": {
      "name": "科研期数",
      "help": "",
      "1": "一期科研",
      "2": "二期科研",
      "3": "三期科研"
    },
    "ShipIndex": {
      "name": "舰船序号",
      "help": "从左往右数，从1开始",
      "0": "不购买",
      "1": "1",
      "2": "2",
      "3": "3",
      "4": "4",
      "5": "5",
      "6": "6"
    },
    "BuyAmount": {
      "name": "购买数量",
      "help": "每天前两张免费"
    },
    "LastRun": {
      "name": "上一次购买时间",
      "help": "因为游戏不显示今天已经购买了几张，所以这里记录上一次购买的时间以防止任务重复运行，这个数值是自动记录的，一般不需要修改"
    }
  },
  "Gacha": {
    "_info": {
      "name": "每日抽卡",
      "help": "抽卡完成每日任务，每天抽一发轻型池可以贪200物资"
    },
    "Pool": {
      "name": "卡池",
      "help": "",
      "light": "轻型池",
      "heavy": "重型池",
      "special": "特型池",
      "event": "活动池",
      "wishing_well": "祈愿池"
    },
    "Amount": {
      "name": "抽卡数量",
      "help": "",
      "1": "1",
      "2": "2",
      "3": "3",
      "4": "4",
      "5": "5",
      "6": "6",
      "7": "7",
      "8": "8",
      "9": "9",
      "10": "10"
    },
    "UseTicket": {
      "name": "使用单次建造券",
      "help": "开启后支持建造券的池将优先使用建造券建造，无建造券及建造一般池时仍使用魔方建造"
    },
    "UseDrill": {
      "name": "使用钻头完成建造",
      "help": "选否会等到明天再下水，能贪一个钻头"
    }
  },
  "BattlePass": {
    "_info": {
      "name": "大月卡",
      "help": ""
    },
    "Collect": {
      "name": "领取大月卡奖励",
      "help": ""
    }
  },
  "DataKey": {
    "_info": {
      "name": "档案秘钥",
      "help": ""
    },
    "Collect": {
      "name": "领取档案秘钥",
      "help": ""
    },
    "ForceCollect": {
      "name": "强制领取档案秘钥",
      "help": "档案秘钥已满时，强制领取（消除红点）"
    }
  },
  "Mail": {
    "_info": {
      "name": "领取邮件",
      "help": ""
    },
    "Collect": {
      "name": "领取邮件",
      "help": ""
    },
    "Filter": {
      "name": "邮件过滤器",
      "help": "默认只领取演习功勋邮件"
    },
    "Delete": {
      "name": "删除已读邮件",
      "help": ""
    }
  },
  "SupplyPack": {
    "_info": {
      "name": "优惠礼包",
      "help": ""
    },
    "Collect": {
      "name": "购买每周免费礼包",
      "help": ""
    },
    "DayOfWeek": {
      "name": "延长至周几",
      "help": "建议设置为平日(周一至周五)以免错过购买",
      "0": "周一",
      "1": "周二",
      "2": "周三",
      "3": "周四",
      "4": "周五",
      "5": "周六",
      "6": "周日"
    }
  },
  "Daily": {
    "_info": {
      "name": "每日任务",
      "help": ""
    },
    "UseDailySkip": {
      "name": "使用快速挑战",
      "help": "每日关卡S胜后，解锁扫荡，未解锁时，自动回退至传统出击"
    },
    "EscortMission": {
      "name": "商船护送（部件本，鱼雷本）",
      "help": "",
      "skip": "不打",
      "first": "第一个",
      "second": "第二个",
      "third": "第三个"
    },
    "EscortMissionFleet": {
      "name": "商船护送出击舰队",
      "help": "",
      "1": "1",
      "2": "2",
      "3": "3",
      "4": "4",
      "5": "5",
      "6": "6"
    },
    "AdvanceMission": {
      "name": "海域突进（教材本，自爆本）",
      "help": "",
      "skip": "不打",
      "first": "第一个",
      "second": "第二个",
      "third": "第三个"
    },
    "AdvanceMissionFleet": {
      "name": "海域突进出击舰队",
      "help": "",
      "1": "1",
      "2": "2",
      "3": "3",
      "4": "4",
      "5": "5",
      "6": "6"
    },
    "FierceAssault": {
      "name": "斩首行动（箱子本）",
      "help": "",
      "skip": "不打",
      "first": "第一个",
      "second": "第二个",
      "third": "第三个"
    },
    "FierceAssaultFleet": {
      "name": "斩首行动出击舰队",
      "help": "",
      "1": "1",
      "2": "2",
      "3": "3",
      "4": "4",
      "5": "5",
      "6": "6"
    },
    "TacticalTraining": {
      "name": "战术研修（心智本）",
      "help": "",
      "skip": "不打",
      "first": "第一个",
      "second": "第二个",
      "third": "第三个"
    },
    "TacticalTrainingFleet": {
      "name": "战术研修出击舰队",
      "help": "",
      "1": "1",
      "2": "2",
      "3": "3",
      "4": "4",
      "5": "5",
      "6": "6"
    },
    "SupplyLineDisruption": {
      "name": "破交作战（潜艇本）",
      "help": "需要解锁快速挑战，否则将跳过",
      "skip": "不打",
      "first": "第一个",
      "second": "第二个",
      "third": "第三个"
    },
    "ModuleDevelopment": {
      "name": "兵装训练（兵装本）",
      "help": "",
      "skip": "不打",
      "first": "第一个",
      "second": "第二个"
    },
    "ModuleDevelopmentFleet": {
      "name": "兵装训练出击舰队",
      "help": "",
      "1": "1",
      "2": "2",
      "3": "3",
      "4": "4",
      "5": "5",
      "6": "6"
    },
    "EmergencyModuleDevelopment": {
      "name": "限时兵装训练（限时兵装本）",
      "help": "",
      "skip": "不打",
      "first": "第一个",
      "second": "第二个"
    },
    "EmergencyModuleDevelopmentFleet": {
      "name": "兵装训练出击舰队",
      "help": "",
      "1": "1",
      "2": "2",
      "3": "3",
      "4": "4",
      "5": "5",
      "6": "6"
    }
  },
  "Hard": {
    "_info": {
      "name": "困难图",
      "help": "运行每日困难图需要解锁周回模式，未解锁前应使用主线图功能"
    },
    "HardStage": {
      "name": "困难关卡",
      "help": "例如 11-2, 12-2, 12-4"
    },
    "HardFleet": {
      "name": "出击舰队",
      "help": "",
      "1": "1",
      "2": "2"
    }
  },
  "Exercise": {
    "_info": {
      "name": "演习",
      "help": "打演习，血量过低时自动撤退"
    },
    "OpponentChooseMode": {
      "name": "对手选择模式",
      "help": "",
      "max_exp": "经验值最多",
      "easiest": "战力最低",
      "leftmost": "最左边",
      "easiest_else_exp": "先最简单再经验最多"
    },
    "OpponentTrial": {
      "name": "每个对手尝试 X 次",
      "help": ""
    },
    "ExercisePreserve": {
      "name": "保留 X 次演习次数",
      "help": ""
    },
    "LowHpThreshold": {
      "name": "血量低于 X 后撤退",
      "help": "0.0 ~ 1.0，检测最上方的血条"
    },
    "LowHpConfirmWait": {
      "name": "血量低于阈值后, 过 X 秒再撤退",
      "help": "推荐 1.0 ~ 3.0，因为人物立绘会遮挡血条，所以需要一定的时间确认血量是否真的低于阈值"
    },
    "OpponentRefreshValue": {
      "name": "今日演习对手已刷新 X 次",
      "help": "自动更新的数值，过0点重置\n如果你手动刷新的对手，应该修改这个数值"
    },
    "OpponentRefreshRecord": {
      "name": "演习对手刷新记录时间",
      "help": ""
    }
  },
  "Sos": {
    "_info": {
      "name": "潜艇图",
      "help": ""
    },
    "Chapter": {
      "name": "潜艇图出击章节",
      "help": "",
      "3": "3",
      "4": "4",
      "5": "5",
      "6": "6",
      "7": "7",
      "8": "8",
      "9": "9",
      "10": "10"
    }
  },
  "OpsiAshAssist": {
    "_info": {
      "name": "信标支援",
      "help": "打每天三次的信标支援"
    },
    "Tier": {
      "name": "寻找等级大于 X 的信标",
      "help": "如果尝试若干次仍找不到符合条件的信标，随缘打"
    }
  },
  "OpsiGeneral": {
    "_info": {
      "name": "大世界通用设置",
      "help": "所有大世界功能都会使用这些设置"
    },
    "UseLogger": {
      "name": "使用坐标记录仪",
      "help": "每次进入仓库的时候，使用所有的使用坐标记录仪"
    },
    "BuyActionPointLimit": {
      "name": "买行动力X次",
      "help": "买行动力的最大次数",
      "0": "不买",
      "1": "1次 (1000油, 100行动力)",
      "2": "2次 (2000油, 200行动力)",
      "3": "3次 (4000油, 400行动力)",
      "4": "4次 (6000油, 600行动力)",
      "5": "5次 (10000油, 1000行动力)"
    },
    "OilLimit": {
      "name": "买行动力时，保留 X 点石油",
      "help": ""
    },
    "RepairThreshold": {
      "name": "任意舰船血量低于 X 后，回港修理",
      "help": "0.0 ~ 1.0"
    },
    "DoRandomMapEvent": {
      "name": "完成地图随机事件",
      "help": "在自律寻敌完成后重新扫描一遍地图，购买明石商店，使用塞壬信息收集装置、使用塞壬探测装置、解锁两舰队机关"
    },
    "AkashiShopFilter": {
      "name": "商店过滤器",
      "help": "一般不需要修改，只买行动力和紫币即可"
    }
  },
  "OpsiAshBeacon": {
    "_info": {
      "name": "余烬信标",
      "help": ""
    },
    "AttackMode": {
      "name": "余烬信标",
      "help": "",
      "current": "当期",
      "current_dossier": "当期 + 档案"
    },
    "OneHitMode": {
      "name": "一击即走",
      "help": "对每个信标只出击一次，之后每半个小时呼叫支援\n在档案信标中不生效"
    },
    "RequestAssist": {
      "name": "呼叫支援",
      "help": "打信标之前，从好友、舰队、世界呼叫支援\n在档案信标中不生效"
    },
    "EnsureFullyCollected": {
      "name": "保证收集满每日200信标数据",
      "help": "在收集满为前，暂时无视保留行动力设置，需要同时开启 \"短猫相接\""
    }
  },
  "OpsiFleetFilter": {
    "_info": {
      "name": "舰队设置",
      "help": ""
    },
    "Filter": {
      "name": "出击舰队过滤器",
      "help": "车轮战打BOSS，一个舰队死了就换另一个。\n请确保舰队有足够强度，最终能打死BOSS。\n使用 \"CallSubmarine\" 以在战斗前呼叫潜艇，但运行间隔将增加至60分钟"
    }
  },
  "OpsiFleet": {
    "_info": {
      "name": "舰队设置",
      "help": ""
    },
    "Fleet": {
      "name": "出击舰队",
      "help": "",
      "1": "1",
      "2": "2",
      "3": "3",
      "4": "4"
    },
    "Submarine": {
      "name": "呼叫潜艇",
      "help": "开启后，运行间隔将增加至60分钟"
    }
  },
  "OpsiExplore": {
    "_info": {
      "name": "大世界开荒",
      "help": "每月月初开荒大世界的所有海域，不需要买战役信息记录仪（5000油道具）\n这个功能将每隔27分钟清理一个海域，以保证空域搜索冷却\n使用此功能前必须满足以下条件：\n- 通关大世界主线任务+模拟战"
    },
    "SpecialRadar": {
      "name": "已购买战役信息记录仪（5000油道具）",
      "help": "战役信息记录仪并非必须购买的\n未购买并使用时不可勾选"
    },
    "ForceRun": {
      "name": "无视运行间隔强制运行",
      "help": "开启后将带来额外的行动力消耗，一般不用打开，慢慢打就好"
    },
    "LastZone": {
      "name": "上一次完成的区域",
      "help": "自动更新的数值，填0可重置进度，重置后自动跳过已开荒的海域\n支持海域ID、国服/国际服/日服/台服海域名称，例如 \"51\", \"NA海域东南E\", \"NA Ocean SE Sector E\""
    }
  },
  "OpsiShop": {
    "_info": {
      "name": "大世界商店",
      "help": "使用此功能前必须满足以下条件：\n- 通关大世界主线任务+模拟战\n- 启用大世界开荒任务或使用战役信息记录仪（5000油道具）"
    },
    "BuySupply": {
      "name": "购买港口商店",
      "help": "每月港口商店可购买商品是固定的，未购买的物品下次仍会出现，并阻塞高价值物品，因此需要购买全部"
    }
  },
  "OpsiVoucher": {
    "_info": {
      "name": "兑换商店（每月白票商店）",
      "help": "购买每月白票商店\n使用此功能前必须满足以下条件：\n- 通关大世界主线任务+模拟战"
    },
    "Filter": {
      "name": "商店过滤器",
      "help": "参考文档 https://github.com/LmeSzinc/AzurLaneAutoScript/wiki/reward_shop_filter_string"
    }
  },
  "OpsiDaily": {
    "_info": {
      "name": "大世界每日",
      "help": "使用此功能前必须满足以下条件：\n- 通关大世界主线任务+模拟战\n- 启用大世界开荒任务或使用战役信息记录仪（5000油道具）"
    },
    "DoMission": {
      "name": "做大世界每日",
      "help": "在港口接每日，并完成所有每日"
    },
    "UseTuningSample": {
      "name": "使用效能样本",
      "help": "使用所有六种效能样本和强力效能样本"
    }
  },
  "OpsiObscure": {
    "_info": {
      "name": "隐秘海域",
      "help": "每隔27分钟清理一个隐秘海域，以保证空域搜索冷却\n使用此功能前必须满足以下条件：\n- 通关大世界主线任务+模拟战\n- 启用大世界开荒任务或使用战役信息记录仪（5000油道具）"
    },
    "ForceRun": {
      "name": "无视运行间隔强制运行",
      "help": "开启后将带来额外的行动力消耗，一般不用打开，慢慢打就好"
    }
  },
  "OpsiAbyssal": {
    "_info": {
      "name": "深渊海域",
      "help": "清理仓库中的深渊海域坐标\n使用此功能前必须满足以下条件：\n- 通关大世界主线任务+模拟战\n- 启用大世界开荒任务或使用战役信息记录仪（5000油道具）"
    },
    "ForceRun": {
      "name": "无视运行间隔强制运行",
      "help": "开启后将带来额外的行动力消耗，一般不用打开，慢慢打就好"
    }
  },
  "OpsiStronghold": {
    "_info": {
      "name": "塞壬要塞",
      "help": "清理每周的塞壬要塞\n使用此功能前必须满足以下条件：\n- 通关大世界主线任务+模拟战\n- 启用大世界开荒任务或使用战役信息记录仪（5000油道具）"
    },
    "ForceRun": {
      "name": "无视运行间隔强制运行",
      "help": "开启后将带来额外的行动力消耗，一般不用打开，慢慢打就好"
    }
  },
  "OpsiMonthBoss": {
    "_info": {
      "name": "月度Boss",
      "help": "清理（简单/困难）月度boss，简单难度失败会继续出击直到击破，困难难度失败则直接终止任务\n使用此功能需要满足以下条件：\n- 通关大世界主线任务+模拟战\n- 启用大世界开荒任务或使用战役信息记录仪（5000油道具）"
    },
    "Mode": {
      "name": "清理月度Boss的难度",
      "help": "",
      "normal": "简单",
      "normal_hard": "简单 + 困难"
    },
    "CheckAdaptability": {
      "name": "适应性在203/203/156以上才打BOSS",
      "help": ""
    },
    "ForceRun": {
      "name": "无视运行间隔强制运行",
      "help": "开启后将带来额外的行动力消耗，一般不用打开，慢慢打就好"
    }
  },
  "OpsiMeowfficerFarming": {
    "_info": {
      "name": "短猫相接",
      "help": "按顺时针出击指定侵蚀等级的海域\n使用此功能前必须满足以下条件：\n- 通关大世界主线任务+模拟战\n- 启用大世界开荒任务或使用战役信息记录仪（5000油道具）"
    },
    "ActionPointPreserve": {
      "name": "保留 X 点行动力",
      "help": "行动力低于 X 后停止，自动打开行动力箱子，X 包含箱子中的行动力，建议保留1000行动力给侵蚀1练级\n这个值将在大世界重置前3天自动减少至200点，如果启用侵蚀1练级则改为1000点，并在最后一天自动减少至0点"
    },
    "HazardLevel": {
      "name": "侵蚀等级",
      "help": "按顺时针出击特定侵蚀等级的海域\n建议选 5 或 3，有更高的 猫点/行动力 比",
      "3": "3",
      "4": "4",
      "5": "5",
      "6": "6",
      "10": "中心海域"
    },
    "TargetZone": {
      "name": "指定海域",
      "help": "仅出击指定的海域，可以用来获取大世界成就星星\n支持海域ID、国服/国际服/日服/台服海域名称，例如 \"51\", \"NA海域东南E\", \"NA Ocean SE Sector E\"\n填入默认值0，或者删除数值即可取消指定"
    }
  },
  "OpsiHazard1Leveling": {
    "_info": {
      "name": "侵蚀1练级",
      "help": "消耗作战补给凭证以获取大量经验和少量行动力\n推荐携带1-2艘预装填航母以获取最高的时均收益\n\n为了避免无法购买港口商店的商品，Alas会保留100000作战补给凭证\n由于在神秘商店购买行动力需要大量作战补给凭证，启用本功能后会使用溢出行动力运行短猫相接来补充"
    },
    "TargetZone": {
      "name": "指定海域",
      "help": "仅出击指定的海域，可以用来规避游戏BUG导致的无法刷新海域",
      "0": "不指定",
      "44": "44 | 西大陆架D",
      "22": "22 | NA海域西南B"
    }
  },
  "Daemon": {
    "_info": {
      "name": "半自动点击",
      "help": "在出击未适配的关卡时有用，能减少大量人工操作\nAlas 将帮助点击战斗准备，点击战斗结算，跳过剧情，自动退役，关闭各种弹窗。你只需要手动选择敌人。"
    },
    "EnterMap": {
      "name": "自动点击进图准备",
      "help": "使用之前，需要准备好出击队伍"
    }
  },
  "OpsiDaemon": {
    "_info": {
      "name": "大世界半自动",
      "help": "在出击大世界深渊海域（红宝箱图）或完成大世界主线时有用，能减少大量人工操作\nAlas 将帮助点击战斗准备，点击战斗结算，跳过剧情，关闭各种弹窗。你只需要手动选择敌人和手动切换海域。"
    },
    "RepairShip": {
      "name": "靠近港口时自动修船",
      "help": "手动把队伍移动至港口后，Alas将帮助修船\n修理完成后需要在30秒内将队伍移出港口，否则将再次修船"
    },
    "SelectEnemy": {
      "name": "清理附近的敌人和物资",
      "help": "清理附近的敌人和物资，清理完后又会找到新的敌人或物资，这样通常能清理整个海域，如果有遗漏或者点击错误，需要手动解决"
    }
  },
  "Benchmark": {
    "_info": {
      "name": "性能测试",
      "help": "测试哪个截图方案和控制方案速度更快，速度因模拟器和电脑配置而异\n测试完成后，在 \"Alas\" - \"模拟器设置\" 内选择最快的截图和控制方案"
    },
    "DeviceType": {
      "name": "设备类型",
      "help": "",
      "emulator": "模拟器 安卓<=9",
      "emulator_android_12": "模拟器 安卓>9",
      "plone_cloud_with_adb": "云手机 有公网ADB",
      "phone_cloud_without_adb": "云手机 无公网ADB",
      "android_phone": "安卓真机 安卓<=9",
      "android_phone_12": "安卓真机 安卓>9",
      "android_phone_vmos": "安卓真机VMOS虚拟机"
    },
    "TestScene": {
      "name": "测试场景",
      "help": "",
      "screenshot_click": "截图+点击速度测试",
      "screenshot": "截图速度测试",
      "click": "点击速度测试"
    }
  },
  "AzurLaneUncensored": {
    "_info": {
      "name": "反和谐",
      "help": "仅国服使用。这个工具将执行：\n- 下载反和谐文件\n- 将文件推送至模拟器内\n- 重启游戏客户端"
    },
    "Repository": {
      "name": "反和谐仓库",
      "help": "一般不需要修改\n仓库 https://github.com/LmeSzinc/AzurLaneUncensored\n国内镜像（默认） https://gitee.com/LmeSzinc/AzurLaneUncensored"
    }
  },
  "GameManager": {
    "_info": {
      "name": "游戏管理",
      "help": "半成品，仅实现了强制关闭游戏，自动登录"
    },
    "AutoRestart": {
      "name": "自动登录",
      "help": "游戏被强制结束后自动登录游戏"
    }
  },
  "Storage": {
    "_info": {
      "name": "任务状态",
      "help": "存放任务内部状态，任务异常时可以手动清除"
    },
    "Storage": {
      "name": "Storage.Storage.name",
      "help": "Storage.Storage.help"
    }
  },
  "Gui": {
    "Aside": {
      "Install": "安装",
      "Develop": "开发",
      "Performance": "性能",
      "Setting": "设置",
      "AddAlas": "新增"
    },
    "Button": {
      "Start": "启动",
      "Stop": "停止",
      "ScrollON": "自动滚动 开",
      "ScrollOFF": "自动滚动 关",
      "ClearLog": "清空日志",
      "Setting": "设置",
      "CheckUpdate": "检查更新",
      "ClickToUpdate": "进行更新",
      "RetryUpdate": "重试更新",
      "CancelUpdate": "取消更新"
    },
    "Toast": {
      "DisableTranslateMode": "点击这里关闭翻译模式",
      "ConfigSaved": "设置已保存",
      "AlasIsRunning": "调度器已在运行中",
      "ClickToUpdate": "有更新可用，点击这里进行更新"
    },
    "Status": {
      "Running": "运行中",
      "Inactive": "闲置",
      "Warning": "发生错误",
      "Updating": "等待更新"
    },
    "MenuAlas": {
      "Overview": "总览",
      "Log": "运行日志"
    },
    "MenuDevelop": {
      "HomePage": "主页",
      "Translate": "翻译",
      "Update": "更新器",
      "Remote": "远程控制",
      "Utils": "工具"
    },
    "Overview": {
      "Scheduler": "调度器",
      "Log": "日志",
      "Running": "运行中",
      "Pending": "队列中",
      "Waiting": "等待中",
      "NoTask": "无任务"
    },
    "AddAlas": {
      "PopupTitle": "添加新配置",
      "NewName": "新的配置文件名",
      "CopyFrom": "从现有的配置中复制",
      "Confirm": "添加",
      "FileExist": "存在同名的配置文件，请重新输入一个",
      "InvalidChar": "配置文件名不能包含下列任何字符：.\\/:*?\"<>|"
    },
    "Update": {
      "UpToDate": "已是最新版本",
      "HaveUpdate": "有新版本可用",
      "UpdateStart": "开始更新",
      "UpdateWait": "等待所有 Alas 完成当前任务",
      "UpdateRun": "更新中",
      "UpdateSuccess": "更新成功，正在重启",
      "UpdateFailed": "更新失败，可在./log/*_gui.txt中找到错误日志",
      "UpdateChecking": "检查更新中",
      "UpdateCancel": "取消更新，重启 Alas 中",
      "UpdateFinish": "更新成功，请手动重启",
      "Local": "本地",
      "Upstream": "上游仓库",
      "Author": "作者",
      "Time": "提交时间",
      "Message": "提交信息",
      "DisabledWarn": "更新模块未启用，你需要手动重启 Alas 进行更新",
      "DetailedHistory": "详细提交历史"
    },
    "Remote": {
      "Running": "运行中",
      "NotRunning": "未运行，与服务器的连接断开或服务器离线",
      "NotEnable": "未启用，在 deploy.yaml 中设置 webui 密码并启用远程控制",
      "EntryPoint": "远程访问 url 地址:",
      "ConfigureHint": "配置教程：",
      "SSHNotInstall": "系统中没有 ssh 工具，请参考教程下载或安装 ssh"
    },
    "Text": {
      "InvalidFeedBack": "格式错误。 示例：{0}",
      "Clear": "清除"
    }
  }
}<|MERGE_RESOLUTION|>--- conflicted
+++ resolved
@@ -650,11 +650,8 @@
       "name": "活动名称",
       "help": "自动选择至最新的活动",
       "campaign_main": "主线图",
-<<<<<<< HEAD
       "coalition_20230323": "极地风暴",
-=======
       "raid_20220630": "来自鸢尾的天使",
->>>>>>> 292ad938
       "event_20210422_cn": "复刻复兴的赞美诗",
       "event_20210624_cn": "复刻浮樱影华",
       "event_20230223_cn": "湮烬尘墟",
