import codecs
import os
import sys

from gooey import Gooey, GooeyParser
import module.config.server as server
from alas import AzurLaneAutoScript
from module.config.dictionary import dic_true_eng_to_eng, dic_eng_to_true_eng
from module.config.update import get_config
from module.logger import pyw_name


try:
    if sys.stdout.encoding != 'UTF-8':
        sys.stdout = codecs.getwriter('utf-8')(sys.stdout.buffer, 'strict')
    if sys.stderr.encoding != 'UTF-8':
        sys.stderr = codecs.getwriter('utf-8')(sys.stderr.buffer, 'strict')
except Exception:
    pass


@Gooey(
    optional_cols=2,
    program_name=pyw_name.capitalize(), image_dir='doc/misc.assets',
    sidebar_title='Function',
    terminal_font_family='Consolas',
    language='english',
    default_size=(1000, 720),
    navigation='SIDEBAR',
    tabbed_groups=True,
    show_success_modal=False,
    show_failure_modal=False,
    # show_stop_warning=False,
    # load_build_config='gooey_config.json',
    # dump_build_config='gooey_config.json',
)
def main(ini_name=''):
    if not ini_name:
        ini_name = pyw_name
    config_file = f'./config/{ini_name}.ini'
    config = get_config(ini_name.lower())

    event_folder = [f for f in os.listdir('./campaign') if f.startswith('event_') and f.split('_')[-1] == server.server]
    event_latest = sorted([f for f in event_folder], reverse=True)[0]
    event_folder = [dic_eng_to_true_eng.get(f, f) for f in event_folder][::-1]
    event_latest = dic_eng_to_true_eng.get(event_latest, event_latest)

    raid_latest = 'Air_Raid_Drills_with_Essex'

    saved_config = {}
    for opt, option in config.items():
        for key, value in option.items():
            key = dic_eng_to_true_eng.get(key, key)
            if value in dic_eng_to_true_eng:
                value = dic_eng_to_true_eng.get(value, value)
            if value == 'None':
                value = ''

            saved_config[key] = value

    def default(name):
        """Get default value in .ini file.
        Args:
            name (str): option, in chinese.

        Returns:
            str: Default value, in chinese.
        """
        name = name.strip('-')
        return saved_config.get(name, '')

    def choice_list(total):
        return [str(index) for index in range(1, total + 1)]

    # Don't use checkbox in gooey, use drop box instead.
    # https://github.com/chriskiehl/Gooey/issues/148
    # https://github.com/chriskiehl/Gooey/issues/485

    parser = GooeyParser(description=f'AzurLaneAutoScript, An Azur Lane automation tool. Config: {config_file}')
    subs = parser.add_subparsers(help='commands', dest='command')

    # ==========setting==========
    setting_parser = subs.add_parser('setting')

    # 选择关卡
    stage = setting_parser.add_argument_group('Level settings', 'Need to Press start to save your settings.')
    stage.add_argument('--enable_stop_condition', default=default('--enable_stop_condition'), choices=['yes', 'no'])
    stage.add_argument('--enable_exception', default=default('--enable_exception'), choices=['yes', 'no'], help='Enable or disable some exceptions, ALAS will withdraw from the map when it occurs instead of stopping')
    stage.add_argument('--enable_fast_forward', default=default('--enable_fast_forward'), choices=['yes', 'no'], help='Enable or disable clearing mode')

    stop = stage.add_argument_group('Stop condition', 'After triggering, it will not stop immediately. It will complete the current attack first, and fill in 0 if it is not needed.')
    stop.add_argument('--if_count_greater_than', default=default('--if_count_greater_than'), help='The previous setting will be used, and the number\n of deductions will be deducted after completion of the attack until it is cleared.')
    stop.add_argument('--if_time_reach', default=default('--if_time_reach'), help='Use the time within the next 24 hours, the previous setting will be used, and it will be cleared\n after the trigger. It is recommended to advance about\n 10 minutes to complete the current attack. Format 14:59')
    stop.add_argument('--if_oil_lower_than', default=default('--if_oil_lower_than'))
    stop.add_argument('--if_trigger_emotion_control', default=default('--if_trigger_emotion_control'), choices=['yes', 'no'], help='If yes, wait for reply, complete this time, stop \nIf no, wait for reply, complete this time, continue')
    # stop.add_argument('--if_dock_full', default=default('--if_dock_full'), choices=['yes', 'no'])

    # 出击舰队
    fleet = setting_parser.add_argument_group('Attack fleet', 'No support for alternate lane squadrons, inactive map or weekly mode will ignore the step setting')
    fleet.add_argument('--enable_fleet_control', default=default('--enable_fleet_control'), choices=['yes', 'no'])
    fleet.add_argument('--enable_map_fleet_lock', default=default('--enable_map_fleet_lock'), choices=['yes', 'no'])

    f1 = fleet.add_argument_group('Mob Fleet', 'Players can choose a formation before battle. Though it has no effect appearance-wise, the formations applies buffs to certain stats.\nLine Ahead: Increases Firepower and Torpedo by 15%, but reduces Evasion by 10% (Applies only to Vanguard fleet)\nDouble Line: Increases Evasion by 30%, but decreases Firepower and Torpedo by 5% (Applies only to Vanguard fleet)\nDiamond: Increases Anti-Air by 20% (no penalties, applies to entire fleet)')
    f1.add_argument('--fleet_index_1', default=default('--fleet_index_1'), choices=['1', '2', '3', '4', '5', '6'])
    f1.add_argument('--fleet_formation_1', default=default('--fleet_formation_1'), choices=['Line Ahead', 'Double Line', 'Diamond'])
    f1.add_argument('--fleet_step_1', default=default('--fleet_step_1'), choices=['1', '2', '3', '4', '5', '6'], help='In event map, fleet has limit on moving, so fleet_step is how far can a fleet goes in one operation, if map cleared, it will be ignored')

    f2 = fleet.add_argument_group('Boss Fleet')
    f2.add_argument('--fleet_index_2', default=default('--fleet_index_2'), choices=['do_not_use', '1', '2', '3', '4', '5', '6'])
    f2.add_argument('--fleet_formation_2', default=default('--fleet_formation_2'), choices=['Line Ahead', 'Double Line', 'Diamond'])
    f2.add_argument('--fleet_step_2', default=default('--fleet_step_2'), choices=['1', '2', '3', '4', '5', '6'], help='In event map, fleet has limit on moving, so fleet_step is how far can a fleet goes in one operation, if map cleared, it will be ignored')

    f3 = fleet.add_argument_group('Alternate Mob Fleet')
    f3.add_argument('--fleet_index_3', default=default('--fleet_index_3'), choices=['do_not_use', '1', '2', '3', '4', '5', '6'])
    f3.add_argument('--fleet_formation_3', default=default('--fleet_formation_3'), choices=['Line Ahead', 'Double Line', 'Diamond'])
    f3.add_argument('--fleet_step_3', default=default('--fleet_step_3'), choices=['1', '2', '3', '4', '5', '6'], help='In event map, fleet has limit on moving, so fleet_step is how far can a fleet goes in one operation, if map cleared, it will be ignored')

    f4 = fleet.add_argument_group('Auto-mode')
    f4.add_argument('--combat_auto_mode', default=default('--combat_auto_mode'), choices=['combat_auto', 'combat_manual', 'stand_still_in_the_middle'])

    # 潜艇设置
    submarine = setting_parser.add_argument_group('Submarine settings', 'Only supported: hunt_only, do_not_use and every_combat')
    submarine.add_argument('--fleet_index_4', default=default('--fleet_index_4'), choices=['do_not_use', '1', '2'])
    submarine.add_argument('--submarine_mode', default=default('--submarine_mode'), choices=['do_not_use', 'hunt_only', 'every_combat', 'when_no_ammo', 'when_boss_combat', 'when_boss_combat_boss_appear'])

    # 心情控制
    emotion = setting_parser.add_argument_group('Mood control')
    emotion.add_argument('--enable_emotion_reduce', default=default('--enable_emotion_reduce'), choices=['yes', 'no'])
    emotion.add_argument('--ignore_low_emotion_warn', default=default('--ignore_low_emotion_warn'), choices=['yes', 'no'])

    e1 = emotion.add_argument_group('Mob Fleet')
    e1.add_argument('--emotion_recover_1', default=default('--emotion_recover_1'), choices=['not_in_dormitory', 'dormitory_floor_1', 'dormitory_floor_2'])
    e1.add_argument('--emotion_control_1', default=default('--emotion_control_1'), choices=['keep_high_emotion', 'avoid_green_face', 'avoid_yellow_face', 'avoid_red_face'])
    e1.add_argument('--hole_fleet_married_1', default=default('--hole_fleet_married_1'), choices=['yes', 'no'])

    e2 = emotion.add_argument_group('BOSS Fleet')
    e2.add_argument('--emotion_recover_2', default=default('--emotion_recover_2'), choices=['not_in_dormitory', 'dormitory_floor_1', 'dormitory_floor_2'])
    e2.add_argument('--emotion_control_2', default=default('--emotion_control_2'), choices=['keep_high_emotion', 'avoid_green_face', 'avoid_yellow_face', 'avoid_red_face'])
    e2.add_argument('--hole_fleet_married_2', default=default('--hole_fleet_married_2'), choices=['yes', 'no'])

    e3 = emotion.add_argument_group('Alternate Mob Fleet', 'Will be used when the first team triggers mood control')
    e3.add_argument('--emotion_recover_3', default=default('--emotion_recover_3'), choices=['not_in_dormitory', 'dormitory_floor_1', 'dormitory_floor_2'])
    e3.add_argument('--emotion_control_3', default=default('--emotion_control_3'), choices=['keep_high_emotion', 'avoid_green_face', 'avoid_yellow_face', 'avoid_red_face'])
    e3.add_argument('--hole_fleet_married_3', default=default('--hole_fleet_married_3'), choices=['yes', 'no'])

    # 血量平衡
    hp = setting_parser.add_argument_group('HP control', 'Fleet lock must be turned off to take effect')
    hp.add_argument('--enable_hp_balance', default=default('--enable_hp_balance'), choices=['yes', 'no'])
    hp.add_argument('--enable_low_hp_withdraw', default=default('--enable_low_hp_withdraw'), choices=['yes', 'no'])
    hp_balance = hp.add_argument_group('HP Balance', '')
    hp_balance.add_argument('--scout_hp_difference_threshold', default=default('--scout_hp_difference_threshold'), help='When the difference in HP volume is greater than the threshold, transpose')
    hp_balance.add_argument('--scout_hp_weights', default=default('--scout_hp_weights'), help='Should be repaired when there is a difference in Vanguard, format 1000,1000,1000')
    hp_add = hp.add_argument_group('Emergency repair', '')
    hp_add.add_argument('--emergency_repair_single_threshold', default=default('--emergency_repair_single_threshold'), help='Used when single shipgirl is below the threshold')
    hp_add.add_argument('--emergency_repair_hole_threshold', default=default('--emergency_repair_hole_threshold'), help='Used when all front rows or all back rows are below the threshold')
    hp_withdraw = hp.add_argument_group('Low HP volume withdrawal', '')
    hp_withdraw.add_argument('--low_hp_withdraw_threshold', default=default('--low_hp_withdraw_threshold'), help='When HP is below the threshold, retreat')

    # 退役选项
    retire = setting_parser.add_argument_group('Retirement settings', '')
    retire.add_argument('--enable_retirement', default=default('--enable_retirement'), choices=['yes', 'no'])
    retire.add_argument('--retire_method', default=default('--retire_method'), choices=['enhance', 'one_click_retire', 'old_retire'])
    retire.add_argument('--retire_amount', default=default('--retire_amount'), choices=['retire_all', 'retire_10'])
    retire.add_argument('--enhance_favourite', default=default('--enhance_favourite'), choices=['yes', 'no'])

    rarity = retire.add_argument_group('Retirement rarity', 'The ship type selection is not supported yet. Ignore the following options when using one-key retirement')
    rarity.add_argument('--retire_n', default=default('--retire_n'), choices=['yes', 'no'], help='N')
    rarity.add_argument('--retire_r', default=default('--retire_r'), choices=['yes', 'no'], help='R')
    rarity.add_argument('--retire_sr', default=default('--retire_sr'), choices=['yes', 'no'], help='SR')
    rarity.add_argument('--retire_ssr', default=default('--retire_ssr'), choices=['yes', 'no'], help='SSR')

    # 掉落记录
    drop = setting_parser.add_argument_group('Drop record', 'Save screenshots of dropped items, which will slow down the click speed when settlement is enabled')
    drop.add_argument('--enable_drop_screenshot', default=default('--enable_drop_screenshot'), choices=['yes', 'no'])
    drop.add_argument('--drop_screenshot_folder', default=default('--drop_screenshot_folder'))

    clear = setting_parser.add_argument_group('Wasteland mode', 'Unopened maps will stop after completion. Opened maps will ignore options, and its done if you do not open up')
    clear.add_argument('--enable_map_clear_mode', default=default('--enable_map_clear_mode'), choices=['yes', 'no'])
    clear.add_argument('--clear_mode_stop_condition', default=default('--clear_mode_stop_condition'), choices=['map_100', 'map_3_star', 'map_green'])
    clear.add_argument('--map_star_clear_all', default=default('--map_star_clear_all'), choices=['index_1', 'index_2', 'index_3', 'do_not_use'], help='The first few stars are to destroy all enemy ships')


    # ==========reward==========
    reward_parser = subs.add_parser('reward')
    reward_condition = reward_parser.add_argument_group('Triggering conditions', 'Need to Press start to save your settings, after running it will enter the on-hook vegetable collection mode')
    reward_condition.add_argument('--enable_reward', default=default('--enable_reward'), choices=['yes', 'no'])
    reward_condition.add_argument('--reward_interval', default=default('--reward_interval'), choices=['20', '30', '60'], help='How many minutes to trigger collection')

    reward_oil = reward_parser.add_argument_group('Oil supplies', '')
    reward_oil.add_argument('--enable_oil_reward', default=default('--enable_oil_reward'), choices=['yes', 'no'])
    reward_oil.add_argument('--enable_coin_reward', default=default('--enable_coin_reward'), choices=['yes', 'no'])

    reward_mission = reward_parser.add_argument_group('mission rewards', '')
    reward_mission.add_argument('--enable_mission_reward', default=default('--enable_mission_reward'), choices=['yes', 'no'])

    reward_commission = reward_parser.add_argument_group('Commission settings', '')
    reward_commission.add_argument('--enable_commission_reward', default=default('--enable_commission_reward'), choices=['yes', 'no'])
    reward_commission.add_argument('--commission_time_limit', default=default('--commission_time_limit'), help='Ignore orders whose completion time exceeds the limit, Format: 23:30. Fill in 0 if it is not needed')

    priority1 = reward_commission.add_argument_group('Commission priority by time duration', '')
    priority1.add_argument('--duration_shorter_than_2', default=default('--duration_shorter_than_2'), help='')
    priority1.add_argument('--duration_longer_than_6', default=default('--duration_longer_than_6'), help='')
    priority1.add_argument('--expire_shorter_than_2', default=default('--expire_shorter_than_2'), help='')
    priority1.add_argument('--expire_longer_than_6', default=default('--expire_longer_than_6'), help='')

    priority2 = reward_commission.add_argument_group('Daily Commission priority', '')
    priority2.add_argument('--daily_comm', default=default('--daily_comm'), help='Daily resource development, high-level tactical research and development')
    priority2.add_argument('--major_comm', default=default('--major_comm'), help='1200 oil / 1000 oil commission')

    priority3 = reward_commission.add_argument_group('Additional commission priority', '')
    priority3.add_argument('--extra_drill', default=default('--extra_drill'), help='Short-range Sailing Training, Coastal Defense Patrol')
    priority3.add_argument('--extra_part', default=default('--extra_part'), help='Small Merchant Escort, Forest Protection Commission')
    priority3.add_argument('--extra_cube', default=default('--extra_cube'), help='Fleet Exercise Ⅲ, Fleet Escort ExerciseFleet Exercise Ⅲ')
    priority3.add_argument('--extra_oil', default=default('--extra_oil'), help='Small-scale Oil Extraction, Large-scale Oil Extraction')
    priority3.add_argument('--extra_book', default=default('--extra_book'), help='Small Merchant Escort, Large Merchant Escort')

    priority4 = reward_commission.add_argument_group('Urgent commission priority', '')
    priority4.add_argument('--urgent_drill', default=default('--urgent_drill'), help='Defend the transport troops, annihilate the enemy elite troops')
    priority4.add_argument('--urgent_part', default=default('--urgent_part'), help='Support Vila Vela Island, support terror Banner')
    priority4.add_argument('--urgent_cube', default=default('--urgent_cube'), help='Rescue merchant ship, enemy attack')
    priority4.add_argument('--urgent_book', default=default('--urgent_book'), help='Support Tuhaoer Island, support Moe Island')
    priority4.add_argument('--urgent_box', default=default('--urgent_box'), help='BIW Gear Transport, NYB Gear Transport')
    priority4.add_argument('--urgent_gem', default=default('--urgent_gem'), help='BIW VIP Escort, NYB VIP Escort')
    priority4.add_argument('--urgent_ship', default=default('--urgent_ship'), help='Small Launch Ceremony, Fleet Launch Ceremony, Alliance Launch Ceremony')

    reward_tactical = reward_parser.add_argument_group('Classroom', 'Only support continuation of skill books, not new skills')
    reward_tactical.add_argument('--enable_tactical_reward', default=default('--enable_tactical_reward'), choices=['yes', 'no'])
    reward_tactical.add_argument('--tactical_night_range', default=default('--tactical_night_range'), help='Format 23:30-06:30')
    reward_tactical.add_argument('--tactical_book_tier', default=default('--tactical_book_tier'), choices=['3', '2', '1'], help='Wich skill book will use first\nT3 is a gold book, T2 is a purple book, T1 is a blue book')
    reward_tactical.add_argument('--tactical_exp_first', default=default('--tactical_exp_first'), choices=['yes', 'no'], help='Choose Yes, give priority to the 150% bonus \nSelect No, give priority to the skills book with the same rarity')
    reward_tactical.add_argument('--tactical_book_tier_night', default=default('--tactical_book_tier_night'), choices=['3', '2', '1'])
    reward_tactical.add_argument('--tactical_exp_first_night', default=default('--tactical_exp_first_night'), choices=['yes', 'no'])

    # ==========emulator==========
    emulator_parser = subs.add_parser('emulator')
    emulator = emulator_parser.add_argument_group('Emulator', 'Need to Press start to save your settings, it will check whether the game is started \nIf the game has not started, it will be started')
    emulator.add_argument('--serial', default=default('--serial'), help='Bluestacks 127.0.0.1:5555 \nNox 127.0.0.1:62001')
<<<<<<< HEAD
    emulator.add_argument('--package_name', default=default('com.YoStarJP.AzurLane'), help='')
=======
    emulator.add_argument('--package_name', default='com.YoStarEN.AzurLane', help='')
>>>>>>> a3949fb7

    debug = emulator_parser.add_argument_group('Debug settings', '')
    debug.add_argument('--enable_error_log_and_screenshot_save', default=default('--enable_error_log_and_screenshot_save'), choices=['yes', 'no'])
    debug.add_argument('--enable_perspective_error_image_save', default=default('--enable_perspective_error_image_save'), choices=['yes', 'no'])

    adb = emulator_parser.add_argument_group('ADB settings', '')
    adb.add_argument('--device_screenshot_method', default=default('--device_screenshot_method'), choices=['aScreenCap', 'uiautomator2', 'ADB'], help='Speed: aScreenCap >> uiautomator2 > ADB')
    adb.add_argument('--device_control_method', default=default('--device_control_method'), choices=['uiautomator2', 'ADB'], help='Speed: uiautomator2 >> ADB')
    adb.add_argument('--combat_screenshot_interval', default=default('--combat_screenshot_interval'), help='Slow down the screenshot speed during battle and reduce CPU')

    update = emulator_parser.add_argument_group('ALAS Update Check', '')
    update.add_argument('--enable_update_check', default=default('--enable_update_check'), choices=['yes', 'no'])
    update.add_argument('--update_method', default=default('--update_method'), choices=['api', 'web'], help='')
    update.add_argument('--github_token', default=default('--github_token'), help='To generate your token visit https://github.com/settings/tokens')
    update.add_argument('--update_proxy', default=default('--update_proxy'), help='Local http or socks proxy, example: http://127.0.0.1:10809')

    # ==========每日任务==========
    daily_parser = subs.add_parser('daily')

    # 选择每日
    daily = daily_parser.add_argument_group('Choose daily', 'Daily tasks, exercises, difficulty charts')
    daily.add_argument('--enable_daily_mission', default=default('--enable_daily_mission'), help='If there are records on the day, skip', choices=['yes', 'no'])
    daily.add_argument('--enable_hard_campaign', default=default('--enable_hard_campaign'), help='If there are records on the day, skip', choices=['yes', 'no'])
    daily.add_argument('--enable_exercise', default=default('--enable_exercise'), help='If there is a record after refreshing, skip', choices=['yes', 'no'])
    daily.add_argument('--enable_event_ab', default=default('--enable_event_ab'), help='If there is a record after refreshing, skip', choices=['yes', 'no'])
    daily.add_argument('--enable_raid_daily', default=default('--enable_raid_daily'), help='If there is a record after refreshing, skip', choices=['yes', 'no'])

    # 每日设置
    daily_task = daily_parser.add_argument_group('Daily settings', 'Does not support submarine daily')
    daily_task.add_argument('--tactical_training', default=default('--tactical_training'), choices=['daily_air', 'daily_gun', 'daily_torpedo'])
    daily_task.add_argument('--fierce_assault', default=default('--fierce_assault'), choices=['index_1', 'index_2', 'index_3'])
    daily_task.add_argument('--escort_mission', default=default('--escort_mission'), choices=['index_1', 'index_2', 'index_3'])
    daily_task.add_argument('--advance_mission', default=default('--advance_mission'), choices=['index_1', 'index_2', 'index_3'])
    daily_task.add_argument('--daily_fleet', default=default('--daily_fleet'), choices=['1', '2', '3', '4', '5', '6'])
    daily_task.add_argument('--daily_equipment', default=default('--daily_equipment'), help='Change equipment before playing, unload equipment after playing, do not need to fill in 0 \ncomma, such as 3, 1, 0, 1, 1, 0')

    # 困难设置
    hard = daily_parser.add_argument_group('Difficult setting', 'Need to turn on weekly mode, only support 10-1, 10-2 and 10-4 temporarily')
    hard.add_argument('--hard_campaign', default=default('--hard_campaign'), help='For example 10-4')
    hard.add_argument('--hard_fleet', default=default('--hard_fleet'), choices=['1', '2'])
    hard.add_argument('--hard_equipment', default=default('--hard_equipment'), help='Change equipment before playing, unload equipment after playing, do not need to fill in 0 \ncomma, such as 3, 1, 0, 1, 1, 0')

    # 演习设置
    exercise = daily_parser.add_argument_group('Exercise settings', 'Only support the most experience for the time being')
    exercise.add_argument('--exercise_choose_mode', default=default('--exercise_choose_mode'), choices=['max_exp', 'max_ranking', 'good_opponent', 'easiest'], help='Only support the most experience for the time being')
    exercise.add_argument('--exercise_preserve', default=default('--exercise_preserve'), help='Only 0 are temporarily reserved')
    exercise.add_argument('--exercise_try', default=default('--exercise_try'), help='The number of attempts by each opponent')
    exercise.add_argument('--exercise_hp_threshold', default=default('--exercise_hp_threshold'), help='HHP <Retreat at Threshold')
    exercise.add_argument('--exercise_low_hp_confirm', default=default('--exercise_low_hp_confirm'), help='After HP is below the threshold, it will retreat after a certain period of time \nRecommended 1.0 ~ 3.0')
    exercise.add_argument('--exercise_equipment', default=default('--exercise_equipment'), help='Change equipment before playing, unload equipment after playing, do not need to fill in 0 \ncomma, such as 3, 1, 0, 1, 1, 0')

    event_bonus = daily_parser.add_argument_group('Event Daily Bonus', 'bonus for first clear each day')
    event_bonus.add_argument('--event_name_ab', default=event_latest, choices=event_folder, help='There a dropdown menu with many options')

    # Raid daily
    raid_bonus = daily_parser.add_argument_group('Raid settings', '')
    raid_bonus.add_argument('--raid_daily_name', default=raid_latest, choices=[raid_latest], help='')
    raid_bonus.add_argument('--raid_hard', default=default('--raid_hard'), choices=['yes', 'no'], help='')
    raid_bonus.add_argument('--raid_normal', default=default('--raid_normal'), choices=['yes', 'no'], help='')
    raid_bonus.add_argument('--raid_easy', default=default('--raid_easy'), choices=['yes', 'no'], help='')

    # ==========event_daily_ab==========
    # event_ab_parser = subs.add_parser('event_daily_bonus')
    # event_name = event_ab_parser.add_argument_group('Choose an event', 'bonus for first clear each day')
    # event_name.add_argument('--event_name_ab', default=event_latest, choices=event_folder, help='There a dropdown menu with many options')
    # event_name.add_argument('--enable_hard_bonus', default=default('--enable_hard_bonus'), choices=['yes', 'no'], help='Will enable Daily bonus for Event hard maps') # Trying implement all event maps

    # ==========main==========
    main_parser = subs.add_parser('Main_campaign')
    # 选择关卡
    stage = main_parser.add_argument_group('Choose a level', 'Main campaign, Currently, not all maps are being supported, check the folder /doc/development_en.md to know how add new maps')
    stage.add_argument('--main_stage', default=default('--main_stage'), help='E.g 7-2')
    stage.add_argument('--campaign_mode', default=default('--campaign_mode'), help='Useful if you want to clear a hard mode map', choices=['normal', 'hard'])

    # ==========event==========
    event_parser = subs.add_parser('event')

    description = """
    Support "Iris of Light and Dark Rerun" (event_20200521_en), optimized for D2
    """
    event = event_parser.add_argument_group(
        'Choose a level', '\n'.join([line.strip() for line in description.strip().split('\n')]))
    event.add_argument('--event_stage', default=default('--event_stage'),
                             choices=['a1', 'a2', 'a3', 'b1', 'b2', 'b3', 'c1', 'c2', 'c3', 'd1', 'd2', 'd3'],
                             help='E.g d3')
    event.add_argument('--sp_stage', default=default('--sp_stage'),
                             choices=['sp1', 'sp2', 'sp3'],
                             help='E.g sp3')
    event.add_argument('--event_name', default=event_latest, choices=event_folder, help='There a dropdown menu with many options')

    # ==========Raid==========
    raid_parser = subs.add_parser('raid')
    raid = raid_parser.add_argument_group('Choose a raid', '')
    raid.add_argument('--raid_name', default=raid_latest, choices=[raid_latest], help='')
    raid.add_argument('--raid_mode', default=default('--raid_mode'), choices=['hard', 'normal', 'easy'], help='')
    raid.add_argument('--raid_use_ticket', default=default('--raid_use_ticket'), choices=['yes', 'no'], help='')

    # ==========半自动==========
    semi_parser = subs.add_parser('semi_auto')
    semi = semi_parser.add_argument_group('Semi-automatic mode', 'Manual selection of enemies, automatic settlement, used to attack unsuited pictures')
    semi.add_argument('--enable_semi_map_preparation', default=default('--enable_semi_map_preparation'), help='', choices=['yes', 'no'])
    semi.add_argument('--enable_semi_story_skip', default=default('--enable_semi_story_skip'), help='Note that this will automatically confirm all the prompt boxes, including the red face attack', choices=['yes', 'no'])

    # ==========c72_mystery_farming==========
    c_7_2_parser = subs.add_parser('c7-2_mystery_farming')
    c_7_2 = c_7_2_parser.add_argument_group('c72_mystery_farming', '')
    c_7_2.add_argument('--boss_fleet_step_on_a3', default=default('--boss_fleet_step_on_a3'), choices=['yes', 'no'], help='A3 has enemies, G3, C3, E3')

    # ==========c122_leveling==========
    c_12_2_parser = subs.add_parser('c12-2_leveling')
    c_12_2 = c_12_2_parser.add_argument_group('12-2 enemy search settings', '')
    c_12_2.add_argument('--s3_enemy_tolerance', default=default('--s3_enemy_tolerance'), choices=['0', '1', '2', '10'], help='The maximum number of battles to fight against large enemies')

    # ==========c124_leveling==========
    c_12_4_parser = subs.add_parser('c12-4_leveling')
    c_12_4 = c_12_4_parser.add_argument_group('12-4 Search enemy settings', 'Need to ensure that the team has a certain strength')
    c_12_4.add_argument('--non_s3_enemy_enter_tolerance', default=default('--non_s3_enemy_enter_tolerance'), choices=['0', '1', '2'], help='Avoid enemy too strong')
    c_12_4.add_argument('--non_s3_enemy_withdraw_tolerance', default=default('--non_s3_enemy_withdraw_tolerance'), choices=['0', '1', '2', '10'], help='How many battles will be fought after there is no large scale')
    c_12_4.add_argument('--ammo_pick_up_124', default=default('--ammo_pick_up_124'), choices=['2', '3', '4', '5'], help='How much ammunition to pick after the battle')

    args = parser.parse_args()

    # Convert option from chinese to english.
    out = {}
    for key, value in vars(args).items():
        key = dic_true_eng_to_eng.get(key, key)
        value = dic_true_eng_to_eng.get(value, value)
        out[key] = value
    args = out

    # Update option to .ini file.
    command = args['command'].capitalize()
    config['Command']['command'] = command
    for key, value in args.items():
        config[command][key] = str(value)
    config.write(codecs.open(config_file, "w+", "utf8"))

    # Call AzurLaneAutoScript
    alas = AzurLaneAutoScript(ini_name=ini_name)
    alas.run(command=command)<|MERGE_RESOLUTION|>--- conflicted
+++ resolved
@@ -235,11 +235,7 @@
     emulator_parser = subs.add_parser('emulator')
     emulator = emulator_parser.add_argument_group('Emulator', 'Need to Press start to save your settings, it will check whether the game is started \nIf the game has not started, it will be started')
     emulator.add_argument('--serial', default=default('--serial'), help='Bluestacks 127.0.0.1:5555 \nNox 127.0.0.1:62001')
-<<<<<<< HEAD
-    emulator.add_argument('--package_name', default=default('com.YoStarJP.AzurLane'), help='')
-=======
     emulator.add_argument('--package_name', default='com.YoStarEN.AzurLane', help='')
->>>>>>> a3949fb7
 
     debug = emulator_parser.add_argument_group('Debug settings', '')
     debug.add_argument('--enable_error_log_and_screenshot_save', default=default('--enable_error_log_and_screenshot_save'), choices=['yes', 'no'])
