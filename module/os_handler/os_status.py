--- conflicted
+++ resolved
@@ -60,11 +60,7 @@
                 self.device.screenshot()
 
             yellow_coins = OCR_SHOP_YELLOW_COINS.ocr(self.device.image)
-<<<<<<< HEAD
-            LogRes(self.config).log_res(yellow_coins, 'YellowCoin')
-=======
             LogRes(self.config).log_res('YellowCoin', {'Value': yellow_coins})
->>>>>>> a3562ef4
             if timeout.reached():
                 logger.warning('Get yellow coins timeout')
                 break
@@ -80,9 +76,5 @@
 
     def get_purple_coins(self) -> int:
         amount = OCR_SHOP_PURPLE_COINS.ocr(self.device.image)
-<<<<<<< HEAD
-        LogRes(self.config).log_res(amount, 'PurpleCoin')
-=======
         LogRes(self.config).log_res('PurpleCoin', {'Value': amount})
->>>>>>> a3562ef4
         return amount