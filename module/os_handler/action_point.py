from datetime import datetime

import module.config.server as server
from module.base.button import ButtonGrid
from module.base.timer import Timer
from module.base.utils import *
from module.config.utils import get_server_next_update
from module.logger import logger
from module.ocr.ocr import Digit, DigitCounter
from module.os_handler.assets import *
from module.os_handler.map_event import MapEventHandler
from module.statistics.item import Item, ItemGrid
from module.ui.assets import OS_CHECK
from module.ui.ui import UI
from module.config.utils import deep_get
from module.log_res.log_res import LogRes

OCR_ACTION_POINT_REMAIN = Digit(ACTION_POINT_REMAIN, letter=(255, 219, 66), name='OCR_ACTION_POINT_REMAIN')
OCR_ACTION_POINT_REMAIN_OS = Digit(ACTION_POINT_REMAIN_OS, letter=(239, 239, 239),
                                   threshold=160, name='OCR_SHOP_YELLOW_COINS_OS')

OCR_OS_ADAPTABILITY = Digit([
    OS_ADAPTABILITY_ATTACK,
    OS_ADAPTABILITY_DURABILITY,
    OS_ADAPTABILITY_RECOVER
], letter=(231, 235, 239), lang="cnocr", name='OCR_OS_ADAPTABILITY')


class ActionPointBuyCounter(DigitCounter):
    def after_process(self, result):
        result = super().after_process(result)

        # Possible result: 0/5, 05
        if result == '05':
            result = '0/5'

        return result


if server.server != 'jp':
    # Letters in ACTION_POINT_BUY_REMAIN are not the numeric fonts usually used in azur lane.
    OCR_ACTION_POINT_BUY_REMAIN = ActionPointBuyCounter(
        ACTION_POINT_BUY_REMAIN, letter=(148, 247, 99), lang='cnocr', name='OCR_ACTION_POINT_BUY_REMAIN')
else:
    # The color of the digits ACTION_POINT_BUY_REMAIN is white in JP, which is light green in CN and EN.
    OCR_ACTION_POINT_BUY_REMAIN = ActionPointBuyCounter(
        ACTION_POINT_BUY_REMAIN, letter=(255, 255, 255), lang='cnocr', name='OCR_ACTION_POINT_BUY_REMAIN')


class ActionPointItem(Item):
    def predict_valid(self):
        return True


ACTION_POINT_GRID = ButtonGrid(
    origin=(323, 274), delta=(173, 0), button_shape=(115, 115), grid_shape=(4, 1), name='ACTION_POINT_GRID')
ACTION_POINT_ITEMS = ItemGrid(ACTION_POINT_GRID, templates={}, amount_area=(43, 89, 113, 113))
ACTION_POINT_ITEMS.item_class = ActionPointItem
ACTION_POINTS_COST = {
    1: 5,
    2: 10,
    3: 15,
    4: 20,
    5: 30,
    6: 40,
}
ACTION_POINTS_COST_OBSCURE = {
    1: 10,  # No obscure zones in CL1 actually
    2: 10,
    3: 20,
    4: 20,
    5: 40,
    6: 40,
}
ACTION_POINTS_COST_ABYSSAL = {
    1: 80,
    2: 80,
    3: 80,  # No abyssal zones under CL4 actually
    4: 80,
    5: 100,
    6: 100,
}
ACTION_POINTS_BUY = {
    1: 4000,
    2: 2000,
    3: 2000,
    4: 1000,
    5: 1000,
}
ACTION_POINT_BOX = {
    0: 0,
    1: 20,
    2: 50,
    3: 100,
}


class ActionPointLimit(Exception):
    pass


class ActionPointHandler(UI, MapEventHandler):
    _action_point_box = [0, 0, 0, 0]
    _action_point_current = 0
    _action_point_total = 0

    def _is_in_action_point(self):
        return self.appear(ACTION_POINT_USE, offset=(20, 20))

    def action_point_use(self, skip_first_screenshot=True):
        prev = self._action_point_current
        self.interval_clear(ACTION_POINT_USE)
        while 1:
            if skip_first_screenshot:
                skip_first_screenshot = False
            else:
                self.device.screenshot()

            if self.appear_then_click(ACTION_POINT_USE, offset=(20, 20), interval=3):
                self.device.sleep(0.3)
                continue

            if self.handle_popup_confirm('ACTION_POINT_USE'):
                continue

            self.action_point_safe_get()
            if self._action_point_current > prev:
                break

    def action_point_update(self):
        """
        Returns:
            int: Total action points, including ap boxes.
        """
        items = ACTION_POINT_ITEMS.predict(self.device.image, name=False, amount=True)
        box = [item.amount for item in items]
        current = OCR_ACTION_POINT_REMAIN.ocr(self.device.image)
        total = current
        if self.config.OS_ACTION_POINT_BOX_USE:
            total += np.sum(np.array(box) * tuple(ACTION_POINT_BOX.values()))
        oil = box[0]
<<<<<<< HEAD

        _oiltomaxoil = deep_get(d=self.config.data,
                                keys='Res.Res.Oil',
                                default='0 / 0')
        _oil = _oiltomaxoil.split(' ')
        _max_oil = _oil[2]
        _oil = str(oil)
        LogRes(self.config).log_res(f'{_oil} / {_max_oil}', 'Oil')

        logger.info(f'Action points: {current}({total}), oil: {oil}')
        LogRes(self.config).log_res(f'{current} ({total})', 'ActionPoint')
=======
        LogRes(self.config).log_res('Oil', {'Value': oil})
        logger.info(f'Action points: {current}({total}), oil: {oil}')
        LogRes(self.config).log_res('ActionPoint', {'Value': current, 'Total': total})
>>>>>>> a3562ef4
        self._action_point_current = current
        self._action_point_box = box
        self._action_point_total = total

    def action_point_safe_get(self, skip_first_screenshot=True):
        timeout = Timer(1, count=2).start()
        while 1:
            if skip_first_screenshot:
                skip_first_screenshot = False
            else:
                self.device.screenshot()

            if timeout.reached():
                logger.warning('Get action points timeout')
                break

            self.action_point_update()

            # Having too many current AP, probably an OCR error
            if self._action_point_current > 600:
                continue
            # Having boxes
            if sum(self._action_point_box[1:]) > 0:
                break
            # Or having oil
            if self._action_point_box[0] > 0:
                break

    @staticmethod
    def action_point_get_cost(zone, pinned):
        """
        Args:
            zone (Zone): Zone to enter.
            pinned (str): Zone type. Available types: DANGEROUS, SAFE, OBSCURE, ABYSSAL, STRONGHOLD.

        Returns:
            int: Action points that will cost.
        """
        if pinned == 'DANGEROUS':
            cost = ACTION_POINTS_COST[zone.hazard_level] * 2
        elif pinned == 'SAFE':
            cost = ACTION_POINTS_COST[zone.hazard_level]
        elif pinned == 'OBSCURE':
            cost = ACTION_POINTS_COST_OBSCURE[zone.hazard_level]
        elif pinned == 'ABYSSAL':
            cost = ACTION_POINTS_COST_ABYSSAL[zone.hazard_level]
        elif pinned == 'STRONGHOLD':
            cost = 200
        else:
            logger.warning(f'Unable to get AP cost from zone={zone}, pinned={pinned}, assume it costs 40.')
            cost = 40

        if zone.is_port:
            cost = 0

        return cost

    def action_point_get_active_button(self):
        """
        Returns:
            int: 0 to 3. 0 for oil, 1 for 20 ap box, 2 for 50 ap box, 3 for 100 ap box.
        """
        for index, item in enumerate(ACTION_POINT_GRID.buttons):
            area = item.area
            color = get_color(self.device.image, area=(area[0], area[3] + 5, area[2], area[3] + 10))
            # Active button will turn blue.
            # Active: 196, inactive: 118 ~ 123.
            if color[2] > 160:
                return index

        logger.warning('Unable to find an active action point box button')
        return 1

    def action_point_set_button(self, index, skip_first_screenshot=True):
        """
        Args:
            index (int): 0 to 3. 0 for oil, 1 for 20 ap box, 2 for 50 ap box, 3 for 100 ap box.
            skip_first_screenshot (bool):

        Returns:
            bool: If success.
        """
        for _ in range(3):
            if skip_first_screenshot:
                skip_first_screenshot = False
            else:
                self.device.screenshot()

            if self.action_point_get_active_button() == index:
                return True
            else:
                self.device.click(ACTION_POINT_GRID[index, 0])
                self.device.sleep(0.3)

        logger.warning('Failed to set action point button after 3 trial')
        return False

    def action_point_get_buy_remain(self, skip_first_screenshot=True):
        """
        Args:
            skip_first_screenshot:

        Returns:
            int: Remaining number of purchases of action points

        Pages:
            in: ACTION_POINT_USE
        """
        timeout = Timer(1, count=2).start()
        current = 0
        while 1:
            if skip_first_screenshot:
                skip_first_screenshot = False
            else:
                self.device.screenshot()

            if timeout.reached():
                logger.warning('Get action points buy remain timeout')
                break

            current, _, total = OCR_ACTION_POINT_BUY_REMAIN.ocr(self.device.image)

            # Possible result: 0/5, 05
            if total == 0:
                continue

            break

        return current

    def action_point_buy(self, preserve=1000):
        """
        Use oil to buy action points.

        Args:
            preserve (int): Oil to preserve.

        Returns:
            bool: If bought

        Pages:
            in: ACTION_POINT_USE
        """
        self.action_point_set_button(0)
        current = self.action_point_get_buy_remain()
        buy_max = 5  # In current version of AL, players can buy 5 times of AP in a week.
        buy_count = buy_max - current
        buy_limit = self.config.OpsiGeneral_BuyActionPointLimit
        if buy_count >= buy_limit:
            logger.info('Reach the limit to buy action points this week')
            return False
        cost = ACTION_POINTS_BUY[current]
        oil = self._action_point_box[0]
        logger.info(f'Buy action points will cost {cost}, current oil: {oil}, preserve: {preserve}')
        if oil >= cost + preserve:
            self.action_point_use()
            return True
        else:
            logger.info('Not enough oil to buy')
            return False

    def action_point_quit(self, skip_first_screenshot=True):
        """
        Pages:
            in: ACTION_POINT_USE
            out: page_os
        """
        self.ui_click(ACTION_POINT_CANCEL, check_button=OS_CHECK, skip_first_screenshot=skip_first_screenshot)

    def handle_action_point(self, zone, pinned, cost=None, keep_current_ap=True, check_rest_ap=False):
        """
        Args:
            zone (Zone): Zone to enter.
            pinned (str): Zone type. Available types: DANGEROUS, SAFE, OBSCURE, ABYSSAL, STRONGHOLD.
            cost (int): Custom action point cost value.
            keep_current_ap (bool): Check action points first to avoid using remaining AP
                when it is not enough for tomorrow's daily.
            check_rest_ap (bool): Skip keep_current_ap if the sum of current action points and rest action points
                that can be obtained today exceeds 200.

        Returns:
            bool: If handled.

        Raises:
            ActionPointLimit: If not having enough action points.

        Pages:
            in: ACTION_POINT_USE
        """
        if not self._is_in_action_point():
            return False

        # AP boxes have an animation to show
        self.action_point_safe_get()
        if cost is None:
            cost = self.action_point_get_cost(zone, pinned)
        buy_checked = False

        # Check the rest action points
        if check_rest_ap:
            diff = get_server_next_update('00:00') - datetime.now()
            today_rest = int(diff.total_seconds() // 600)
            if self._action_point_current + today_rest >= 200:
                logger.info('The sum of the current action points and the rest action points'
                            ' that can be obtained today exceeds 200, skip AP check')
                logger.info(f'Current={self._action_point_current}  Rest={today_rest}')
                keep_current_ap = False

        # Check action points first
        if keep_current_ap:
            if self._action_point_total <= self.config.OS_ACTION_POINT_PRESERVE:
                logger.info(f'Reach the limit of action points, preserve={self.config.OS_ACTION_POINT_PRESERVE}')
                self.action_point_quit()
                raise ActionPointLimit

        for _ in range(12):
            # Having enough action points
            if self._action_point_current >= cost:
                logger.info('Having enough action points')
                self.action_point_quit()
                return True

            # Buy action points
            if self.config.OpsiGeneral_BuyActionPointLimit > 0 and not buy_checked:
                if self.action_point_buy(preserve=self.config.OpsiGeneral_OilLimit):
                    continue
                else:
                    buy_checked = True

            # Sort action point boxes
            box = []
            for index in [1, 2, 3]:
                if self._action_point_box[index] > 0:
                    if self._action_point_current + ACTION_POINT_BOX[index] >= 200:
                        box.append(index)
                    else:
                        box.insert(0, index)

            # Use action point boxes
            if len(box):
                if self._action_point_total > self.config.OS_ACTION_POINT_PRESERVE:
                    self.action_point_set_button(box[0])
                    self.action_point_use()
                    continue
                else:
                    logger.info(f'Reach the limit of action points, preserve={self.config.OS_ACTION_POINT_PRESERVE}')
                    self.action_point_quit()
                    raise ActionPointLimit
            else:
                logger.info('No more action point boxes')
                self.action_point_quit()
                raise ActionPointLimit

        logger.warning('Failed to get action points after 12 trial')
        return False

    def action_point_enter(self, skip_first_screenshot=True):
        """
        Pages:
            in: OS_CHECK
            out: ACTION_POINT_USE
        """
        while 1:
            if skip_first_screenshot:
                skip_first_screenshot = False
            else:
                self.device.screenshot()

            if self.appear(ACTION_POINT_USE, offset=(20, 20)):
                break

            if self.appear(OS_CHECK, offset=(20, 20), interval=3):
                self.device.click(ACTION_POINT_REMAIN_OS)
                continue
            if self.handle_map_event():
                continue
            if self.appear_then_click(AUTO_SEARCH_REWARD, offset=(50, 50)):
                continue

    def action_point_set(self, zone=None, pinned=None, cost=None, keep_current_ap=True, check_rest_ap=False):
        """
        Args:
            zone (Zone): Zone to enter.
            pinned (str): Zone type. Available types: DANGEROUS, SAFE, OBSCURE, ABYSSAL, STRONGHOLD.
            cost (int): Custom action point cost value.
            keep_current_ap (bool): Check action points first to avoid using remaining AP
                when it not enough for tomorrow's daily
            check_rest_ap (bool): Skip keep_current_ap if the sum of current action points and rest action points
                that can be obtained today exceeds 200.

        Returns:
            bool: If handled.

        Raises:
            ActionPointLimit: If not having enough action points.
        """
        self.action_point_enter()
        if not self.handle_action_point(zone, pinned, cost, keep_current_ap, check_rest_ap):
            return False

        while 1:
            if self.appear(IN_MAP, offset=(200, 5)):
                break
            self.device.screenshot()

        return True

    def action_point_check(self, amount):
        """
        Args:
            amount: Check if having this amount of action points.

        Returns:
            bool: If having enough AP.
        """
        self.action_point_enter()
        self.action_point_safe_get()

        enough = self._action_point_total > amount
        if enough:
            logger.info(f'Having {amount} action points')
        else:
            logger.info(f'Not having {amount} action points')

        self.action_point_quit()
        while 1:
            if self.appear(IN_MAP, offset=(200, 5)):
                break
            self.device.screenshot()

        return enough<|MERGE_RESOLUTION|>--- conflicted
+++ resolved
@@ -139,23 +139,9 @@
         if self.config.OS_ACTION_POINT_BOX_USE:
             total += np.sum(np.array(box) * tuple(ACTION_POINT_BOX.values()))
         oil = box[0]
-<<<<<<< HEAD
-
-        _oiltomaxoil = deep_get(d=self.config.data,
-                                keys='Res.Res.Oil',
-                                default='0 / 0')
-        _oil = _oiltomaxoil.split(' ')
-        _max_oil = _oil[2]
-        _oil = str(oil)
-        LogRes(self.config).log_res(f'{_oil} / {_max_oil}', 'Oil')
-
-        logger.info(f'Action points: {current}({total}), oil: {oil}')
-        LogRes(self.config).log_res(f'{current} ({total})', 'ActionPoint')
-=======
         LogRes(self.config).log_res('Oil', {'Value': oil})
         logger.info(f'Action points: {current}({total}), oil: {oil}')
         LogRes(self.config).log_res('ActionPoint', {'Value': current, 'Total': total})
->>>>>>> a3562ef4
         self._action_point_current = current
         self._action_point_box = box
         self._action_point_total = total
