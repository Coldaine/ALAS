from module.base.button import ButtonGrid
from module.base.decorator import Config
from module.base.utils import *
from module.equipment.assets import *
from module.equipment.equipment import Equipment
from module.logger import logger
from module.ui.scroll import Scroll

EQUIP_INFO_BAR = ButtonGrid(
    origin=(723, 111), delta=(94, 0), button_shape=(76, 76), grid_shape=(5, 1), name="EQUIP_INFO_BAR")
EQUIPMENT_GRID = ButtonGrid(
    origin=(725, 155), delta=(95, 0), button_shape=(31, 31), grid_shape=(5, 1), name='EQUIPMENT_GRID')
EQUIPMENT_SCROLL = Scroll(EQUIP_SCROLL, color=(247, 211, 66), name='EQUIP_SCROLL')
SIM_VALUE = 0.90


class EquipmentChange(Equipment):
    equip_list = {}
    equipping_list = []

    def get_equiping_list(self, skip_first_screenshot=True):
        '''
        Pages:
            in: ship's details
        '''
        logger.info("Get equipping list")
        if skip_first_screenshot:
            pass
        else:
            self.device.screenshot()
        index = 0
        self.equipping_list=[]
        for button in EQUIPMENT_GRID.buttons:
            crop_image = np.array(self.device.image.crop(button.area))
<<<<<<< HEAD
            edge_value = abs(np.mean(cv2.Sobel(crop_image, 3, 1, 1)))
            if edge_value < 0.1:
                self.equipping_list.remove(index)
=======
            edge_value = abs(np.mean(cv2.Sobel(crop_image,3, 1, 1)))
            if edge_value > 0.1:
                self.equipping_list.append(index)
>>>>>>> 2e2e73f8
            index += 1
        logger.info(f"Equipping list: {self.equipping_list}")

    def record_equipment(self, index_list=range(0, 5)):
        '''
        Record equipment through upgrade page
        Notice: The equipment icons in the upgrade page are the same size as the icons in the equipment status
        '''
        logger.info('RECORD EQUIPMENT')
        self.equip_side_navbar_ensure(bottom=1)
        self.get_equiping_list()

        for index in index_list:
            if index in self.equipping_list:
                logger.info(f'Record {index}')
                logger.info('Enter equipment info')
                self.ui_click(appear_button=EQUIPMENT_OPEN, click_button=EQUIP_INFO_BAR[(
                    index, 0)], check_button=UPGRADE_ENTER)
                logger.info('Enter upgrade inform')
                self.ui_click(click_button=UPGRADE_ENTER,
                              check_button=UPGRADE_ENTER_CHECK, skip_first_screenshot=True)
                logger.info('Save equipment tamplate')
                self.equip_list[index] = self.image_area(EQUIP_SAVE)
                logger.info('Quit upgrade inform')
                self.ui_click(
                    click_button=UPGRADE_QUIT, check_button=EQUIPMENT_OPEN, appear_button=UPGRADE_ENTER_CHECK,
                    skip_first_screenshot=True)

    def equipment_take_on(self, index_list=range(0, 5), skip_first_screenshot=True):
        '''
        Equip the equipment previously recorded
        '''
        logger.info('Take on equipment')
        self.equip_side_navbar_ensure(bottom=2)

        self.ensure_no_info_bar(1)

        for index in index_list:
            if index in self.equipping_list:
                logger.info(f'Take on {index}')
                enter_button = globals()[
                    'EQUIP_TAKE_ON_{index}'.format(index=index)]

                self.ui_click(enter_button, check_button=EQUIPPING_ON,
                              skip_first_screenshot=skip_first_screenshot, offset=(5, 5))
                self._find_equip(index)

    @Config.when(DEVICE_CONTROL_METHOD='minitouch')
    def _equipment_swipe(self, distance=190):
        # Distance of two commission is 146px
        p1, p2 = random_rectangle_vector(
            (0, -distance), box=(620, 67, 1154, 692), random_range=(-20, -5, 20, 5))
        self.device.drag(p1, p2, segments=2, shake=(25, 0),
                         point_random=(0, 0, 0, 0), shake_random=(-5, 0, 5, 0))
        self.device.sleep(0.3)
        self.device.screenshot()

    @Config.when(DEVICE_CONTROL_METHOD=None)
    def _equipment_swipe(self, distance=300):
        # Distance of two commission is 146px
        p1, p2 = random_rectangle_vector(
            (0, -distance), box=(620, 67, 1154, 692), random_range=(-20, -5, 20, 5))
        self.device.drag(p1, p2, segments=2, shake=(25, 0),
                         point_random=(0, 0, 0, 0), shake_random=(-5, 0, 5, 0))
        self.device.sleep(0.3)
        self.device.screenshot()

    def _equip_equipment(self, point, offset=(100, 100)):
        '''
        Equip Equipment then back to ship details
        Confirm the popup
        Pages:
            in: EQUIPMENT STATUS
            out: SHIP_SIDEBAR_EQUIPMENT
        '''
        logger.info('Equip equipment')
        button = Button(area=(), color=(), button=(point[0], point[1], point[0] + offset[0], point[1] + offset[1]),
                        name='EQUIPMENT')
        self.ui_click(appear_button=EQUIPPING_OFF, click_button=button, check_button=EQUIP_CONFIRM)
        logger.info('Equip confirm')
        self.ui_click(click_button=EQUIP_CONFIRM, check_button=SHIP_INFO_EQUIPMENT_CHECK)

    def _find_equip(self, index):
        '''
        Find the equipment previously recorded 
        Pages:
            in: EQUIPMENT STATUS
        '''

        self.equipping_set(False)

        res = cv2.matchTemplate(np.array(self.device.screenshot()), np.array(
            self.equip_list[index]), cv2.TM_CCOEFF_NORMED)
        _, sim, _, point = cv2.minMaxLoc(res)

        if sim > SIM_VALUE:
            self._equip_equipment(point)
            return

        for _ in range(0, 15):
            self._equipment_swipe()

            res = cv2.matchTemplate(np.array(self.device.screenshot()), np.array(
                self.equip_list[index]), cv2.TM_CCOEFF_NORMED)
            _, sim, _, point = cv2.minMaxLoc(res)

            if sim > SIM_VALUE:
                self._equip_equipment(point)
                break
            if self.appear(EQUIPMENT_SCROLL_BOTTOM):
                logger.warning('No recorded equipment was found.')
                self.ui_back(check_button=globals()[f'EQUIP_TAKE_ON_{index}'], appear_button=EQUIPPING_OFF)
                break

        return<|MERGE_RESOLUTION|>--- conflicted
+++ resolved
@@ -29,18 +29,12 @@
         else:
             self.device.screenshot()
         index = 0
-        self.equipping_list=[]
+        self.equipping_list = []
         for button in EQUIPMENT_GRID.buttons:
             crop_image = np.array(self.device.image.crop(button.area))
-<<<<<<< HEAD
             edge_value = abs(np.mean(cv2.Sobel(crop_image, 3, 1, 1)))
-            if edge_value < 0.1:
-                self.equipping_list.remove(index)
-=======
-            edge_value = abs(np.mean(cv2.Sobel(crop_image,3, 1, 1)))
             if edge_value > 0.1:
                 self.equipping_list.append(index)
->>>>>>> 2e2e73f8
             index += 1
         logger.info(f"Equipping list: {self.equipping_list}")
 
