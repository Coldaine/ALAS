import argparse
import queue
import threading
import time
from datetime import datetime
from functools import partial
from typing import Dict, List, Optional

import module.webui.lang as lang
from module.config.config import AzurLaneConfig, Function
from module.config.utils import (
    alas_instance,
    alas_template,
    deep_get,
    deep_iter,
    deep_set,
    dict_to_kv,
    filepath_args,
    filepath_config,
    read_file,
)
from module.config.utils import time_delta
<<<<<<< HEAD
=======
from module.log_res.log_res import LogRes
>>>>>>> a3562ef4
from module.logger import logger
from module.ocr.rpc import start_ocr_server_process, stop_ocr_server_process
from module.submodule.submodule import load_config
from module.submodule.utils import get_config_mod
from module.webui.base import Frame
from module.webui.discord_presence import close_discord_rpc, init_discord_rpc
from module.webui.fastapi import asgi_app
from module.webui.lang import _t, t
from module.webui.pin import put_input, put_select
from module.webui.process_manager import ProcessManager
from module.webui.remote_access import RemoteAccess
from module.webui.setting import State
from module.webui.translate import translate
from module.webui.updater import updater
from module.webui.utils import (
    Icon,
    Switch,
    TaskHandler,
    add_css,
    filepath_css,
    get_alas_config_listen_path,
    get_localstorage,
    get_window_visibility_state,
    login,
    parse_pin_value,
    raise_exception,
    re_fullmatch,
)
from module.webui.widgets import (
    BinarySwitchButton,
    RichLog,
    T_Output_Kwargs,
    put_icon_buttons,
    put_loading_text,
    put_none,
    put_output,
)
from pywebio import config as webconfig
from pywebio.output import (
    Output,
    clear,
    close_popup,
    popup,
    put_button,
    put_buttons,
    put_collapse,
    put_column,
    put_error,
    put_html,
    put_link,
    put_loading,
    put_markdown,
    put_row,
    put_scope,
    put_table,
    put_text,
    put_warning,
    toast,
    use_scope,
)
from pywebio.pin import pin, pin_on_change
from pywebio.session import go_app, info, local, register_thread, run_js, set_env

task_handler = TaskHandler()


class AlasGUI(Frame):
    ALAS_MENU: Dict[str, Dict[str, List[str]]]
    ALAS_ARGS: Dict[str, Dict[str, Dict[str, Dict[str, str]]]]
    theme = "default"
    _log = RichLog

    def initial(self) -> None:
        self.ALAS_MENU = read_file(filepath_args("menu", self.alas_mod))
        self.ALAS_ARGS = read_file(filepath_args("args", self.alas_mod))
        self._init_alas_config_watcher()

    def __init__(self) -> None:
        super().__init__()
        # modified keys, return values of pin_wait_change()
        self.modified_config_queue = queue.Queue()
        # alas config name
        self.alas_name = ""
        self.alas_mod = "alas"
        self.alas_config = AzurLaneConfig("template")
        self.initial()

    @use_scope("aside", clear=True)
    def set_aside(self) -> None:
        # TODO: update put_icon_buttons()
        put_icon_buttons(
            Icon.DEVELOP,
            buttons=[
                {"label": t("Gui.Aside.Develop"), "value": "Develop", "color": "aside"}
            ],
            onclick=[self.ui_develop],
        ),
        for name in alas_instance():
            put_icon_buttons(
                Icon.RUN,
                buttons=[{"label": name, "value": name, "color": "aside"}],
                onclick=self.ui_alas,
            )
        put_icon_buttons(
            Icon.ADD,
            buttons=[
                {"label": t("Gui.Aside.AddAlas"), "value": "AddAlas", "color": "aside"}
            ],
            onclick=[self.ui_add_alas],
        ),

    @use_scope("header_status")
    def set_status(self, state: int) -> None:
        """
        Args:
            state (int):
                1 (running)
                2 (not running)
                3 (warning, stop unexpectedly)
                4 (stop for update)
                0 (hide)
                -1 (*state not changed)
        """
        if state == -1:
            return
        clear()

        if state == 1:
            put_loading_text(t("Gui.Status.Running"), color="success")
        elif state == 2:
            put_loading_text(t("Gui.Status.Inactive"), color="secondary", fill=True)
        elif state == 3:
            put_loading_text(t("Gui.Status.Warning"), shape="grow", color="warning")
        elif state == 4:
            put_loading_text(t("Gui.Status.Updating"), shape="grow", color="success")

    @classmethod
    def set_theme(cls, theme="default") -> None:
        cls.theme = theme
        State.deploy_config.Theme = theme
        State.theme = theme
        webconfig(theme=theme)

    @use_scope("menu", clear=True)
    def alas_set_menu(self) -> None:
        """
        Set menu
        """
        put_buttons(
            [
                {
                    "label": t("Gui.MenuAlas.Overview"),
                    "value": "Overview",
                    "color": "menu",
                }
            ],
            onclick=[self.alas_overview],
        ).style(f"--menu-Overview--"),

        for key, tasks in deep_iter(self.ALAS_MENU, depth=2):
            # path = '.'.join(key)
            menu = key[1]

            if menu == "Tool":
                _onclick = self.alas_daemon_overview
            else:
                _onclick = self.alas_set_group

            task_btn_list = []
            for task in tasks:
                task_btn_list.append(
                    put_buttons(
                        [
                            {
                                "label": t(f"Task.{task}.name"),
                                "value": task,
                                "color": "menu",
                            }
                        ],
                        onclick=_onclick,
                    ).style(f"--menu-{task}--")
                )

            put_collapse(title=t(f"Menu.{menu}.name"), content=task_btn_list)

        self.alas_overview()

    @use_scope("content", clear=True)
    def alas_set_group(self, task: str) -> None:
        """
        Set arg groups from dict
        """
        self.init_menu(name=task)
        self.set_title(t(f"Task.{task}.name"))

        put_scope("_groups", [put_none(), put_scope("groups"), put_scope("navigator")])

        task_help: str = t(f"Task.{task}.help")
        if task_help:
            put_scope(
                "group__info",
                scope="groups",
                content=[put_text(task_help).style("font-size: 1rem")],
            )

        config = self.alas_config.read_file(self.alas_name)
        for group, arg_dict in deep_iter(self.ALAS_ARGS[task], depth=1):
            if self.set_group(group, arg_dict, config, task):
                self.set_navigator(group)

    @use_scope("groups")
    def set_group(self, group, arg_dict, config, task):
        group_name = group[0]

        output_list: List[Output] = []
        for arg, arg_dict in deep_iter(arg_dict, depth=1):
            output_kwargs: T_Output_Kwargs = arg_dict.copy()

            # Skip hide
            display: Optional[str] = output_kwargs.pop("display", None)
            if display == "hide":
                continue
            # Disable
            elif display == "disabled":
                output_kwargs["disabled"] = True
            # Output type
            output_kwargs["widget_type"] = output_kwargs.pop("type")

            arg_name = arg[0]  # [arg_name,]
            # Internal pin widget name
            output_kwargs["name"] = f"{task}_{group_name}_{arg_name}"
            # Display title
            output_kwargs["title"] = t(f"{group_name}.{arg_name}.name")

            # Get value from config
            value = deep_get(
                config, [task, group_name, arg_name], output_kwargs["value"]
            )
            # idk
            value = str(value) if isinstance(value, datetime) else value
            # Default value
            output_kwargs["value"] = value
            # Options
            output_kwargs["options"] = options = output_kwargs.pop("option", [])
            # Options label
            options_label = []
            for opt in options:
                options_label.append(t(f"{group_name}.{arg_name}.{opt}"))
            output_kwargs["options_label"] = options_label
            # Help
            arg_help = t(f"{group_name}.{arg_name}.help")
            if arg_help == "" or not arg_help:
                arg_help = None
            output_kwargs["help"] = arg_help
            # Invalid feedback
            output_kwargs["invalid_feedback"] = t("Gui.Text.InvalidFeedBack", value)

            o = put_output(output_kwargs)
            if o is not None:
                # output will inherit current scope when created, override here
                o.spec["scope"] = f"#pywebio-scope-group_{group_name}"
                output_list.append(o)

        if not output_list:
            return 0

        with use_scope(f"group_{group_name}"):
            put_text(t(f"{group_name}._info.name"))
            group_help = t(f"{group_name}._info.help")
            if group_help != "":
                put_text(group_help)
            put_html('<hr class="hr-group">')
            for output in output_list:
                output.show()
<<<<<<< HEAD
=======

>>>>>>> a3562ef4
        return len(output_list)

    @use_scope("navigator")
    def set_navigator(self, group):
        js = f"""
            $("#pywebio-scope-groups").scrollTop(
                $("#pywebio-scope-group_{group[0]}").position().top
                + $("#pywebio-scope-groups").scrollTop() - 59
            )
        """
        put_button(
            label=t(f"{group[0]}._info.name"),
            onclick=lambda: run_js(js),
            color="navigator",
        )

    @use_scope("content", clear=True)
    def alas_overview(self) -> None:
        self.init_menu(name="Overview")
        self.set_title(t(f"Gui.MenuAlas.Overview"))

        put_scope("overview", [put_scope("schedulers"), put_scope("logs")])

        with use_scope("schedulers"):
            put_scope(
                "scheduler-bar",
                [
                    put_text(t("Gui.Overview.Scheduler")).style(
                        "font-size: 1.25rem; margin: auto .5rem auto;"
                    ),
                    put_scope("scheduler_btn"),
                ],
            )
            put_scope(
                "running",
                [
                    put_text(t("Gui.Overview.Running")),
                    put_html('<hr class="hr-group">'),
                    put_scope("running_tasks"),
                ],
            )
            put_scope(
                "pending",
                [
                    put_text(t("Gui.Overview.Pending")),
                    put_html('<hr class="hr-group">'),
                    put_scope("pending_tasks"),
                ],
            )
            put_scope(
                "waiting",
                [
                    put_text(t("Gui.Overview.Waiting")),
                    put_html('<hr class="hr-group">'),
                    put_scope("waiting_tasks"),
                ],
            )

        switch_scheduler = BinarySwitchButton(
            label_on=t("Gui.Button.Stop"),
            label_off=t("Gui.Button.Start"),
            onclick_on=lambda: self.alas.stop(),
            onclick_off=lambda: self.alas.start(None, updater.event),
            get_state=lambda: self.alas.alive,
            color_on="off",
            color_off="on",
            scope="scheduler_btn",
        )
        log = RichLog("log")
        self._log = log

        with use_scope("logs"):
            put_scope(
                "log-bar",
                [
                    put_text(t("Gui.Overview.Log")).style(
                        "font-size: 1.25rem; margin: auto .5rem auto;"
                    ),
                    put_scope(
                        "log-bar-btns",
                        [
                            put_scope("log_scroll_btn"),
                            put_scope("dashboard_btn"),
                        ],
                    ),
                    put_html('<hr class="hr-group">'),
                    put_scope("dashboard"),
                ],
            ),
            put_scope("log", [put_html("")])

        log.console.width = log.get_width()

        switch_log_scroll = BinarySwitchButton(
            label_on=t("Gui.Button.ScrollON"),
            label_off=t("Gui.Button.ScrollOFF"),
            onclick_on=lambda: log.set_scroll(False),
            onclick_off=lambda: log.set_scroll(True),
            get_state=lambda: log.keep_bottom,
            color_on="on",
            color_off="off",
            scope="log_scroll_btn",
        )
        switch_dashboard = BinarySwitchButton(
            label_on=t("Gui.Button.DashboardON"),
            label_off=t("Gui.Button.DashboardOFF"),
            onclick_on=lambda: self.set_dashboard_display(False),
            onclick_off=lambda: self.set_dashboard_display(True),
            get_state=lambda: log.display_dashboard,
            color_on="on",
            color_off="off",
            scope="dashboard_btn",
        )
        self.task_handler.add(switch_scheduler.g(), 1, True)
        self.task_handler.add(switch_log_scroll.g(), 1, True)
        self.task_handler.add(switch_dashboard.g(), 1, True)
        self.task_handler.add(self.alas_update_overview_task, 10, True)
<<<<<<< HEAD
        self.task_handler.add(self.alas_update_dashboard, 20, True)
=======
        self.task_handler.add(self.alas_update_dashboard, 10, True)
>>>>>>> a3562ef4
        self.task_handler.add(log.put_log(self.alas), 0.25, True)

    def set_dashboard_display(self, b):
        self._log.set_dashboard_display(b)
<<<<<<< HEAD
        self.alas_update_dashboard()
=======
        self.alas_update_dashboard(True)
>>>>>>> a3562ef4

    def _init_alas_config_watcher(self) -> None:
        def put_queue(path, value):
            self.modified_config_queue.put({"name": path, "value": value})

        for path in get_alas_config_listen_path(self.ALAS_ARGS):
            pin_on_change(
                name="_".join(path), onchange=partial(put_queue, ".".join(path))
            )
        logger.info("Init config watcher done.")

    def _alas_thread_update_config(self) -> None:
        modified = {}
        while self.alive:
            try:
                d = self.modified_config_queue.get(timeout=10)
                config_name = self.alas_name
                read = self.alas_config.read_file
                write = self.alas_config.write_file
            except queue.Empty:
                continue
            modified[d["name"]] = d["value"]
            while True:
                try:
                    d = self.modified_config_queue.get(timeout=1)
                    modified[d["name"]] = d["value"]
                except queue.Empty:
                    self._save_config(modified, config_name, read, write)
                    modified.clear()
                    break

    def _save_config(
            self,
            modified: Dict[str, str],
            config_name: str,
            read=State.config_updater.read_file,
            write=State.config_updater.write_file,
    ) -> None:
        try:
            skip_time_record = False
            valid = []
            invalid = []
            config = read(config_name)
            for k, v in modified.copy().items():
                valuetype = deep_get(self.ALAS_ARGS, k + ".valuetype")
                v = parse_pin_value(v, valuetype)
                validate = deep_get(self.ALAS_ARGS, k + ".validate")
                if not len(str(v)):
                    default = deep_get(self.ALAS_ARGS, k + ".value")
                    modified[k] = default
                    deep_set(config, k, default)
                    valid.append(k)
                    pin["_".join(k.split("."))] = default

                    # update Res Record if Res Value is changed to None
<<<<<<< HEAD
                    if 'Res.Res' in k:
                        k = k.split(".")
                        k[-1] = k[-1] + 'Time'
=======
                    if 'Dashboard.Resource' in k:
                        k = k.split(".")
                        k[-1] = k[-1] + 'Record'
>>>>>>> a3562ef4
                        k = ".".join(k)
                        v = str(datetime(2010, 1, 1, 0, 0, 0))
                        modified[k] = v
                        deep_set(config, k, v)
                        valid.append(k)
                        pin["_".join(k.split("."))] = v
                        skip_time_record = True

                elif not validate or re_fullmatch(validate, v):
                    deep_set(config, k, v)
                    modified[k] = v
                    valid.append(k)

                    # update Emotion Record if Emotion Value is changed
                    if "Emotion" in k and "Value" in k:
                        k = k.split(".")
                        k[-1] = k[-1].replace("Value", "Record")
                        k = ".".join(k)
                        v = datetime.now().strftime("%Y-%m-%d %H:%M:%S")
                        modified[k] = v
                        deep_set(config, k, v)
                        valid.append(k)
                        pin["_".join(k.split("."))] = v

                    # update Res Record if Res Value is changed
                    # imitating Emotion record
<<<<<<< HEAD
                    if "Res.Res" in k and not skip_time_record:
                        k = k.split(".")
                        k[-1] = k[-1] + 'Time'
=======
                    if "Dashboard.Resource" in k and not skip_time_record:
                        k = k.split(".")
                        k[-1] = k[-1] + 'Record'
>>>>>>> a3562ef4
                        k = ".".join(k)
                        v = datetime.now().strftime("%Y-%m-%d %H:%M:%S")
                        modified[k] = v
                        deep_set(config, k, v)
                        valid.append(k)
                        pin["_".join(k.split("."))] = v
                else:
                    modified.pop(k)
                    invalid.append(k)
                    logger.warning(f"Invalid value {v} for key {k}, skip saving.")
            self.pin_remove_invalid_mark(valid)
            self.pin_set_invalid_mark(invalid)
            if modified:
                toast(
                    t("Gui.Toast.ConfigSaved"),
                    duration=1,
                    position="right",
                    color="success",
                )
                logger.info(
                    f"Save config {filepath_config(config_name)}, {dict_to_kv(modified)}"
                )
                write(config_name, config)
        except Exception as e:
            logger.exception(e)

    def alas_update_overview_task(self) -> None:
        if not self.visible:
            return
        self.alas_config.load()
        self.alas_config.get_next_task()

        if len(self.alas_config.pending_task) >= 1:
            if self.alas.alive:
                running = self.alas_config.pending_task[:1]
                pending = self.alas_config.pending_task[1:]
            else:
                running = []
                pending = self.alas_config.pending_task[:]
        else:
            running = []
            pending = []
        waiting = self.alas_config.waiting_task

        def put_task(func: Function):
            with use_scope(f"overview-task_{func.command}"):
                put_column(
                    [
                        put_text(t(f"Task.{func.command}.name")).style("--arg-title--"),
                        put_text(str(func.next_run)).style("--arg-help--"),
                    ],
                    size="auto auto",
                )
                put_button(
                    label=t("Gui.Button.Setting"),
                    onclick=lambda: self.alas_set_group(func.command),
                    color="off",
                )

        clear("running_tasks")
        clear("pending_tasks")
        clear("waiting_tasks")
        with use_scope("running_tasks"):
            if running:
                for task in running:
                    put_task(task)
            else:
                put_text(t("Gui.Overview.NoTask")).style("--overview-notask-text--")
        with use_scope("pending_tasks"):
            if pending:
                for task in pending:
                    put_task(task)
            else:
                put_text(t("Gui.Overview.NoTask")).style("--overview-notask-text--")
        with use_scope("waiting_tasks"):
            if waiting:
                for task in waiting:
                    put_task(task)
            else:
                put_text(t("Gui.Overview.NoTask")).style("--overview-notask-text--")

<<<<<<< HEAD
    def alas_update_dashboard(self):
        if not self.visible:
            return
        resource = [
            "Oil",
            "Gem",
            "Pt",
            "YellowCoin",
            "Coin",
            "Cube",
            "ActionPoint",
            "PurpleCoin"
        ]
        color = [
            '<div class="status-point" style="background-color:#000000">',
            '<div class="status-point" style="background-color:#FF3333">',
            '<div class="status-point" style="background-color:#00BFFF">',
            '<div class="status-point" style="background-color:#FF8800">',
            '<div class="status-point" style="background-color:#FFAA33">',
            '<div class="status-point" style="background-color:#33FFFF">',
            '<div class="status-point" style="background-color:#0000FF">',
            '<div class="status-point" style="background-color:#7700BB">',
        ]
=======
    def timedelta_to_text(self, delta=None):
>>>>>>> a3562ef4
        time_delta_name_suffix_dict = {
            'Y': 'YearsAgo',
            'M': 'MonthsAgo',
            'D': 'DaysAgo',
            'h': 'HoursAgo',
            'm': 'MinutesAgo',
            's': 'SecondsAgo',
        }
<<<<<<< HEAD
        clear("dashboard")
        with use_scope("dashboard"):
            if not self._log.display_dashboard:
                return
            elif self._log.display_dashboard:
                x = 0
                for name in resource:
                    resource_name = f'Gui.Overview.{name}'
                    value_name = f'Res.Res.{name}'
                    value = deep_get(self.alas_config.data, keys=value_name, default='None')
                    value_time = deep_get(self.alas_config.data, keys=value_name + 'Time')
                    if value_time == '00:00:00' or value_time is None:
                        value_time = datetime(2010, 1, 1, 0, 0, 0)
                    time_now = datetime.now().replace(microsecond=0)

                    # Handle time delta
                    delta = time_delta(value_time, time_now, True)
                    time_delta_name_prefix = 'Gui.Overview.'
                    for _key in delta:
                        if delta[_key]:
                            time_delta_name_suffix = time_delta_name_suffix_dict[_key]
                            time_delta_display = delta[_key]
                            break
                    if str(value_time) == '2010-01-01 00:00:00':
                        time_delta_name_suffix = 'NoData'
                        time_delta_display = ''
                        value = "None"
                    time_delta_display = str(time_delta_display)
                    time_delta_name = time_delta_name_prefix + time_delta_name_suffix

                    put_row(
                        [
                            put_html(color[x]),
                            put_column(
                                [
                                    put_text(str(value)).style("--arg-title--"),
                                    put_text(t(resource_name) + " - " + time_delta_display + t(time_delta_name)).style(
                                        "--arg-help--"),
                                ],
                                size="auto auto",
                            ),
                        ],
                        size="20px 1fr"
                    )
                    x += 1
=======
        time_delta_name_prefix = 'Gui.Overview.'
        time_delta_name_suffix = 'NoData'
        time_delta_display = ''
        if isinstance(delta, dict):
            for _key in delta:
                if delta[_key]:
                    time_delta_name_suffix = time_delta_name_suffix_dict[_key]
                    time_delta_display = delta[_key]
                    break
        time_delta_display = str(time_delta_display)
        time_delta_name = time_delta_name_prefix + time_delta_name_suffix
        return time_delta_display + t(time_delta_name)

    def _update_dashboard(self, num=None, groups_to_display=None):
        x = 0
        _num = 10000 if num is None else num
        arg_group = LogRes(self.alas_config).groups if groups_to_display is None else groups_to_display
        for group_name in arg_group:
            group = deep_get(d=self.alas_config.data, keys=f'Dashboard.{group_name}')

            if 'Limit' in group.keys():
                value = deep_get(group, keys='Value')
                value_limit = deep_get(group, keys='Limit')
                value = f'{value} / {value_limit}'
            elif 'Total' in group.keys():
                value = deep_get(group, keys='Value')
                value_total = deep_get(group, keys='Total')
                value = f'{value} ({value_total})'
            else:
                value = deep_get(group, keys='Value')

            value_time = deep_get(group, keys='Record')
            if value_time is None:
                value_time = datetime(2020, 1, 1, 0, 0, 0)

            time_now = datetime.now().replace(microsecond=0)
            # Handle time delta
            if value_time == datetime(2020, 1, 1, 0, 0, 0):
                value = None
                delta = self.timedelta_to_text()
            else:
                delta = self.timedelta_to_text(time_delta(value_time - time_now, True))
            if group_name not in self._log.last_display_time.keys():
                self._log.last_display_time[group_name] = ''
            if self._log.last_display_time[group_name] == delta and not self._log.first_display:
                continue
            self._log.last_display_time[group_name]=delta
            # Handle dot color
            _color = f"""background-color:{deep_get(d=group, keys='Color').replace('^', '#')}"""
            color = f'<div class="status-point" style={_color}>'
            with use_scope(group_name, clear=True):
                put_row(
                    [
                        put_html(color),
                        put_scope(
                            f"_{group_name}",
                            [
                                put_column(
                                    [
                                        put_text(str(value)).style("--arg-title--"),
                                        put_text(t(f'Gui.Overview.{group_name}') + " - " + delta).style("--arg-help--"),
                                    ],
                                    size="auto auto",
                                ),
                            ],
                        ),
                    ],
                    size="20px 1fr"
                ).style("height: 1fr"),
            if x >= _num:
                break
        if self._log.first_display:
            self._log.first_display = False

    def alas_update_dashboard(self, _clear=False):
        if not self.visible:
            return
        with use_scope("dashboard", clear=_clear):
            if not self._log.display_dashboard:
                self._update_dashboard(num=4, groups_to_display=['Oil', 'Coin', 'Gem', 'Cube'])
            elif self._log.display_dashboard:
                self._update_dashboard()
>>>>>>> a3562ef4

    @use_scope("content", clear=True)
    def alas_daemon_overview(self, task: str) -> None:
        self.init_menu(name=task)
        self.set_title(t(f"Task.{task}.name"))

        log = RichLog("log")

        if self.is_mobile:
            put_scope(
                "daemon-overview",
                [
                    put_scope("scheduler-bar"),
                    put_scope("groups"),
                    put_scope("log-bar"),
                    put_scope("log", [put_html("")]),
                ],
            )
        else:
            put_scope(
                "daemon-overview",
                [
                    put_none(),
                    put_scope(
                        "_daemon",
                        [
                            put_scope(
                                "_daemon_upper",
                                [put_scope("scheduler-bar"), put_scope("log-bar")],
                            ),
                            put_scope("groups"),
                            put_scope("log", [put_html("")]),
                        ],
                    ),
                    put_none(),
                ],
            )

        log.console.width = log.get_width()

        with use_scope("scheduler-bar"):
            put_text(t("Gui.Overview.Scheduler")).style(
                "font-size: 1.25rem; margin: auto .5rem auto;"
            )
            put_scope("scheduler_btn")

        switch_scheduler = BinarySwitchButton(
            label_on=t("Gui.Button.Stop"),
            label_off=t("Gui.Button.Start"),
            onclick_on=lambda: self.alas.stop(),
            onclick_off=lambda: self.alas.start(task),
            get_state=lambda: self.alas.alive,
            color_on="off",
            color_off="on",
            scope="scheduler_btn",
        )

        with use_scope("log-bar"):
            put_text(t("Gui.Overview.Log")).style(
                "font-size: 1.25rem; margin: auto .5rem auto;"
            )
            put_scope(
                "log-bar-btns",
                [
                    put_scope("log_scroll_btn"),
                ],
            )

        switch_log_scroll = BinarySwitchButton(
            label_on=t("Gui.Button.ScrollON"),
            label_off=t("Gui.Button.ScrollOFF"),
            onclick_on=lambda: log.set_scroll(False),
            onclick_off=lambda: log.set_scroll(True),
            get_state=lambda: log.keep_bottom,
            color_on="on",
            color_off="off",
            scope="log_scroll_btn",
        )

        config = self.alas_config.read_file(self.alas_name)
        for group, arg_dict in deep_iter(self.ALAS_ARGS[task], depth=1):
            if group[0] == "Storage":
                continue
            self.set_group(group, arg_dict, config, task)

        self.task_handler.add(switch_scheduler.g(), 1, True)
        self.task_handler.add(switch_log_scroll.g(), 1, True)
        self.task_handler.add(log.put_log(self.alas), 0.25, True)

    @use_scope("menu", clear=True)
    def dev_set_menu(self) -> None:
        self.init_menu(collapse_menu=False, name="Develop")

        put_button(
            label=t("Gui.MenuDevelop.HomePage"),
            onclick=self.show,
            color="menu",
        ).style(f"--menu-HomePage--")

        # put_button(
        #     label=t("Gui.MenuDevelop.Translate"),
        #     onclick=self.dev_translate,
        #     color="menu",
        # ).style(f"--menu-Translate--")

        put_button(
            label=t("Gui.MenuDevelop.Update"),
            onclick=self.dev_update,
            color="menu",
        ).style(f"--menu-Update--")

        put_button(
            label=t("Gui.MenuDevelop.Remote"),
            onclick=self.dev_remote,
            color="menu",
        ).style(f"--menu-Remote--")

        put_button(
            label=t("Gui.MenuDevelop.Utils"),
            onclick=self.dev_utils,
            color="menu",
        ).style(f"--menu-Utils--")

    def dev_translate(self) -> None:
        go_app("translate", new_window=True)
        lang.TRANSLATE_MODE = True
        self.show()

    @use_scope("content", clear=True)
    def dev_update(self) -> None:
        self.init_menu(name="Update")
        self.set_title(t("Gui.MenuDevelop.Update"))

        if State.restart_event is None:
            put_warning(t("Gui.Update.DisabledWarn"))

        put_row(
            content=[put_scope("updater_loading"), None, put_scope("updater_state")],
            size="auto .25rem 1fr",
        )

        put_scope("updater_btn")
        put_scope("updater_info")

        def update_table():
            with use_scope("updater_info", clear=True):
                local_commit = updater.get_commit(short_sha1=True)
                upstream_commit = updater.get_commit(
                    f"origin/{updater.Branch}", short_sha1=True
                )
                put_table(
                    [
                        [t("Gui.Update.Local"), *local_commit],
                        [t("Gui.Update.Upstream"), *upstream_commit],
                    ],
                    header=[
                        "",
                        "SHA1",
                        t("Gui.Update.Author"),
                        t("Gui.Update.Time"),
                        t("Gui.Update.Message"),
                    ],
                )
            with use_scope("updater_detail", clear=True):
                put_text(t("Gui.Update.DetailedHistory"))
                history = updater.get_commit(
                    f"origin/{updater.Branch}", n=20, short_sha1=True
                )
                put_table(
                    [commit for commit in history],
                    header=[
                        "SHA1",
                        t("Gui.Update.Author"),
                        t("Gui.Update.Time"),
                        t("Gui.Update.Message"),
                    ],
                )

        def u(state):
            if state == -1:
                return
            clear("updater_loading")
            clear("updater_state")
            clear("updater_btn")
            if state == 0:
                put_loading("border", "secondary", "updater_loading").style(
                    "--loading-border-fill--"
                )
                put_text(t("Gui.Update.UpToDate"), scope="updater_state")
                put_button(
                    t("Gui.Button.CheckUpdate"),
                    onclick=updater.check_update,
                    color="info",
                    scope="updater_btn",
                )
                update_table()
            elif state == 1:
                put_loading("grow", "success", "updater_loading").style(
                    "--loading-grow--"
                )
                put_text(t("Gui.Update.HaveUpdate"), scope="updater_state")
                put_button(
                    t("Gui.Button.ClickToUpdate"),
                    onclick=updater.run_update,
                    color="success",
                    scope="updater_btn",
                )
                update_table()
            elif state == "checking":
                put_loading("border", "primary", "updater_loading").style(
                    "--loading-border--"
                )
                put_text(t("Gui.Update.UpdateChecking"), scope="updater_state")
            elif state == "failed":
                put_loading("grow", "danger", "updater_loading").style(
                    "--loading-grow--"
                )
                put_text(t("Gui.Update.UpdateFailed"), scope="updater_state")
                put_button(
                    t("Gui.Button.RetryUpdate"),
                    onclick=updater.run_update,
                    color="primary",
                    scope="updater_btn",
                )
            elif state == "start":
                put_loading("border", "primary", "updater_loading").style(
                    "--loading-border--"
                )
                put_text(t("Gui.Update.UpdateStart"), scope="updater_state")
                put_button(
                    t("Gui.Button.CancelUpdate"),
                    onclick=updater.cancel,
                    color="danger",
                    scope="updater_btn",
                )
            elif state == "wait":
                put_loading("border", "primary", "updater_loading").style(
                    "--loading-border--"
                )
                put_text(t("Gui.Update.UpdateWait"), scope="updater_state")
                put_button(
                    t("Gui.Button.CancelUpdate"),
                    onclick=updater.cancel,
                    color="danger",
                    scope="updater_btn",
                )
            elif state == "run update":
                put_loading("border", "primary", "updater_loading").style(
                    "--loading-border--"
                )
                put_text(t("Gui.Update.UpdateRun"), scope="updater_state")
                put_button(
                    t("Gui.Button.CancelUpdate"),
                    onclick=updater.cancel,
                    color="danger",
                    scope="updater_btn",
                    disabled=True,
                )
            elif state == "reload":
                put_loading("grow", "success", "updater_loading").style(
                    "--loading-grow--"
                )
                put_text(t("Gui.Update.UpdateSuccess"), scope="updater_state")
                update_table()
            elif state == "finish":
                put_loading("grow", "success", "updater_loading").style(
                    "--loading-grow--"
                )
                put_text(t("Gui.Update.UpdateFinish"), scope="updater_state")
                update_table()
            elif state == "cancel":
                put_loading("border", "danger", "updater_loading").style(
                    "--loading-border--"
                )
                put_text(t("Gui.Update.UpdateCancel"), scope="updater_state")
                put_button(
                    t("Gui.Button.CancelUpdate"),
                    onclick=updater.cancel,
                    color="danger",
                    scope="updater_btn",
                    disabled=True,
                )
            else:
                put_text(
                    "Something went wrong, please contact develops",
                    scope="updater_state",
                )
                put_text(f"state: {state}", scope="updater_state")

        updater_switch = Switch(
            status=u, get_state=lambda: updater.state, name="updater"
        )

        update_table()
        self.task_handler.add(updater_switch.g(), delay=0.5, pending_delete=True)

        updater.check_update()

    @use_scope("content", clear=True)
    def dev_utils(self) -> None:
        self.init_menu(name="Utils")
        self.set_title(t("Gui.MenuDevelop.Utils"))
        put_button(label="Raise exception", onclick=raise_exception)

        def _force_restart():
            if State.restart_event is not None:
                toast("Alas will restart in 3 seconds", duration=0, color="error")
                clearup()
                State.restart_event.set()
            else:
                toast("Reload not enabled", color="error")

        put_button(label="Force restart", onclick=_force_restart)

    @use_scope("content", clear=True)
    def dev_remote(self) -> None:
        self.init_menu(name="Remote")
        self.set_title(t("Gui.MenuDevelop.Remote"))
        put_row(
            content=[put_scope("remote_loading"), None, put_scope("remote_state")],
            size="auto .25rem 1fr",
        )
        put_scope("remote_info")

        def u(state):
            if state == -1:
                return
            clear("remote_loading")
            clear("remote_state")
            clear("remote_info")
            if state in (1, 2):
                put_loading("grow", "success", "remote_loading").style(
                    "--loading-grow--"
                )
                put_text(t("Gui.Remote.Running"), scope="remote_state")
                put_text(t("Gui.Remote.EntryPoint"), scope="remote_info")
                entrypoint = RemoteAccess.get_entry_point()
                if entrypoint:
                    if State.electron:  # Prevent click into url in electron client
                        put_text(entrypoint, scope="remote_info").style(
                            "text-decoration-line: underline"
                        )
                    else:
                        put_link(name=entrypoint, url=entrypoint, scope="remote_info")
                else:
                    put_text("Loading...", scope="remote_info")
            elif state in (0, 3):
                put_loading("border", "secondary", "remote_loading").style(
                    "--loading-border-fill--"
                )
                if (
                        State.deploy_config.EnableRemoteAccess
                        and State.deploy_config.Password
                ):
                    put_text(t("Gui.Remote.NotRunning"), scope="remote_state")
                else:
                    put_text(t("Gui.Remote.NotEnable"), scope="remote_state")
                put_text(t("Gui.Remote.ConfigureHint"), scope="remote_info")
                url = "http://app.azurlane.cloud" + (
                    "" if State.deploy_config.Language.startswith("zh") else "/en.html"
                )
                put_html(
                    f'<a href="{url}" target="_blank">{url}</a>', scope="remote_info"
                )
                if state == 3:
                    put_warning(
                        t("Gui.Remote.SSHNotInstall"),
                        closable=False,
                        scope="remote_info",
                    )

        remote_switch = Switch(
            status=u, get_state=RemoteAccess.get_state, name="remote"
        )

        self.task_handler.add(remote_switch.g(), delay=1, pending_delete=True)

    def ui_develop(self) -> None:
        if not self.is_mobile:
            self.show()
            return
        self.init_aside(name="Develop")
        self.set_title(t("Gui.Aside.Develop"))
        self.dev_set_menu()
        self.alas_name = ""
        if hasattr(self, "alas"):
            del self.alas
        self.state_switch.switch()

    def ui_alas(self, config_name: str) -> None:
        if config_name == self.alas_name:
            self.expand_menu()
            return
        self.init_aside(name=config_name)
        clear("content")
        self.alas_name = config_name
        self.alas_mod = get_config_mod(config_name)
        self.alas = ProcessManager.get_manager(config_name)
        self.alas_config = load_config(config_name)
        self.state_switch.switch()
        self.initial()
        self.alas_set_menu()

    def ui_add_alas(self) -> None:
        with popup(t("Gui.AddAlas.PopupTitle")) as s:

            def get_unused_name():
                all_name = alas_instance()
                for i in range(2, 100):
                    if f"alas{i}" not in all_name:
                        return f"alas{i}"
                else:
                    return ""

            def add():
                name = pin["AddAlas_name"]
                origin = pin["AddAlas_copyfrom"]

                if set(name) & set(".\\/:*?\"'<>|"):
                    clear(s)
                    put(name, origin)
                    put_error(t("Gui.AddAlas.InvalidChar"), scope=s)
                    return
                if name in alas_instance():
                    clear(s)
                    put(name, origin)
                    put_error(t("Gui.AddAlas.FileExist"), scope=s)
                    return

                r = load_config(origin).read_file(origin)
                State.config_updater.write_file(name, r, get_config_mod(origin))
                self.set_aside()
                self.active_button("aside", self.alas_name)
                close_popup()

            def put(name=None, origin=None):
                put_input(
                    name="AddAlas_name",
                    label=t("Gui.AddAlas.NewName"),
                    value=name or get_unused_name(),
                    scope=s,
                ),
                put_select(
                    name="AddAlas_copyfrom",
                    label=t("Gui.AddAlas.CopyFrom"),
                    options=alas_template() + alas_instance(),
                    value=origin or "template-alas",
                    scope=s,
                ),
                put_button(label=t("Gui.AddAlas.Confirm"), onclick=add, scope=s)

            put()

    def show(self) -> None:
        self._show()
        self.set_aside()
        self.init_aside(name="Develop")
        self.dev_set_menu()
        self.init_menu(name="HomePage")
        self.alas_name = ""
        if hasattr(self, "alas"):
            del self.alas
        self.set_status(0)

        def set_language(l):
            lang.set_language(l)
            self.show()

        def set_theme(t):
            self.set_theme(t)
            run_js("location.reload()")

        with use_scope("content"):
            put_text("Select your language / 选择语言").style("text-align: center")
            put_buttons(
                [
                    {"label": "简体中文", "value": "zh-CN"},
                    {"label": "繁體中文", "value": "zh-TW"},
                    {"label": "English", "value": "en-US"},
                    {"label": "日本語", "value": "ja-JP"},
                ],
                onclick=lambda l: set_language(l),
            ).style("text-align: center")
            put_text("Change theme / 更改主题").style("text-align: center")
            put_buttons(
                [
                    {"label": "Light", "value": "default", "color": "light"},
                    {"label": "Dark", "value": "dark", "color": "dark"},
                ],
                onclick=lambda t: set_theme(t),
            ).style("text-align: center")

            # show something
            put_markdown(
                """
            Alas is a free open source software, if you paid for Alas from any channel, please refund.
            Alas 是一款免费开源软件，如果你在任何渠道付费购买了Alas，请退款。
            Project repository 项目地址：`https://github.com/LmeSzinc/AzurLaneAutoScript`
            GG Modified repository 魔改版地址: `https://github.com/Zuosizhu/AzurLaneAutoScript`
            魔改版镜像地址: `https://gitee.com/zuosizhu/AzurLaneAutoScript`
            GG Modified repository 魔改版地址: `https://github.com/MengNianxiaoyao/AzurLaneAutoScript`
            魔改版镜像地址: `https://gitee.com/MengNianxiaoyao/AzurLaneAutoScript`
            """
            ).style("text-align: center")

        if lang.TRANSLATE_MODE:
            lang.reload()

            def _disable():
                lang.TRANSLATE_MODE = False
                self.show()

            toast(
                _t("Gui.Toast.DisableTranslateMode"),
                duration=0,
                position="right",
                onclick=_disable,
            )

    def run(self) -> None:
        # setup gui
        set_env(title="Alas", output_animation=False)
        add_css(filepath_css("alas"))
        if self.is_mobile:
            add_css(filepath_css("alas-mobile"))
        else:
            add_css(filepath_css("alas-pc"))

        if self.theme == "dark":
            add_css(filepath_css("dark-alas"))
        else:
            add_css(filepath_css("light-alas"))

        # Auto refresh when lost connection
        # [For develop] Disable by run `reload=0` in console
        run_js(
            """
        reload = 1;
        WebIO._state.CurrentSession.on_session_close(
            ()=>{
                setTimeout(
                    ()=>{
                        if (reload == 1){
                            location.reload();
                        }
                    }, 4000
                )
            }
        );
        """
        )

        aside = get_localstorage("aside")
        self.show()

        # init config watcher
        self._init_alas_config_watcher()

        # save config
        _thread_save_config = threading.Thread(target=self._alas_thread_update_config)
        register_thread(_thread_save_config)
        _thread_save_config.start()

        visibility_state_switch = Switch(
            status={
                True: [
                    lambda: self.__setattr__("visible", True),
                    lambda: self.alas_update_overview_task()
                    if self.page == "Overview"
                    else 0,
                    lambda: self.task_handler._task.__setattr__("delay", 15),
                ],
                False: [
                    lambda: self.__setattr__("visible", False),
                    lambda: self.task_handler._task.__setattr__("delay", 1),
                ],
            },
            get_state=get_window_visibility_state,
            name="visibility_state",
        )

        self.state_switch = Switch(
            status=self.set_status,
            get_state=lambda: getattr(getattr(self, "alas", -1), "state", 0),
            name="state",
        )

        def goto_update():
            self.ui_develop()
            self.dev_update()

        update_switch = Switch(
            status={
                1: lambda: toast(
                    t("Gui.Toast.ClickToUpdate"),
                    duration=0,
                    position="right",
                    color="success",
                    onclick=goto_update,
                )
            },
            get_state=lambda: updater.state,
            name="update_state",
        )

        self.task_handler.add(self.state_switch.g(), 2)
        self.task_handler.add(visibility_state_switch.g(), 15)
        self.task_handler.add(update_switch.g(), 1)
        self.task_handler.start()

        # Return to previous page
        if aside not in ["Develop", None]:
            self.ui_alas(aside)


def debug():
    """For interactive python.
    $ python3
    >>> from module.webui.app import *
    >>> debug()
    >>>
    """
    startup()
    AlasGUI().run()


def startup():
    State.init()
    lang.reload()
    updater.event = State.manager.Event()
    if updater.delay > 0:
        task_handler.add(updater.check_update, updater.delay)
    task_handler.add(updater.schedule_update(), 86400)
    task_handler.start()
    if State.deploy_config.DiscordRichPresence:
        init_discord_rpc()
    if State.deploy_config.StartOcrServer:
        start_ocr_server_process(State.deploy_config.OcrServerPort)
    if (
            State.deploy_config.EnableRemoteAccess
            and State.deploy_config.Password is not None
    ):
        task_handler.add(RemoteAccess.keep_ssh_alive(), 60)


def clearup():
    """
    Notice: Ensure run it before uvicorn reload app,
    all process will NOT EXIT after close electron app.
    """
    logger.info("Start clearup")
    RemoteAccess.kill_ssh_process()
    close_discord_rpc()
    stop_ocr_server_process()
    for alas in ProcessManager._processes.values():
        alas.stop()
    State.clearup()
    task_handler.stop()
    logger.info("Alas closed.")


def app():
    parser = argparse.ArgumentParser(description="Alas web service")
    parser.add_argument(
        "-k", "--key", type=str, help="Password of alas. No password by default"
    )
    parser.add_argument(
        "--cdn",
        action="store_true",
        help="Use jsdelivr cdn for pywebio static files (css, js). Self host cdn by default.",
    )
    parser.add_argument(
        "--electron", action="store_true", help="Runs by electron client."
    )
    parser.add_argument(
        "--run",
        nargs="+",
        type=str,
        help="Run alas by config names on startup",
    )
    args, _ = parser.parse_known_args()

    # Apply config
    AlasGUI.set_theme(theme=State.deploy_config.Theme)
    lang.LANG = State.deploy_config.Language
    key = args.key or State.deploy_config.Password
    cdn = args.cdn if args.cdn else State.deploy_config.CDN
    State.electron = args.electron
    runs = None
    if args.run:
        runs = args.run
    elif State.deploy_config.Run:
        # TODO: refactor poor_yaml_read() to support list
        tmp = State.deploy_config.Run.split(",")
        runs = [l.strip(" ['\"]") for l in tmp if len(l)]
    instances: List[str] = runs

    logger.hr("Webui configs")
    logger.attr("Theme", State.deploy_config.Theme)
    logger.attr("Language", lang.LANG)
    logger.attr("Password", True if key else False)
    logger.attr("CDN", cdn)
    logger.attr("Electron", args.electron)

    def index():
        if key is not None and not login(key):
            logger.warning(f"{info.user_ip} login failed.")
            time.sleep(1.5)
            run_js("location.reload();")
            return
        gui = AlasGUI()
        local.gui = gui
        gui.run()

    app = asgi_app(
        applications=[index],
        cdn=cdn,
        static_dir=None,
        debug=True,
        on_startup=[
            startup,
            lambda: ProcessManager.restart_processes(
                instances=instances, ev=updater.event
            ),
        ],
        on_shutdown=[clearup],
    )

    return app<|MERGE_RESOLUTION|>--- conflicted
+++ resolved
@@ -20,10 +20,7 @@
     read_file,
 )
 from module.config.utils import time_delta
-<<<<<<< HEAD
-=======
 from module.log_res.log_res import LogRes
->>>>>>> a3562ef4
 from module.logger import logger
 from module.ocr.rpc import start_ocr_server_process, stop_ocr_server_process
 from module.submodule.submodule import load_config
@@ -298,10 +295,7 @@
             put_html('<hr class="hr-group">')
             for output in output_list:
                 output.show()
-<<<<<<< HEAD
-=======
-
->>>>>>> a3562ef4
+
         return len(output_list)
 
     @use_scope("navigator")
@@ -370,6 +364,7 @@
             color_off="on",
             scope="scheduler_btn",
         )
+
         log = RichLog("log")
         self._log = log
 
@@ -419,20 +414,12 @@
         self.task_handler.add(switch_log_scroll.g(), 1, True)
         self.task_handler.add(switch_dashboard.g(), 1, True)
         self.task_handler.add(self.alas_update_overview_task, 10, True)
-<<<<<<< HEAD
-        self.task_handler.add(self.alas_update_dashboard, 20, True)
-=======
         self.task_handler.add(self.alas_update_dashboard, 10, True)
->>>>>>> a3562ef4
         self.task_handler.add(log.put_log(self.alas), 0.25, True)
 
     def set_dashboard_display(self, b):
         self._log.set_dashboard_display(b)
-<<<<<<< HEAD
-        self.alas_update_dashboard()
-=======
         self.alas_update_dashboard(True)
->>>>>>> a3562ef4
 
     def _init_alas_config_watcher(self) -> None:
         def put_queue(path, value):
@@ -488,15 +475,9 @@
                     pin["_".join(k.split("."))] = default
 
                     # update Res Record if Res Value is changed to None
-<<<<<<< HEAD
-                    if 'Res.Res' in k:
-                        k = k.split(".")
-                        k[-1] = k[-1] + 'Time'
-=======
                     if 'Dashboard.Resource' in k:
                         k = k.split(".")
                         k[-1] = k[-1] + 'Record'
->>>>>>> a3562ef4
                         k = ".".join(k)
                         v = str(datetime(2010, 1, 1, 0, 0, 0))
                         modified[k] = v
@@ -523,15 +504,9 @@
 
                     # update Res Record if Res Value is changed
                     # imitating Emotion record
-<<<<<<< HEAD
-                    if "Res.Res" in k and not skip_time_record:
-                        k = k.split(".")
-                        k[-1] = k[-1] + 'Time'
-=======
                     if "Dashboard.Resource" in k and not skip_time_record:
                         k = k.split(".")
                         k[-1] = k[-1] + 'Record'
->>>>>>> a3562ef4
                         k = ".".join(k)
                         v = datetime.now().strftime("%Y-%m-%d %H:%M:%S")
                         modified[k] = v
@@ -613,33 +588,7 @@
             else:
                 put_text(t("Gui.Overview.NoTask")).style("--overview-notask-text--")
 
-<<<<<<< HEAD
-    def alas_update_dashboard(self):
-        if not self.visible:
-            return
-        resource = [
-            "Oil",
-            "Gem",
-            "Pt",
-            "YellowCoin",
-            "Coin",
-            "Cube",
-            "ActionPoint",
-            "PurpleCoin"
-        ]
-        color = [
-            '<div class="status-point" style="background-color:#000000">',
-            '<div class="status-point" style="background-color:#FF3333">',
-            '<div class="status-point" style="background-color:#00BFFF">',
-            '<div class="status-point" style="background-color:#FF8800">',
-            '<div class="status-point" style="background-color:#FFAA33">',
-            '<div class="status-point" style="background-color:#33FFFF">',
-            '<div class="status-point" style="background-color:#0000FF">',
-            '<div class="status-point" style="background-color:#7700BB">',
-        ]
-=======
     def timedelta_to_text(self, delta=None):
->>>>>>> a3562ef4
         time_delta_name_suffix_dict = {
             'Y': 'YearsAgo',
             'M': 'MonthsAgo',
@@ -648,53 +597,6 @@
             'm': 'MinutesAgo',
             's': 'SecondsAgo',
         }
-<<<<<<< HEAD
-        clear("dashboard")
-        with use_scope("dashboard"):
-            if not self._log.display_dashboard:
-                return
-            elif self._log.display_dashboard:
-                x = 0
-                for name in resource:
-                    resource_name = f'Gui.Overview.{name}'
-                    value_name = f'Res.Res.{name}'
-                    value = deep_get(self.alas_config.data, keys=value_name, default='None')
-                    value_time = deep_get(self.alas_config.data, keys=value_name + 'Time')
-                    if value_time == '00:00:00' or value_time is None:
-                        value_time = datetime(2010, 1, 1, 0, 0, 0)
-                    time_now = datetime.now().replace(microsecond=0)
-
-                    # Handle time delta
-                    delta = time_delta(value_time, time_now, True)
-                    time_delta_name_prefix = 'Gui.Overview.'
-                    for _key in delta:
-                        if delta[_key]:
-                            time_delta_name_suffix = time_delta_name_suffix_dict[_key]
-                            time_delta_display = delta[_key]
-                            break
-                    if str(value_time) == '2010-01-01 00:00:00':
-                        time_delta_name_suffix = 'NoData'
-                        time_delta_display = ''
-                        value = "None"
-                    time_delta_display = str(time_delta_display)
-                    time_delta_name = time_delta_name_prefix + time_delta_name_suffix
-
-                    put_row(
-                        [
-                            put_html(color[x]),
-                            put_column(
-                                [
-                                    put_text(str(value)).style("--arg-title--"),
-                                    put_text(t(resource_name) + " - " + time_delta_display + t(time_delta_name)).style(
-                                        "--arg-help--"),
-                                ],
-                                size="auto auto",
-                            ),
-                        ],
-                        size="20px 1fr"
-                    )
-                    x += 1
-=======
         time_delta_name_prefix = 'Gui.Overview.'
         time_delta_name_suffix = 'NoData'
         time_delta_display = ''
@@ -777,7 +679,6 @@
                 self._update_dashboard(num=4, groups_to_display=['Oil', 'Coin', 'Gem', 'Cube'])
             elif self._log.display_dashboard:
                 self._update_dashboard()
->>>>>>> a3562ef4
 
     @use_scope("content", clear=True)
     def alas_daemon_overview(self, task: str) -> None:
