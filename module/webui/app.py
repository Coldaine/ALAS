import re
import argparse
import json
import queue
import threading
import time
from datetime import datetime
from functools import partial
from typing import Dict, List, Optional

from pywebio import config as webconfig
from pywebio.input import file_upload, input_group, input, select
from pywebio.output import (
    Output,
    clear,
    close_popup,
    popup,
    put_button,
    put_buttons,
    put_collapse,
    put_column,
    put_error,
    put_html,
    put_link,
    put_loading,
    put_markdown,
    put_row,
    put_scope,
    put_table,
    put_text,
    put_warning,
    toast,
    use_scope,
)
from pywebio.pin import pin, pin_on_change
from pywebio.session import (
    go_app,
    info,
    local,
    register_thread,
    run_js,
    set_env,
    download,
)

import module.webui.lang as lang
from module.config.config import AzurLaneConfig, Function
from module.config.env import IS_ON_PHONE_CLOUD
from module.config.utils import (
    alas_instance,
    alas_template,
    deep_get,
    deep_iter,
    deep_set,
    dict_to_kv,
    filepath_args,
    filepath_config,
    read_file,
)
from module.config.utils import time_delta
from module.log_res.log_res import LogRes
from module.logger import logger
from module.ocr.rpc import start_ocr_server_process, stop_ocr_server_process
from module.submodule.submodule import load_config
from module.submodule.utils import get_config_mod
from module.webui.base import Frame
from module.webui.discord_presence import close_discord_rpc, init_discord_rpc
from module.webui.fastapi import asgi_app
from module.webui.lang import _t, t
from module.webui.pin import put_input, put_select, pin_update
from module.webui.process_manager import ProcessManager
from module.webui.remote_access import RemoteAccess
from module.webui.setting import State
from module.webui.updater import updater
from module.webui.utils import (
    Icon,
    Switch,
    TaskHandler,
    add_css,
    filepath_css,
    get_alas_config_listen_path,
    get_localstorage,
    get_window_visibility_state,
    login,
    parse_pin_value,
    raise_exception,
    re_fullmatch,
)
from module.webui.widgets import (
    BinarySwitchButton,
    RichLog,
    T_Output_Kwargs,
    put_icon_buttons,
    put_loading_text,
    put_none,
    put_output,
)

task_handler = TaskHandler()


def timedelta_to_text(delta=None):
    time_delta_name_suffix_dict = {
        'Y': 'YearsAgo',
        'M': 'MonthsAgo',
        'D': 'DaysAgo',
        'h': 'HoursAgo',
        'm': 'MinutesAgo',
        's': 'SecondsAgo',
    }
    time_delta_name_prefix = 'Gui.Overview.'
    time_delta_name_suffix = 'NoData'
    time_delta_display = ''
    if isinstance(delta, dict):
        for _key in delta:
            if delta[_key]:
                time_delta_name_suffix = time_delta_name_suffix_dict[_key]
                time_delta_display = delta[_key]
                break
    time_delta_display = str(time_delta_display)
    time_delta_name = time_delta_name_prefix + time_delta_name_suffix
    return time_delta_display + t(time_delta_name)


class AlasGUI(Frame):
    ALAS_MENU: Dict[str, Dict[str, List[str]]]
    ALAS_ARGS: Dict[str, Dict[str, Dict[str, Dict[str, str]]]]
    theme = "default"
    _log = RichLog

    def initial(self) -> None:
        self.ALAS_MENU = read_file(filepath_args("menu", self.alas_mod))
        self.ALAS_ARGS = read_file(filepath_args("args", self.alas_mod))
        self._init_alas_config_watcher()

    def __init__(self) -> None:
        super().__init__()
        # modified keys, return values of pin_wait_change()
        self.modified_config_queue = queue.Queue()
        # alas config name
        self.alas_name = ""
        self.alas_mod = "alas"
        self.alas_config = AzurLaneConfig("template")
        self.initial()

    @use_scope("aside", clear=True)
    def set_aside(self) -> None:
        # TODO: update put_icon_buttons()
        put_icon_buttons(
            Icon.DEVELOP,
            buttons=[{"label": t("Gui.Aside.Home"), "value": "Home", "color": "aside"}],
            onclick=[self.ui_develop],
        )
        for name in alas_instance():
            put_icon_buttons(
                Icon.RUN,
                buttons=[{"label": name, "value": name, "color": "aside"}],
                onclick=self.ui_alas,
            )
        put_icon_buttons(
            Icon.SETTING,
            buttons=[
                {
                    "label": t("Gui.AddAlas.Manage"),
                    "value": "AddAlas",
                    "color": "aside",
                }
            ],
            onclick=[lambda: go_app("manage", new_window=False)],
        )

    @use_scope("header_status")
    def set_status(self, state: int) -> None:
        """
        Args:
            state (int):
                1 (running)
                2 (not running)
                3 (warning, stop unexpectedly)
                4 (stop for update)
                0 (hide)
                -1 (*state not changed)
        """
        if state == -1:
            return
        clear()

        if state == 1:
            put_loading_text(t("Gui.Status.Running"), color="success")
        elif state == 2:
            put_loading_text(t("Gui.Status.Inactive"), color="secondary", fill=True)
        elif state == 3:
            put_loading_text(t("Gui.Status.Warning"), shape="grow", color="warning")
        elif state == 4:
            put_loading_text(t("Gui.Status.Updating"), shape="grow", color="success")

    @classmethod
    def set_theme(cls, theme="default") -> None:
        cls.theme = theme
        State.deploy_config.Theme = theme
        State.theme = theme
        webconfig(theme=theme)

    @use_scope("menu", clear=True)
    def alas_set_menu(self) -> None:
        """
        Set menu
        """
        put_buttons(
            [
                {
                    "label": t("Gui.MenuAlas.Overview"),
                    "value": "Overview",
                    "color": "menu",
                }
            ],
            onclick=[self.alas_overview],
        ).style(f"--menu-Overview--")

        for menu, task_data in self.ALAS_MENU.items():
            if task_data.get("page") == "tool":
                _onclick = self.alas_daemon_overview
            else:
                _onclick = self.alas_set_group

            if task_data.get("menu") == "collapse":
                task_btn_list = [
                    put_buttons(
                        [
                            {
                                "label": t(f"Task.{task}.name"),
                                "value": task,
                                "color": "menu",
                            }
                        ],
                        onclick=_onclick,
                    ).style(f"--menu-{task}--")
                    for task in task_data.get("tasks", [])
                ]
                put_collapse(title=t(f"Menu.{menu}.name"), content=task_btn_list)
            else:
                title = t(f"Menu.{menu}.name")
                put_html(
                    '<div class="hr-task-group-box">'
                    '<span class="hr-task-group-line"></span>'
                    f'<span class="hr-task-group-text">{title}</span>'
                    '<span class="hr-task-group-line"></span>'
                    '</div>'
                )
                for task in task_data.get("tasks", []):
                    put_buttons(
                        [
                            {
                                "label": t(f"Task.{task}.name"),
                                "value": task,
                                "color": "menu",
                            }
                        ],
                        onclick=_onclick,
                    ).style(f"--menu-{task}--").style(f"padding-left: 0.75rem")

        self.alas_overview()

    @use_scope("content", clear=True)
    def alas_set_group(self, task: str) -> None:
        """
        Set arg groups from dict
        """
        self.init_menu(name=task)
        self.set_title(t(f"Task.{task}.name"))

        put_scope("_groups", [put_none(), put_scope("groups"), put_scope("navigator")])

        task_help: str = t(f"Task.{task}.help")
        if task_help:
            put_scope(
                "group__info",
                scope="groups",
                content=[put_text(task_help).style("font-size: 1rem")],
            )

        config = self.alas_config.read_file(self.alas_name)
        for group, arg_dict in deep_iter(self.ALAS_ARGS[task], depth=1):
            if self.set_group(group, arg_dict, config, task):
                self.set_navigator(group)

    @use_scope("groups")
    def set_group(self, group, arg_dict, config, task):
        group_name = group[0]

        output_list: List[Output] = []
        for arg, arg_dict in deep_iter(arg_dict, depth=1):
            output_kwargs: T_Output_Kwargs = arg_dict.copy()

            # Skip hide
            display: Optional[str] = output_kwargs.pop("display", None)
            if display == "hide":
                continue
            # Disable
            elif display == "disabled":
                output_kwargs["disabled"] = True
            # Output type
            output_kwargs["widget_type"] = output_kwargs.pop("type")

            arg_name = arg[0]  # [arg_name,]
            # Internal pin widget name
            output_kwargs["name"] = f"{task}_{group_name}_{arg_name}"
            # Display title
            output_kwargs["title"] = t(f"{group_name}.{arg_name}.name")

            # Get value from config
            value = deep_get(
                config, [task, group_name, arg_name], output_kwargs["value"]
            )
            # idk
            value = str(value) if isinstance(value, datetime) else value
            # Default value
            output_kwargs["value"] = value
            # Options
            output_kwargs["options"] = options = output_kwargs.pop("option", [])
            # Options label
            options_label = []
            for opt in options:
                options_label.append(t(f"{group_name}.{arg_name}.{opt}"))
            output_kwargs["options_label"] = options_label
            # Help
            arg_help = t(f"{group_name}.{arg_name}.help")
            if arg_help == "" or not arg_help:
                arg_help = None
            output_kwargs["help"] = arg_help
            # Invalid feedback
            output_kwargs["invalid_feedback"] = t("Gui.Text.InvalidFeedBack", value)

            o = put_output(output_kwargs)
            if o is not None:
                # output will inherit current scope when created, override here
                o.spec["scope"] = f"#pywebio-scope-group_{group_name}"
                output_list.append(o)

        if not output_list:
            return 0

        with use_scope(f"group_{group_name}"):
            put_text(t(f"{group_name}._info.name"))
            group_help = t(f"{group_name}._info.help")
            if group_help != "":
                put_text(group_help)
            put_html('<hr class="hr-group">')
            for output in output_list:
                output.show()

        return len(output_list)

    @use_scope("navigator")
    def set_navigator(self, group):
        js = f"""
            $("#pywebio-scope-groups").scrollTop(
                $("#pywebio-scope-group_{group[0]}").position().top
                + $("#pywebio-scope-groups").scrollTop() - 59
            )
        """
        put_button(
            label=t(f"{group[0]}._info.name"),
            onclick=lambda: run_js(js),
            color="navigator",
        )

    @use_scope("content", clear=True)
    def alas_overview(self) -> None:
        self.init_menu(name="Overview")
        self.set_title(t(f"Gui.MenuAlas.Overview"))

        put_scope("overview", [put_scope("schedulers"), put_scope("logs")])

        with use_scope("schedulers"):
            put_scope(
                "scheduler-bar",
                [
                    put_text(t("Gui.Overview.Scheduler")).style(
                        "font-size: 1.25rem; margin: auto .5rem auto;"
                    ),
                    put_scope("scheduler_btn"),
                ],
            )
            put_scope(
                "running",
                [
                    put_text(t("Gui.Overview.Running")),
                    put_html('<hr class="hr-group">'),
                    put_scope("running_tasks"),
                ],
            )
            put_scope(
                "pending",
                [
                    put_text(t("Gui.Overview.Pending")),
                    put_html('<hr class="hr-group">'),
                    put_scope("pending_tasks"),
                ],
            )
            put_scope(
                "waiting",
                [
                    put_text(t("Gui.Overview.Waiting")),
                    put_html('<hr class="hr-group">'),
                    put_scope("waiting_tasks"),
                ],
            )

        switch_scheduler = BinarySwitchButton(
            label_on=t("Gui.Button.Stop"),
            label_off=t("Gui.Button.Start"),
            onclick_on=lambda: self.alas.stop(),
            onclick_off=lambda: self.alas.start(None, updater.event),
            get_state=lambda: self.alas.alive,
            color_on="off",
            color_off="on",
            scope="scheduler_btn",
        )

        log = RichLog("log")
        self._log = log
        self._log.dashboard_arg_group = LogRes(self.alas_config).groups

        with use_scope("logs"):
<<<<<<< HEAD
            if 'Maa' in self.ALAS_ARGS:
                put_scope(
                    "log-bar",
                    [
                        put_text(t("Gui.Overview.Log")).style(
                            "font-size: 1.25rem; margin: auto .5rem auto;"
                        ),
                        put_scope(
                            "log-bar-btns",
                            [
                                put_scope("log_scroll_btn"),
                            ],
                        ),
                    ],
                ),
            else:
                put_scope(
                    "log-bar",
                    [
                        put_text(t("Gui.Overview.Log")).style(
                            "font-size: 1.25rem; margin: auto .5rem auto;"
                        ),
                        put_scope(
                            "log-bar-btns",
                            [
                                put_scope("log_scroll_btn"),
                                put_scope("dashboard_btn"),
                            ],
                        ),
                        put_html('<hr class="hr-group">'),
                        put_scope("dashboard"),
                    ],
                ),
=======
            put_scope(
                "log-bar",
                [
                    put_text(t("Gui.Overview.Log")).style(
                        "font-size: 1.25rem; margin: auto .5rem auto;"
                    ),
                    put_scope(
                        "log-bar-btns",
                        [
                            put_scope("log_scroll_btn"),
                        ],
                    ),
                ],
            )
>>>>>>> c987eb68
            put_scope("log", [put_html("")])

        log.console.width = log.get_width()

        switch_log_scroll = BinarySwitchButton(
            label_on=t("Gui.Button.ScrollON"),
            label_off=t("Gui.Button.ScrollOFF"),
            onclick_on=lambda: log.set_scroll(False),
            onclick_off=lambda: log.set_scroll(True),
            get_state=lambda: log.keep_bottom,
            color_on="on",
            color_off="off",
            scope="log_scroll_btn",
        )
        switch_dashboard = BinarySwitchButton(
            label_on=t("Gui.Button.DashboardON"),
            label_off=t("Gui.Button.DashboardOFF"),
            onclick_on=lambda: self.set_dashboard_display(False),
            onclick_off=lambda: self.set_dashboard_display(True),
            get_state=lambda: log.display_dashboard,
            color_on="off",
            color_off="on",
            scope="dashboard_btn",
        )
        self.task_handler.add(switch_scheduler.g(), 1, True)
        self.task_handler.add(switch_log_scroll.g(), 1, True)
        if 'Maa' not in self.ALAS_ARGS:
            self.task_handler.add(switch_dashboard.g(), 1, True)
        self.task_handler.add(self.alas_update_overview_task, 10, True)
        if 'Maa' not in self.ALAS_ARGS:
            self.task_handler.add(self.alas_update_dashboard, 10, True)
        self.task_handler.add(log.put_log(self.alas), 0.25, True)

    def set_dashboard_display(self, b):
        self._log.set_dashboard_display(b)
        self.alas_update_dashboard(True)

    def _init_alas_config_watcher(self) -> None:
        def put_queue(path, value):
            self.modified_config_queue.put({"name": path, "value": value})

        for path in get_alas_config_listen_path(self.ALAS_ARGS):
            pin_on_change(
                name="_".join(path), onchange=partial(put_queue, ".".join(path))
            )
        logger.info("Init config watcher done.")

    def _alas_thread_update_config(self) -> None:
        modified = {}
        while self.alive:
            try:
                d = self.modified_config_queue.get(timeout=10)
                config_name = self.alas_name
                read = self.alas_config.read_file
                write = self.alas_config.write_file
            except queue.Empty:
                continue
            modified[d["name"]] = d["value"]
            while True:
                try:
                    d = self.modified_config_queue.get(timeout=1)
                    modified[d["name"]] = d["value"]
                except queue.Empty:
                    self._save_config(modified, config_name, read, write)
                    modified.clear()
                    break

    def _save_config(
        self,
        modified: Dict[str, str],
        config_name: str,
        read=State.config_updater.read_file,
        write=State.config_updater.write_file,
    ) -> None:
        try:
            skip_time_record = False
            valid = []
            invalid = []
            config = read(config_name)
            for k, v in modified.copy().items():
                valuetype = deep_get(self.ALAS_ARGS, k + ".valuetype")
                v = parse_pin_value(v, valuetype)
                validate = deep_get(self.ALAS_ARGS, k + ".validate")
                if not len(str(v)):
                    default = deep_get(self.ALAS_ARGS, k + ".value")
                    modified[k] = default
                    deep_set(config, k, default)
                    valid.append(k)
                    pin["_".join(k.split("."))] = default

                elif not validate or re_fullmatch(validate, v):
                    deep_set(config, k, v)
                    modified[k] = v
                    valid.append(k)

                    # update Emotion Record if Emotion Value is changed
                    if "Emotion" in k and "Value" in k:
                        k = k.split(".")
                        k[-1] = k[-1].replace("Value", "Record")
                        k = ".".join(k)
                        v = datetime.now().strftime("%Y-%m-%d %H:%M:%S")
                        modified[k] = v
                        deep_set(config, k, v)
                        valid.append(k)
                        pin["_".join(k.split("."))] = v
                else:
                    modified.pop(k)
                    invalid.append(k)
                    logger.warning(f"Invalid value {v} for key {k}, skip saving.")
            self.pin_remove_invalid_mark(valid)
            self.pin_set_invalid_mark(invalid)
            if modified:
                toast(
                    t("Gui.Toast.ConfigSaved"),
                    duration=1,
                    position="right",
                    color="success",
                )
                logger.info(
                    f"Save config {filepath_config(config_name)}, {dict_to_kv(modified)}"
                )
                write(config_name, config)
        except Exception as e:
            logger.exception(e)

    def alas_update_overview_task(self) -> None:
        if not self.visible:
            return
        self.alas_config.load()
        self.alas_config.get_next_task()

        if len(self.alas_config.pending_task) >= 1:
            if self.alas.alive:
                running = self.alas_config.pending_task[:1]
                pending = self.alas_config.pending_task[1:]
            else:
                running = []
                pending = self.alas_config.pending_task[:]
        else:
            running = []
            pending = []
        waiting = self.alas_config.waiting_task

        def put_task(func: Function):
            with use_scope(f"overview-task_{func.command}"):
                put_column(
                    [
                        put_text(t(f"Task.{func.command}.name")).style("--arg-title--"),
                        put_text(str(func.next_run)).style("--arg-help--"),
                    ],
                    size="auto auto",
                )
                put_button(
                    label=t("Gui.Button.Setting"),
                    onclick=lambda: self.alas_set_group(func.command),
                    color="off",
                )

        clear("running_tasks")
        clear("pending_tasks")
        clear("waiting_tasks")
        with use_scope("running_tasks"):
            if running:
                for task in running:
                    put_task(task)
            else:
                put_text(t("Gui.Overview.NoTask")).style("--overview-notask-text--")
        with use_scope("pending_tasks"):
            if pending:
                for task in pending:
                    put_task(task)
            else:
                put_text(t("Gui.Overview.NoTask")).style("--overview-notask-text--")
        with use_scope("waiting_tasks"):
            if waiting:
                for task in waiting:
                    put_task(task)
            else:
                put_text(t("Gui.Overview.NoTask")).style("--overview-notask-text--")

    def _update_dashboard(self, num=None, groups_to_display=None):
        x = 0
        _num = 10000 if num is None else num
        _arg_group = self._log.dashboard_arg_group if groups_to_display is None else groups_to_display
        time_now = datetime.now().replace(microsecond=0)
        for group_name in _arg_group:
            group = deep_get(d=self.alas_config.data, keys=f'Dashboard.{group_name}')
            if group is None:
                continue

            value = str(group['Value'])
            if 'Limit' in group.keys():
                value_limit = f' / {group["Limit"]}'
                value_total = ''
            elif 'Total' in group.keys():
                value_total = f' ({group["Total"]})'
                value_limit = ''
            elif group_name == 'Pt':
                value_limit = ' / ' + re.sub(r'[,.\'"，。]', '',
                                             str(deep_get(self.alas_config.data, 'EventGeneral.EventGeneral.PtLimit')))
                if value_limit == ' / 0':
                    value_limit = ''
            else:
                value_limit = ''
                value_total = ''
            # value = value + value_limit + value_total

            value_time = group['Record']
            if value_time is None or value_time == datetime(2020, 1, 1, 0, 0, 0):
                value_time = datetime(2023, 1, 1, 0, 0, 0)

            # Handle time delta
            if value_time == datetime(2023, 1, 1, 0, 0, 0):
                value = 'None'
                delta = timedelta_to_text()
            else:
                delta = timedelta_to_text(time_delta(value_time - time_now))
            if group_name not in self._log.last_display_time.keys():
                self._log.last_display_time[group_name] = ''
            if self._log.last_display_time[group_name] == delta and not self._log.first_display:
                continue
            self._log.last_display_time[group_name] = delta

            # if self._log.first_display:
            # Handle width
            # value_width = len(value) * 0.7 + 0.6 if value != 'None' else 4.5
            # value_width = str(value_width/1.12) + 'rem' if self.is_mobile else str(value_width) + 'rem'
            value_limit = '' if value == 'None' else value_limit
            # limit_width = len(value_limit) * 0.7
            # limit_width = str(limit_width) + 'rem'
            value_total = '' if value == 'None' else value_total
            limit_style = '--dashboard-limit--' if value_limit else '--dashboard-total--'
            value_limit = value_limit if value_limit else value_total
            # Handle dot color
            _color = f"""background-color:{deep_get(d=group, keys='Color').replace('^', '#')}"""
            color = f'<div class="status-point" style={_color}>'
            with use_scope(group_name, clear=True):
                put_row(
                    [
                        put_html(color),
                        put_scope(
                            f"{group_name}_group",
                            [
                                put_column(
                                    [
                                        put_row(
                                            [
                                                put_text(value
                                                         ).style(f'--dashboard-value--'),
                                                put_text(value_limit
                                                         ).style(limit_style),
                                            ],
                                        ).style('grid-template-columns:min-content auto;align-items: baseline;'),
                                        put_text(
                                            t(f'Gui.Overview.{group_name}') + " - " + delta
                                        ).style('---dashboard-help--')
                                    ],
                                    size="auto auto",
                                ),
                            ],
                        ),
                    ],
                    size="20px 1fr"
                ).style("height: 1fr"),
            x += 1
            if x >= _num:
                break
        if self._log.first_display:
            self._log.first_display = False

    def alas_update_dashboard(self, _clear=False):
        if not self.visible:
            return
        with use_scope("dashboard", clear=_clear):
            if not self._log.display_dashboard:
                self._update_dashboard(num=4, groups_to_display=['Oil', 'Coin', 'Gem', 'Pt'])
            elif self._log.display_dashboard:
                self._update_dashboard()

    @use_scope("content", clear=True)
    def alas_daemon_overview(self, task: str) -> None:
        self.init_menu(name=task)
        self.set_title(t(f"Task.{task}.name"))

        log = RichLog("log")

        if self.is_mobile:
            put_scope(
                "daemon-overview",
                [
                    put_scope("scheduler-bar"),
                    put_scope("groups"),
                    put_scope("log-bar"),
                    put_scope("log", [put_html("")]),
                ],
            )
        else:
            put_scope(
                "daemon-overview",
                [
                    put_none(),
                    put_scope(
                        "_daemon",
                        [
                            put_scope(
                                "_daemon_upper",
                                [put_scope("scheduler-bar"), put_scope("log-bar")],
                            ),
                            put_scope("groups"),
                            put_scope("log", [put_html("")]),
                        ],
                    ),
                    put_none(),
                ],
            )

        log.console.width = log.get_width()

        with use_scope("scheduler-bar"):
            put_text(t("Gui.Overview.Scheduler")).style(
                "font-size: 1.25rem; margin: auto .5rem auto;"
            )
            put_scope("scheduler_btn")

        switch_scheduler = BinarySwitchButton(
            label_on=t("Gui.Button.Stop"),
            label_off=t("Gui.Button.Start"),
            onclick_on=lambda: self.alas.stop(),
            onclick_off=lambda: self.alas.start(task),
            get_state=lambda: self.alas.alive,
            color_on="off",
            color_off="on",
            scope="scheduler_btn",
        )

        with use_scope("log-bar"):
            put_text(t("Gui.Overview.Log")).style(
                "font-size: 1.25rem; margin: auto .5rem auto;"
            )
            put_scope(
                "log-bar-btns",
                [
                    put_scope("log_scroll_btn"),
                ],
            )

        switch_log_scroll = BinarySwitchButton(
            label_on=t("Gui.Button.ScrollON"),
            label_off=t("Gui.Button.ScrollOFF"),
            onclick_on=lambda: log.set_scroll(False),
            onclick_off=lambda: log.set_scroll(True),
            get_state=lambda: log.keep_bottom,
            color_on="on",
            color_off="off",
            scope="log_scroll_btn",
        )

        config = self.alas_config.read_file(self.alas_name)
        for group, arg_dict in deep_iter(self.ALAS_ARGS[task], depth=1):
            if group[0] == "Storage":
                continue
            self.set_group(group, arg_dict, config, task)

        run_js(
            """
            $("#pywebio-scope-log").css(
                "grid-row-start",
                -2 - $("#pywebio-scope-_daemon").children().filter(
                    function(){
                        return $(this).css("display") === "none";
                    }
                ).length
            );
            $("#pywebio-scope-log").css(
                "grid-row-end",
                -1
            );
        """
        )

        self.task_handler.add(switch_scheduler.g(), 1, True)
        self.task_handler.add(switch_log_scroll.g(), 1, True)
        self.task_handler.add(log.put_log(self.alas), 0.25, True)

    @use_scope("menu", clear=True)
    def dev_set_menu(self) -> None:
        self.init_menu(collapse_menu=False, name="Develop")

        put_button(
            label=t("Gui.MenuDevelop.HomePage"),
            onclick=self.show,
            color="menu",
        ).style(f"--menu-HomePage--")

        # put_button(
        #     label=t("Gui.MenuDevelop.Translate"),
        #     onclick=self.dev_translate,
        #     color="menu",
        # ).style(f"--menu-Translate--")

        put_button(
            label=t("Gui.MenuDevelop.Update"),
            onclick=self.dev_update,
            color="menu",
        ).style(f"--menu-Update--")

        put_button(
            label=t("Gui.MenuDevelop.Remote"),
            onclick=self.dev_remote,
            color="menu",
        ).style(f"--menu-Remote--")

        put_button(
            label=t("Gui.MenuDevelop.Utils"),
            onclick=self.dev_utils,
            color="menu",
        ).style(f"--menu-Utils--")

    def dev_translate(self) -> None:
        go_app("translate", new_window=True)
        lang.TRANSLATE_MODE = True
        self.show()

    @use_scope("content", clear=True)
    def dev_update(self) -> None:
        self.init_menu(name="Update")
        self.set_title(t("Gui.MenuDevelop.Update"))

        if State.restart_event is None:
            put_warning(t("Gui.Update.DisabledWarn"))

        put_row(
            content=[put_scope("updater_loading"), None, put_scope("updater_state")],
            size="auto .25rem 1fr",
        )

        put_scope("updater_btn")
        put_scope("updater_info")

        def update_table():
            with use_scope("updater_info", clear=True):
                local_commit = updater.get_commit(short_sha1=True)
                upstream_commit = updater.get_commit(
                    f"origin/{updater.Branch}", short_sha1=True
                )
                put_table(
                    [
                        [t("Gui.Update.Local"), *local_commit],
                        [t("Gui.Update.Upstream"), *upstream_commit],
                    ],
                    header=[
                        "",
                        "SHA1",
                        t("Gui.Update.Author"),
                        t("Gui.Update.Time"),
                        t("Gui.Update.Message"),
                    ],
                )
            with use_scope("updater_detail", clear=True):
                put_text(t("Gui.Update.DetailedHistory"))
                history = updater.get_commit(
                    f"origin/{updater.Branch}", n=20, short_sha1=True
                )
                put_table(
                    [commit for commit in history],
                    header=[
                        "SHA1",
                        t("Gui.Update.Author"),
                        t("Gui.Update.Time"),
                        t("Gui.Update.Message"),
                    ],
                )

        def u(state):
            if state == -1:
                return
            clear("updater_loading")
            clear("updater_state")
            clear("updater_btn")
            if state == 0:
                put_loading("border", "secondary", "updater_loading").style(
                    "--loading-border-fill--"
                )
                put_text(t("Gui.Update.UpToDate"), scope="updater_state")
                put_button(
                    t("Gui.Button.CheckUpdate"),
                    onclick=updater.check_update,
                    color="info",
                    scope="updater_btn",
                )
                update_table()
            elif state == 1:
                put_loading("grow", "success", "updater_loading").style(
                    "--loading-grow--"
                )
                put_text(t("Gui.Update.HaveUpdate"), scope="updater_state")
                put_button(
                    t("Gui.Button.ClickToUpdate"),
                    onclick=updater.run_update,
                    color="success",
                    scope="updater_btn",
                )
                update_table()
            elif state == "checking":
                put_loading("border", "primary", "updater_loading").style(
                    "--loading-border--"
                )
                put_text(t("Gui.Update.UpdateChecking"), scope="updater_state")
            elif state == "failed":
                put_loading("grow", "danger", "updater_loading").style(
                    "--loading-grow--"
                )
                put_text(t("Gui.Update.UpdateFailed"), scope="updater_state")
                put_button(
                    t("Gui.Button.RetryUpdate"),
                    onclick=updater.run_update,
                    color="primary",
                    scope="updater_btn",
                )
            elif state == "start":
                put_loading("border", "primary", "updater_loading").style(
                    "--loading-border--"
                )
                put_text(t("Gui.Update.UpdateStart"), scope="updater_state")
                put_button(
                    t("Gui.Button.CancelUpdate"),
                    onclick=updater.cancel,
                    color="danger",
                    scope="updater_btn",
                )
            elif state == "wait":
                put_loading("border", "primary", "updater_loading").style(
                    "--loading-border--"
                )
                put_text(t("Gui.Update.UpdateWait"), scope="updater_state")
                put_button(
                    t("Gui.Button.CancelUpdate"),
                    onclick=updater.cancel,
                    color="danger",
                    scope="updater_btn",
                )
            elif state == "run update":
                put_loading("border", "primary", "updater_loading").style(
                    "--loading-border--"
                )
                put_text(t("Gui.Update.UpdateRun"), scope="updater_state")
                put_button(
                    t("Gui.Button.CancelUpdate"),
                    onclick=updater.cancel,
                    color="danger",
                    scope="updater_btn",
                    disabled=True,
                )
            elif state == "reload":
                put_loading("grow", "success", "updater_loading").style(
                    "--loading-grow--"
                )
                put_text(t("Gui.Update.UpdateSuccess"), scope="updater_state")
                update_table()
            elif state == "finish":
                put_loading("grow", "success", "updater_loading").style(
                    "--loading-grow--"
                )
                put_text(t("Gui.Update.UpdateFinish"), scope="updater_state")
                update_table()
            elif state == "cancel":
                put_loading("border", "danger", "updater_loading").style(
                    "--loading-border--"
                )
                put_text(t("Gui.Update.UpdateCancel"), scope="updater_state")
                put_button(
                    t("Gui.Button.CancelUpdate"),
                    onclick=updater.cancel,
                    color="danger",
                    scope="updater_btn",
                    disabled=True,
                )
            else:
                put_text(
                    "Something went wrong, please contact develops",
                    scope="updater_state",
                )
                put_text(f"state: {state}", scope="updater_state")

        updater_switch = Switch(
            status=u, get_state=lambda: updater.state, name="updater"
        )

        update_table()
        self.task_handler.add(updater_switch.g(), delay=0.5, pending_delete=True)

        updater.check_update()

    @use_scope("content", clear=True)
    def dev_utils(self) -> None:
        self.init_menu(name="Utils")
        self.set_title(t("Gui.MenuDevelop.Utils"))
        put_button(label=t("Gui.MenuDevelop.RaiseException"), onclick=raise_exception)

        def _force_restart():
            if State.restart_event is not None:
                toast(t("Gui.Toast.AlasRestart"), duration=0, color="error")
                clearup()
                State.restart_event.set()
            else:
                toast(t("Gui.Toast.ReloadEnabled"), color="error")

        put_button(label=t("Gui.MenuDevelop.ForceRestart"), onclick=_force_restart)

    @use_scope("content", clear=True)
    def dev_remote(self) -> None:
        self.init_menu(name="Remote")
        self.set_title(t("Gui.MenuDevelop.Remote"))
        put_row(
            content=[put_scope("remote_loading"), None, put_scope("remote_state")],
            size="auto .25rem 1fr",
        )
        put_scope("remote_info")

        def u(state):
            if state == -1:
                return
            clear("remote_loading")
            clear("remote_state")
            clear("remote_info")
            if state in (1, 2):
                put_loading("grow", "success", "remote_loading").style(
                    "--loading-grow--"
                )
                put_text(t("Gui.Remote.Running"), scope="remote_state")
                put_text(t("Gui.Remote.EntryPoint"), scope="remote_info")
                entrypoint = RemoteAccess.get_entry_point()
                if entrypoint:
                    if State.electron:  # Prevent click into url in electron client
                        put_text(entrypoint, scope="remote_info").style(
                            "text-decoration-line: underline"
                        )
                    else:
                        put_link(name=entrypoint, url=entrypoint, scope="remote_info")
                else:
                    put_text("Loading...", scope="remote_info")
            elif state in (0, 3):
                put_loading("border", "secondary", "remote_loading").style(
                    "--loading-border-fill--"
                )
                if (
                    State.deploy_config.EnableRemoteAccess
                    and State.deploy_config.Password
                ):
                    put_text(t("Gui.Remote.NotRunning"), scope="remote_state")
                else:
                    put_text(t("Gui.Remote.NotEnable"), scope="remote_state")
                put_text(t("Gui.Remote.ConfigureHint"), scope="remote_info")
                url = "http://app.azurlane.cloud" + (
                    "" if State.deploy_config.Language.startswith("zh") else "/en.html"
                )
                put_html(
                    f'<a href="{url}" target="_blank">{url}</a>', scope="remote_info"
                )
                if state == 3:
                    put_warning(
                        t("Gui.Remote.SSHNotInstall"),
                        closable=False,
                        scope="remote_info",
                    )

        remote_switch = Switch(
            status=u, get_state=RemoteAccess.get_state, name="remote"
        )

        self.task_handler.add(remote_switch.g(), delay=1, pending_delete=True)

    def ui_develop(self) -> None:
        if not self.is_mobile:
            self.show()
            return
        self.init_aside(name="Home")
        self.set_title(t("Gui.Aside.Home"))
        self.dev_set_menu()
        self.alas_name = ""
        if hasattr(self, "alas"):
            del self.alas
        self.state_switch.switch()

    def ui_alas(self, config_name: str) -> None:
        if config_name == self.alas_name:
            self.expand_menu()
            return
        self.init_aside(name=config_name)
        clear("content")
        self.alas_name = config_name
        self.alas_mod = get_config_mod(config_name)
        self.alas = ProcessManager.get_manager(config_name)
        self.alas_config = load_config(config_name)
        self.state_switch.switch()
        self.initial()
        self.alas_set_menu()

    def ui_add_alas(self) -> None:
        with popup(t("Gui.AddAlas.PopupTitle")) as s:

            def get_unused_name():
                all_name = alas_instance()
                for i in range(2, 100):
                    if f"alas{i}" not in all_name:
                        return f"alas{i}"
                else:
                    return ""

            def add():
                name = pin["AddAlas_name"]
                origin = pin["AddAlas_copyfrom"]

                if name in alas_instance():
                    err = "Gui.AddAlas.FileExist"
                elif set(name) & set(".\\/:*?\"'<>|"):
                    err = "Gui.AddAlas.InvalidChar"
                elif name.lower().startswith("template"):
                    err = "Gui.AddAlas.InvalidPrefixTemplate"
                else:
                    err = ""
                if err:
                    clear(s)
                    put(name, origin)
                    put_error(t(err), scope=s)
                    return

                r = load_config(origin).read_file(origin)
                State.config_updater.write_file(name, r, get_config_mod(origin))
                self.set_aside()
                self.active_button("aside", self.alas_name)
                close_popup()

            def put(name=None, origin=None):
                put_input(
                    name="AddAlas_name",
                    label=t("Gui.AddAlas.NewName"),
                    value=name or get_unused_name(),
                    scope=s,
                )
                put_select(
                    name="AddAlas_copyfrom",
                    label=t("Gui.AddAlas.CopyFrom"),
                    options=alas_template() + alas_instance(),
                    value=origin or "template-alas",
                    scope=s,
                )
                put_buttons(
                    buttons=[
                        {"label": t("Gui.AddAlas.Confirm"), "value": "confirm"},
                        {"label": t("Gui.AddAlas.Manage"), "value": "manage"},
                    ],
                    onclick=[
                        add,
                        lambda: go_app("manage", new_window=False),
                    ],
                    scope=s,
                )

            put()

    def show(self) -> None:
        self._show()
        self.set_aside()
        self.init_aside(name="Home")
        self.dev_set_menu()
        self.init_menu(name="HomePage")
        self.alas_name = ""
        if hasattr(self, "alas"):
            del self.alas
        self.set_status(0)

        def set_language(l):
            lang.set_language(l)
            self.show()

        def set_theme(t):
            self.set_theme(t)
            run_js("location.reload()")

        with use_scope("content"):
            put_text("Select your language / 选择语言").style("text-align: center")
            put_buttons(
                [
                    {"label": "简体中文", "value": "zh-CN"},
                    {"label": "繁體中文", "value": "zh-TW"},
                    {"label": "English", "value": "en-US"},
                    {"label": "日本語", "value": "ja-JP"},
                ],
                onclick=lambda l: set_language(l),
            ).style("text-align: center")
            put_text("Change theme / 更改主题").style("text-align: center")
            put_buttons(
                [
                    {"label": "Light", "value": "default", "color": "light"},
                    {"label": "Dark", "value": "dark", "color": "dark"},
                ],
                onclick=lambda t: set_theme(t),
            ).style("text-align: center")

            # show something
            put_markdown(
                """
            Alas is a free open source software, if you paid for Alas from any channel, please refund.
            Alas 是一款免费开源软件，如果你在任何渠道付费购买了Alas，请退款。
            Project repository 项目地址：`https://github.com/LmeSzinc/AzurLaneAutoScript`
            """
            ).style("text-align: center")

        if lang.TRANSLATE_MODE:
            lang.reload()

            def _disable():
                lang.TRANSLATE_MODE = False
                self.show()

            toast(
                _t("Gui.Toast.DisableTranslateMode"),
                duration=0,
                position="right",
                onclick=_disable,
            )

    def run(self) -> None:
        # setup gui
        set_env(title="Alas", output_animation=False)
        add_css(filepath_css("alas"))
        if self.is_mobile:
            add_css(filepath_css("alas-mobile"))
        else:
            add_css(filepath_css("alas-pc"))

        if self.theme == "dark":
            add_css(filepath_css("dark-alas"))
        else:
            add_css(filepath_css("light-alas"))

        # Auto refresh when lost connection
        # [For develop] Disable by run `reload=0` in console
        run_js(
            """
        reload = 1;
        WebIO._state.CurrentSession.on_session_close(
            ()=>{
                setTimeout(
                    ()=>{
                        if (reload == 1){
                            location.reload();
                        }
                    }, 4000
                )
            }
        );
        """
        )

        aside = get_localstorage("aside")
        self.show()

        # init config watcher
        self._init_alas_config_watcher()

        # save config
        _thread_save_config = threading.Thread(target=self._alas_thread_update_config)
        register_thread(_thread_save_config)
        _thread_save_config.start()

        visibility_state_switch = Switch(
            status={
                True: [
                    lambda: self.__setattr__("visible", True),
                    lambda: self.alas_update_overview_task()
                    if self.page == "Overview"
                    else 0,
                    lambda: self.task_handler._task.__setattr__("delay", 15),
                ],
                False: [
                    lambda: self.__setattr__("visible", False),
                    lambda: self.task_handler._task.__setattr__("delay", 1),
                ],
            },
            get_state=get_window_visibility_state,
            name="visibility_state",
        )

        self.state_switch = Switch(
            status=self.set_status,
            get_state=lambda: getattr(getattr(self, "alas", -1), "state", 0),
            name="state",
        )

        def goto_update():
            self.ui_develop()
            self.dev_update()

        update_switch = Switch(
            status={
                1: lambda: toast(
                    t("Gui.Toast.ClickToUpdate"),
                    duration=0,
                    position="right",
                    color="success",
                    onclick=goto_update,
                )
            },
            get_state=lambda: updater.state,
            name="update_state",
        )

        self.task_handler.add(self.state_switch.g(), 2)
        self.task_handler.add(visibility_state_switch.g(), 15)
        self.task_handler.add(update_switch.g(), 1)
        self.task_handler.start()

        # Return to previous page
        if aside not in ["Home", None]:
            self.ui_alas(aside)


def app_manage():
    def _import():
        resp = file_upload(
            label=t("Gui.AppManage.Import"),
            placeholder=t("Gui.Text.ChooseFile"),
            help_text=t("Gui.AppManage.OverrideWarning"),
            accept=".json",
            required=False,
            max_size="1M",
        )

        if resp is None:
            return

        file: bytes = resp["content"]
        file_name: str = resp["filename"]

        if IS_ON_PHONE_CLOUD:
            config_name = mod_name = "alas"
        elif len(file_name.split(".")) == 2:
            config_name, _ = file_name.split(".")
            mod_name = "alas"
        else:
            config_name, mod_name, _ = file_name.rsplit(".", maxsplit=2)

        config = json.loads(file.decode(encoding="utf-8"))
        State.config_updater.write_file(config_name, config, mod_name)
        toast(t("Gui.AppManage.ImportSuccess"), color="success")

        _show_table()

    def _export(config_name: str):
        mod_name = get_config_mod(config_name)
        if mod_name == "alas":
            filename = f"{config_name}.json"
        else:
            filename = f"{config_name}.{mod_name}.json"
        with open(filepath_config(config_name, mod_name), "rb") as f:
            download(filename, f.read())

    def _new():
        def get_unused_name():
            all_name = alas_instance()
            for i in range(2, 100):
                if f"alas{i}" not in all_name:
                    return f"alas{i}"
            else:
                return ""

        def validate(s: str):
            if s in alas_instance():
                return t("Gui.AppManage.NameExist")
            if set(s) & set(".\\/:*?\"'<>|"):
                return t("Gui.AppManage.InvalidChar")
            if s.lower().startswith("template"):
                return t("Gui.AppManage.InvalidPrefixTemplate")
            return None

        resp = input_group(
            label=t("Gui.AppManage.TitleNew"),
            inputs=[
                input(
                    label=t("Gui.AppManage.NewName"),
                    name="config_name",
                    value=get_unused_name(),
                    validate=validate,
                ),
                select(
                    label=t("Gui.AppManage.CopyFrom"),
                    name="copy_from",
                    options=alas_template() + alas_instance(),
                    value="template-alas",
                ),
            ],
            cancelable=True,
        )

        if resp is None:
            return

        config_name = resp["config_name"]
        origin = resp["copy_from"]

        r = load_config(origin).read_file(origin)
        State.config_updater.write_file(config_name, r, get_config_mod(origin))
        toast(t("Gui.AppManage.NewSuccess"), color="success")
        _show_table()

    def _show_table():
        clear("config_table")
        put_table(
            tdata=[
                (
                    name,
                    get_config_mod(name),
                    put_buttons(
                        buttons=[
                            {"label": t("Gui.AppManage.Export"), "value": name},
                            # {
                            #     "label": t("Gui.AppManage.Delete"),
                            #     "value": name,
                            #     "disabled": True,
                            #     "color": "danger",
                            # },
                        ],
                        onclick=[
                            partial(_export, name),
                            # partial(_delete, name),
                        ],
                        group=True,
                        small=True,
                    ),
                )
                for name in alas_instance()
            ],
            header=[
                t("Gui.AppManage.Name"),
                t("Gui.AppManage.Mod"),
                t("Gui.AppManage.Actions"),
            ],
            scope="config_table",
        )

    set_env(title="Alas", output_animation=False)
    run_js("$('head').append('<style>.footer{display:none}</style>')")

    put_html(f"<h2>{t('Gui.AppManage.PageTitle')}</h2>")
    put_scope("config_table")
    put_buttons(
        buttons=[
            {
                "label": t("Gui.AppManage.New"),
                "value": "new",
                "disabled": IS_ON_PHONE_CLOUD,
            },
            {"label": t("Gui.AppManage.Import"), "value": "import"},
            {"label": t("Gui.AppManage.Back"), "value": "back"},
        ],
        onclick=[
            (lambda: None) if IS_ON_PHONE_CLOUD else _new,
            _import,
            partial(go_app, "index", new_window=False),
        ],
    )
    _show_table()


def debug():
    """For interactive python.
    $ python3
    >>> from module.webui.app import *
    >>> debug()
    >>>
    """
    startup()
    AlasGUI().run()


def startup():
    State.init()
    lang.reload()
    updater.event = State.manager.Event()
    if updater.delay > 0:
        task_handler.add(updater.check_update, updater.delay)
    task_handler.add(updater.schedule_update(), 86400)
    task_handler.start()
    if State.deploy_config.DiscordRichPresence:
        init_discord_rpc()
    if State.deploy_config.StartOcrServer:
        start_ocr_server_process(State.deploy_config.OcrServerPort)
    if (
        State.deploy_config.EnableRemoteAccess
        and State.deploy_config.Password is not None
    ):
        task_handler.add(RemoteAccess.keep_ssh_alive(), 60)


def clearup():
    """
    Notice: Ensure run it before uvicorn reload app,
    all process will NOT EXIT after close electron app.
    """
    logger.info("Start clearup")
    RemoteAccess.kill_ssh_process()
    close_discord_rpc()
    stop_ocr_server_process()
    for alas in ProcessManager._processes.values():
        alas.stop()
    State.clearup()
    task_handler.stop()
    logger.info("Alas closed.")


def app():
    parser = argparse.ArgumentParser(description="Alas web service")
    parser.add_argument(
        "-k", "--key", type=str, help="Password of alas. No password by default"
    )
    parser.add_argument(
        "--cdn",
        action="store_true",
        help="Use jsdelivr cdn for pywebio static files (css, js). Self host cdn by default.",
    )
    parser.add_argument(
        "--run",
        nargs="+",
        type=str,
        help="Run alas by config names on startup",
    )
    args, _ = parser.parse_known_args()

    # Apply config
    AlasGUI.set_theme(theme=State.deploy_config.Theme)
    lang.LANG = State.deploy_config.Language
    key = args.key or State.deploy_config.Password
    cdn = args.cdn if args.cdn else State.deploy_config.CDN
    runs = None
    if args.run:
        runs = args.run
    elif State.deploy_config.Run:
        # TODO: refactor poor_yaml_read() to support list
        tmp = State.deploy_config.Run.split(",")
        runs = [l.strip(" ['\"]") for l in tmp if len(l)]
    instances: List[str] = runs

    logger.hr("Webui configs")
    logger.attr("Theme", State.deploy_config.Theme)
    logger.attr("Language", lang.LANG)
    logger.attr("Password", True if key else False)
    logger.attr("CDN", cdn)
    logger.attr("IS_ON_PHONE_CLOUD", IS_ON_PHONE_CLOUD)

    def index():
        if key is not None and not login(key):
            logger.warning(f"{info.user_ip} login failed.")
            time.sleep(1.5)
            run_js("location.reload();")
            return
        gui = AlasGUI()
        local.gui = gui
        gui.run()

    def manage():
        if key is not None and not login(key):
            logger.warning(f"{info.user_ip} login failed.")
            time.sleep(1.5)
            run_js("location.reload();")
            return
        app_manage()

    app = asgi_app(
        applications=[index, manage],
        cdn=cdn,
        static_dir=None,
        debug=True,
        on_startup=[
            startup,
            lambda: ProcessManager.restart_processes(
                instances=instances, ev=updater.event
            ),
        ],
        on_shutdown=[clearup],
    )

    return app<|MERGE_RESOLUTION|>--- conflicted
+++ resolved
@@ -423,7 +423,6 @@
         self._log.dashboard_arg_group = LogRes(self.alas_config).groups
 
         with use_scope("logs"):
-<<<<<<< HEAD
             if 'Maa' in self.ALAS_ARGS:
                 put_scope(
                     "log-bar",
@@ -457,22 +456,6 @@
                         put_scope("dashboard"),
                     ],
                 ),
-=======
-            put_scope(
-                "log-bar",
-                [
-                    put_text(t("Gui.Overview.Log")).style(
-                        "font-size: 1.25rem; margin: auto .5rem auto;"
-                    ),
-                    put_scope(
-                        "log-bar-btns",
-                        [
-                            put_scope("log_scroll_btn"),
-                        ],
-                    ),
-                ],
-            )
->>>>>>> c987eb68
             put_scope("log", [put_html("")])
 
         log.console.width = log.get_width()
