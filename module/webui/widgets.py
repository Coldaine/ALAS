import json
import random
import string
import time
from typing import TYPE_CHECKING, Any, Callable, Dict, Generator, List, Optional, Union

from module.logger import WEB_THEME, Highlighter, HTMLConsole
from module.webui.lang import t
from module.webui.pin import put_checkbox, put_input, put_select, put_textarea
from module.webui.process_manager import ProcessManager
from module.webui.setting import State
from module.webui.utils import (
    DARK_TERMINAL_THEME,
    LIGHT_TERMINAL_THEME,
    LOG_CODE_FORMAT,
    Switch,
)
from pywebio.exceptions import SessionException
from pywebio.io_ctrl import Output
from pywebio.output import *
from pywebio.pin import pin
from pywebio.session import eval_js, local, run_js
from rich.console import ConsoleRenderable

if TYPE_CHECKING:
    from module.webui.app import AlasGUI


class ScrollableCode:
    """
    https://github.com/pywebio/PyWebIO/discussions/21
    Deprecated
    """

    def __init__(self, keep_bottom: bool = True) -> None:
        self.keep_bottom = keep_bottom

        self.id = "".join(random.choice(string.ascii_letters) for _ in range(10))
        self.html = (
            """<pre id="%s" class="container-log"><code style="white-space:break-spaces;"></code></pre>"""
            % self.id
        )

    def output(self):
        # .style("display: grid; overflow-y: auto;")
        return put_html(self.html)

    def append(self, text: str) -> None:
        if text:
            run_js(
                """$("#{dom_id}>code").append(text);
            """.format(
                    dom_id=self.id
                ),
                text=str(text),
            )
            if self.keep_bottom:
                self.scroll()

    def scroll(self) -> None:
        run_js(
            r"""$("\#{dom_id}").animate({{scrollTop: $("\#{dom_id}").prop("scrollHeight")}}, 0);
        """.format(
                dom_id=self.id
            )
        )

    def reset(self) -> None:
        run_js(r"""$("\#{dom_id}>code").empty();""".format(dom_id=self.id))

    def set_scroll(self, b: bool) -> None:
        # use for lambda callback function
        self.keep_bottom = b


class RichLog:
    last_display_time:dict
    def __init__(self, scope, font_width="0.559") -> None:
        self.scope = scope
        self.font_width = font_width
        self.console = HTMLConsole(
            force_terminal=False,
            force_interactive=False,
            width=80,
            color_system="truecolor",
            markup=False,
            record=True,
            safe_box=False,
            highlighter=Highlighter(),
            theme=WEB_THEME,
        )
        # self.callback_id = output_register_callback(
        #     self._callback_set_width, serial_mode=True)
        # self._callback_thread = None
        # self._width = 80
        self.keep_bottom = True
<<<<<<< HEAD
        self.display_dashboard = True
=======
        self.display_dashboard = False
        self.first_display = True
        self.last_display_time = {'first': True}
>>>>>>> a3562ef4
        if State.theme == "dark":
            self.terminal_theme = DARK_TERMINAL_THEME
        else:
            self.terminal_theme = LIGHT_TERMINAL_THEME

    def render(self, renderable: ConsoleRenderable) -> str:
        with self.console.capture():
            self.console.print(renderable)

        html = self.console.export_html(
            theme=self.terminal_theme,
            clear=True,
            code_format=LOG_CODE_FORMAT,
            inline_styles=True,
        )
        # print(html)
        return html

    def extend(self, text):
        if text:
            run_js(
                """$("#pywebio-scope-{scope}>div").append(text);
            """.format(
                    scope=self.scope
                ),
                text=str(text),
            )
            if self.keep_bottom:
                self.scroll()

    def reset(self):
        run_js(f"""$("#pywebio-scope-{self.scope}>div").empty();""")

    def scroll(self) -> None:
        run_js(
            """$("#pywebio-scope-{scope}").scrollTop($("#pywebio-scope-{scope}").prop("scrollHeight"));
        """.format(
                scope=self.scope
            )
        )

    def set_scroll(self, b: bool) -> None:
        # use for lambda callback function
        self.keep_bottom = b

    def set_dashboard_display(self, b: bool) -> None:
        # use for lambda callback function. Copied.
        self.display_dashboard = b
<<<<<<< HEAD
=======
        self.first_display = True
>>>>>>> a3562ef4

    def get_width(self):
        js = """
        let canvas = document.createElement('canvas');
        canvas.style.position = "absolute";
        let ctx = canvas.getContext('2d');
        document.body.appendChild(canvas);
        ctx.font = `16px Menlo, consolas, DejaVu Sans Mono, Courier New, monospace`;
        document.body.removeChild(canvas);
        let text = ctx.measureText('0');
        ctx.fillText('0', 50, 50);

        ($('#pywebio-scope-{scope}').width()-16)/\
        $('#pywebio-scope-{scope}').css('font-size').slice(0, -2)/text.width*16;\
        """.format(
            scope=self.scope
        )
        width = eval_js(js)
        return 80 if width is None else 128 if width > 128 else int(width)

    # def _register_resize_callback(self):
    #     js = """
    #     WebIO.pushData(
    #         ($('#pywebio-scope-log').width()-16)/$('#pywebio-scope-log').css('font-size').slice(0, -2)/0.55,
    #         {callback_id}
    #     )""".format(callback_id=self.callback_id)

    # def _callback_set_width(self, width):
    #     self._width = width
    #     if self._callback_thread is None:
    #         self._callback_thread = Thread(target=self._callback_width_checker)
    #         self._callback_thread.start()

    # def _callback_width_checker(self):
    #     last_modify = time.time()
    #     _width = self._width
    #     while True:
    #         if time.time() - last_modify > 1:
    #             break
    #         if self._width == _width:
    #             time.sleep(0.1)
    #             continue
    #         else:
    #             _width = self._width
    #             last_modify = time.time()

    #     self._callback_thread = None
    #     self.console.width = int(_width)

    def put_log(self, pm: ProcessManager) -> Generator:
        yield
        try:
            while True:
                last_idx = len(pm.renderables)
                html = "".join(map(self.render, pm.renderables[:]))
                self.reset()
                self.extend(html)
                counter = last_idx
                while counter < pm.renderables_max_length * 2:
                    yield
                    idx = len(pm.renderables)
                    if idx < last_idx:
                        last_idx -= pm.renderables_reduce_length
                    if idx != last_idx:
                        html = "".join(map(self.render, pm.renderables[last_idx:idx]))
                        self.extend(html)
                        counter += idx - last_idx
                        last_idx = idx
        except SessionException:
            pass


class BinarySwitchButton(Switch):
    def __init__(
        self,
        get_state,
        label_on,
        label_off,
        onclick_on,
        onclick_off,
        scope,
        color_on="success",
        color_off="secondary",
    ):
        """
        Args:
            get_state:
                (Callable):
                    return True to represent state `ON`
                    return False tp represent state `OFF`
                (Generator):
                    yield True to change btn state to `ON`
                    yield False to change btn state to `OFF`
            label_on: label to show when state is `ON`
            label_off:
            onclick_on: function to call when state is `ON`
            onclick_off:
            color_on: button color when state is `ON`
            color_off:
            scope: scope for button, just for button **only**
        """
        self.scope = scope
        status = {
            0: {
                "func": self.update_button,
                "args": (
                    label_off,
                    onclick_off,
                    color_off,
                ),
            },
            1: {
                "func": self.update_button,
                "args": (
                    label_on,
                    onclick_on,
                    color_on,
                ),
            },
        }
        super().__init__(status=status, get_state=get_state, name=scope)

    def update_button(self, label, onclick, color):
        clear(self.scope)
        put_button(label=label, onclick=onclick, color=color, scope=self.scope)


# aside buttons


def put_icon_buttons(
    icon_html: str,
    buttons: List[Dict[str, str]],
    onclick: Union[List[Callable[[], None]], Callable[[], None]],
) -> Output:
    value = buttons[0]["value"]
    return put_column(
        [
            output(put_html(icon_html)).style(
                "z-index: 1; margin-left: 8px;text-align: center"
            ),
            put_buttons(buttons, onclick).style(f"z-index: 2; --aside-{value}--;"),
        ],
        size="0",
    )


def put_none() -> Output:
    return put_html("<div></div>")


T_Output_Kwargs = Dict[str, Union[str, Dict[str, Any]]]


def get_title_help(kwargs: T_Output_Kwargs) -> Output:
    title: str = kwargs.get("title")
    help_text: str = kwargs.get("help")

    if help_text:
        res = put_column(
            [
                put_text(title).style("--arg-title--"),
                put_text(help_text).style("--arg-help--"),
            ],
            size="auto 1fr",
        )
    else:
        res = put_text(title).style("--arg-title--")

    return res


# args input widget
def put_arg_input(kwargs: T_Output_Kwargs) -> Output:
    name: str = kwargs["name"]
    options: List = kwargs.get("options")
    if options is not None:
        kwargs.setdefault("datalist", options)

    return put_scope(
        f"arg_container-input-{name}",
        [
            get_title_help(kwargs),
            put_input(**kwargs).style("--input--"),
        ],
    )


def put_arg_select(kwargs: T_Output_Kwargs) -> Output:
    name: str = kwargs["name"]
    value: str = kwargs["value"]
    options: List[str] = kwargs["options"]
    options_label: List[str] = kwargs.pop("options_label", [])
    disabled: bool = kwargs.pop("disabled", False)
    _: str = kwargs.pop("invalid_feedback", None)

    option = []
    if options:
        for opt, label in zip(options, options_label):
            o = {"label": label, "value": opt}
            if value == opt:
                o["selected"] = True
            else:
                o["disabled"] = disabled
            option.append(o)
    kwargs["options"] = option

    return put_scope(
        f"arg_container-select-{name}",
        [
            get_title_help(kwargs),
            put_select(**kwargs).style("--input--"),
        ],
    )


def put_arg_textarea(kwargs: T_Output_Kwargs) -> Output:
    name: str = kwargs["name"]
    mode: str = kwargs.pop("mode", None)
    kwargs.setdefault(
        "code", {"lineWrapping": True, "lineNumbers": False, "mode": mode}
    )

    return put_scope(
        f"arg_contianer-textarea-{name}",
        [
            get_title_help(kwargs),
            put_textarea(**kwargs),
        ],
    )


def put_arg_checkbox(kwargs: T_Output_Kwargs) -> Output:
    # Not real checkbox, use as a switch (on/off)
    name: str = kwargs["name"]
    value: str = kwargs["value"]
    _: str = kwargs.pop("invalid_feedback", None)

    kwargs["options"] = [{"label": "", "value": True, "selected": value}]
    return put_scope(
        f"arg_container-checkbox-{name}",
        [
            get_title_help(kwargs),
            put_checkbox(**kwargs).style("text-align: center"),
        ],
    )


def put_arg_datetime(kwargs: T_Output_Kwargs) -> Output:
    name: str = kwargs["name"]
    return put_scope(
        f"arg_container-datetime-{name}",
        [
            get_title_help(kwargs),
            put_input(**kwargs).style("--input--"),
        ],
    )


def put_arg_storage(kwargs: T_Output_Kwargs) -> Optional[Output]:
    name: str = kwargs["name"]
    if kwargs["value"] == {}:
        return None

    kwargs["value"] = json.dumps(
        kwargs["value"], indent=2, ensure_ascii=False, sort_keys=False, default=str
    )
    kwargs.setdefault(
        "code", {"lineWrapping": True, "lineNumbers": False, "mode": "json"}
    )

    def clear_callback():
        alasgui: "AlasGUI" = local.gui
        alasgui.modified_config_queue.put(
            {"name": ".".join(name.split("_")), "value": {}}
        )
        # https://github.com/pywebio/PyWebIO/issues/459
        # pin[name] = "{}"

    return put_scope(
        f"arg_container-storage-{name}",
        [
            put_textarea(**kwargs),
            put_html(
                f'<button class="btn btn-outline-warning btn-block">{t("Gui.Text.Clear")}</button>'
            ).onclick(clear_callback),
        ],
    )


_widget_type_to_func: Dict[str, Callable] = {
    "input": put_arg_input,
    "lock": put_arg_input,
    "datetime": put_arg_input,  # TODO
    "select": put_arg_select,
    "textarea": put_arg_textarea,
    "checkbox": put_arg_checkbox,
    "storage": put_arg_storage,
}


def put_output(output_kwargs: T_Output_Kwargs) -> Optional[Output]:
    return _widget_type_to_func[output_kwargs["widget_type"]](output_kwargs)


def get_loading_style(shape: str, fill: bool) -> str:
    if fill:
        return f"--loading-{shape}-fill--"
    else:
        return f"--loading-{shape}--"


def put_loading_text(
    text: str,
    shape: str = "border",
    color: str = "dark",
    fill: bool = False,
    size: str = "auto 2px 1fr",
):
    loading_style = get_loading_style(shape=shape, fill=fill)
    return put_row(
        [
            put_loading(shape=shape, color=color).style(loading_style),
            None,
            put_text(text),
        ],
        size=size,
    )<|MERGE_RESOLUTION|>--- conflicted
+++ resolved
@@ -94,13 +94,9 @@
         # self._callback_thread = None
         # self._width = 80
         self.keep_bottom = True
-<<<<<<< HEAD
-        self.display_dashboard = True
-=======
         self.display_dashboard = False
         self.first_display = True
         self.last_display_time = {'first': True}
->>>>>>> a3562ef4
         if State.theme == "dark":
             self.terminal_theme = DARK_TERMINAL_THEME
         else:
@@ -149,10 +145,7 @@
     def set_dashboard_display(self, b: bool) -> None:
         # use for lambda callback function. Copied.
         self.display_dashboard = b
-<<<<<<< HEAD
-=======
         self.first_display = True
->>>>>>> a3562ef4
 
     def get_width(self):
         js = """
