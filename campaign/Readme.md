--- conflicted
+++ resolved
@@ -96,8 +96,5 @@
 | 20220505 | raid 20200624 | Air Raid Drills with Essex | - | - | - | 特別演習埃塞克斯級(復刻) |
 | 20220526 | event 20220526 cn | Pledge of the Radiant Court | 泠誓光庭 | Pledge of the Radiant Court | 诚閃の剣 搖光の城 | - |
 | 20220526 | event 20210527 cn | Mirror Involution | - | - | - | 鏡位螺旋 |
-<<<<<<< HEAD
 | 20220616 | event 20201012 cn | Sundered Blue | 复刻划破海空之翼 | Sundered Blue Rerun | 奔る彩帆の青（復刻） | - |
-=======
-| 20220616 | event 20200820 cn | Scherzo of Iron and Blood | - | - | - | 復刻鐵血音符誓言 |
->>>>>>> d0117a6c
+| 20220616 | event 20200820 cn | Scherzo of Iron and Blood | - | - | - | 復刻鐵血音符誓言 |