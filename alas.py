import os
import re
import threading
import time
from datetime import datetime, timedelta

import inflection
from cached_property import cached_property

from module.base.decorator import del_cached_property
from module.config.config import AzurLaneConfig, TaskEnd
from module.config.utils import deep_get, deep_set
from module.exception import *
from module.logger import logger
from module.notify import handle_notify


class AzurLaneAutoScript:
    stop_event: threading.Event = None

    def __init__(self, config_name='alas'):
        logger.hr('Start', level=0)
        self.config_name = config_name

    @cached_property
    def config(self):
        try:
            config = AzurLaneConfig(config_name=self.config_name)
            return config
        except RequestHumanTakeover:
            logger.critical('Request human takeover')
            exit(1)
        except Exception as e:
            logger.exception(e)
            exit(1)

    @cached_property
    def device(self):
        try:
            from module.device.device import Device
            device = Device(config=self.config)
            return device
        except RequestHumanTakeover:
            logger.critical('Request human takeover')
            exit(1)
        except Exception as e:
            logger.exception(e)
            exit(1)

    @cached_property
    def checker(self):
        try:
            from module.server_checker import ServerChecker
            checker = ServerChecker(server=self.config.Emulator_ServerName)
            return checker
        except Exception as e:
            logger.exception(e)
            exit(1)

    def run(self, command):
        try:
            self.device.screenshot()
            self.__getattribute__(command)()
            return True
        except TaskEnd:
            return True
        except GameNotRunningError as e:
            logger.warning(e)
            self.config.task_call('Restart')
            return True
        except (GameStuckError, GameTooManyClickError) as e:
            logger.error(e)
            self.save_error_log()
            logger.warning(f'Game stuck, {self.device.package} will be restarted in 10 seconds')
            logger.warning('If you are playing by hand, please stop Alas')
            self.config.task_call('Restart')
            self.device.sleep(10)
            return False
        except GameBugError as e:
            logger.warning(e)
            self.save_error_log()
            logger.warning('An error has occurred in Azur Lane game client, Alas is unable to handle')
            logger.warning(f'Restarting {self.device.package} to fix it')
            self.config.task_call('Restart')
            self.device.sleep(10)
            return False
        except GamePageUnknownError:
            logger.info('Game server may be under maintenance or network may be broken, check server status now')
            self.checker.check_now()
            if self.checker.is_available():
                logger.critical('Game page unknown')
                self.save_error_log()
                handle_notify(
                    self.config.Error_OnePushConfig,
                    title=f"Alas <{self.config_name}> crashed",
                    content=f"<{self.config_name}> GamePageUnknownError",
                )
                exit(1)
            else:
                self.checker.wait_until_available()
                return False
        except ScriptError as e:
            logger.critical(e)
            logger.critical('This is likely to be a mistake of developers, but sometimes just random issues')
            handle_notify(
                self.config.Error_OnePushConfig,
                title=f"Alas <{self.config_name}> crashed",
                content=f"<{self.config_name}> ScriptError",
            )
            exit(1)
        except RequestHumanTakeover:
            logger.critical('Request human takeover')
            handle_notify(
                self.config.Error_OnePushConfig,
                title=f"Alas <{self.config_name}> crashed",
                content=f"<{self.config_name}> RequestHumanTakeover",
            )
            exit(1)
        except Exception as e:
            logger.exception(e)
            self.save_error_log()
            handle_notify(
                self.config.Error_OnePushConfig,
                title=f"Alas <{self.config_name}> crashed",
                content=f"<{self.config_name}> Exception occured",
            )
            exit(1)

    def save_error_log(self):
        """
        Save last 60 screenshots in ./log/error/<timestamp>
        Save logs to ./log/error/<timestamp>/log.txt
        """
        from module.base.utils import save_image
        from module.handler.sensitive_info import (handle_sensitive_image,
                                                   handle_sensitive_logs)
        if self.config.Error_SaveError:
            if not os.path.exists('./log/error'):
                os.mkdir('./log/error')
            folder = f'./log/error/{int(time.time() * 1000)}'
            logger.warning(f'Saving error: {folder}')
            os.mkdir(folder)
            for data in self.device.screenshot_deque:
                image_time = datetime.strftime(data['time'], '%Y-%m-%d_%H-%M-%S-%f')
                image = handle_sensitive_image(data['image'])
                save_image(image, f'{folder}/{image_time}.png')
            with open(logger.log_file, 'r', encoding='utf-8') as f:
                lines = f.readlines()
                start = 0
                for index, line in enumerate(lines):
                    line = line.strip(' \r\t\n')
                    if re.match('^═{15,}$', line):
                        start = index
                lines = lines[start - 2:]
                lines = handle_sensitive_logs(lines)
            with open(f'{folder}/log.txt', 'w', encoding='utf-8') as f:
                f.writelines(lines)

    def restart(self):
        from module.handler.login import LoginHandler
        LoginHandler(self.config, device=self.device).app_restart()

    def start(self):
        from module.handler.login import LoginHandler
        LoginHandler(self.config, device=self.device).app_start()

    def goto_main(self):
        from module.handler.login import LoginHandler
        from module.ui.ui import UI
        if self.device.app_is_running():
            logger.info('App is already running, goto main page')
            UI(self.config, device=self.device).ui_goto_main()
        else:
            logger.info('App is not running, start app and goto main page')
            LoginHandler(self.config, device=self.device).app_start()
            UI(self.config, device=self.device).ui_goto_main()

    def research(self):
        from module.research.research import RewardResearch
        RewardResearch(config=self.config, device=self.device).run()

    def commission(self):
        from module.commission.commission import RewardCommission
        RewardCommission(config=self.config, device=self.device).run()

    def tactical(self):
        from module.tactical.tactical_class import RewardTacticalClass
        RewardTacticalClass(config=self.config, device=self.device).run()

    def dorm(self):
        from module.dorm.dorm import RewardDorm
        RewardDorm(config=self.config, device=self.device).run()

    def meowfficer(self):
        from module.meowfficer.meowfficer import RewardMeowfficer
        RewardMeowfficer(config=self.config, device=self.device).run()

    def guild(self):
        from module.guild.guild_reward import RewardGuild
        RewardGuild(config=self.config, device=self.device).run()

    def reward(self):
        from module.reward.reward import Reward
        Reward(config=self.config, device=self.device).run()

    def shop_frequent(self):
        from module.shop.shop_reward import RewardShop
        RewardShop(config=self.config, device=self.device).run_frequent()

    def shop_once(self):
        from module.shop.shop_reward import RewardShop
        RewardShop(config=self.config, device=self.device).run_once()

    def shipyard(self):
        from module.shipyard.shipyard_reward import RewardShipyard
        RewardShipyard(config=self.config, device=self.device).run()

    def gacha(self):
        from module.gacha.gacha_reward import RewardGacha
        RewardGacha(config=self.config, device=self.device).run()

    def freebies(self):
        from module.freebies.freebies import Freebies
        Freebies(config=self.config, device=self.device).run()

    def daily(self):
        from module.daily.daily import Daily
        Daily(config=self.config, device=self.device).run()

    def hard(self):
        from module.hard.hard import CampaignHard
        CampaignHard(config=self.config, device=self.device).run()

    def exercise(self):
        from module.exercise.exercise import Exercise
        Exercise(config=self.config, device=self.device).run()

    def sos(self):
        from module.sos.sos import CampaignSos
        CampaignSos(config=self.config, device=self.device).run()

    def war_archives(self):
        from module.war_archives.war_archives import CampaignWarArchives
        CampaignWarArchives(config=self.config, device=self.device).run(
            name=self.config.Campaign_Name, folder=self.config.Campaign_Event, mode=self.config.Campaign_Mode)

    def raid_daily(self):
        from module.raid.daily import RaidDaily
        RaidDaily(config=self.config, device=self.device).run()

    def event_a(self):
        from module.event.campaign_abcd import CampaignABCD
        CampaignABCD(config=self.config, device=self.device).run()

    def event_b(self):
        from module.event.campaign_abcd import CampaignABCD
        CampaignABCD(config=self.config, device=self.device).run()

    def event_c(self):
        from module.event.campaign_abcd import CampaignABCD
        CampaignABCD(config=self.config, device=self.device).run()

    def event_d(self):
        from module.event.campaign_abcd import CampaignABCD
        CampaignABCD(config=self.config, device=self.device).run()

    def event_sp(self):
        from module.event.campaign_sp import CampaignSP
        CampaignSP(config=self.config, device=self.device).run()

    def maritime_escort(self):
        from module.event.maritime_escort import MaritimeEscort
        MaritimeEscort(config=self.config, device=self.device).run()

    def opsi_ash_assist(self):
        from module.os_ash.meta import AshBeaconAssist
        AshBeaconAssist(config=self.config, device=self.device).run()

    def opsi_ash_beacon(self):
        from module.os_ash.meta import OpsiAshBeacon
        OpsiAshBeacon(config=self.config, device=self.device).run()

    def opsi_explore(self):
        from module.campaign.os_run import OSCampaignRun
        OSCampaignRun(config=self.config, device=self.device).opsi_explore()

    def opsi_shop(self):
        from module.campaign.os_run import OSCampaignRun
        OSCampaignRun(config=self.config, device=self.device).opsi_shop()

    def opsi_daily(self):
        from module.campaign.os_run import OSCampaignRun
        OSCampaignRun(config=self.config, device=self.device).opsi_daily()

    def opsi_obscure(self):
        from module.campaign.os_run import OSCampaignRun
        OSCampaignRun(config=self.config, device=self.device).opsi_obscure()

    def opsi_abyssal(self):
        from module.campaign.os_run import OSCampaignRun
        OSCampaignRun(config=self.config, device=self.device).opsi_abyssal()

    def opsi_stronghold(self):
        from module.campaign.os_run import OSCampaignRun
        OSCampaignRun(config=self.config, device=self.device).opsi_stronghold()

    def opsi_meowfficer_farming(self):
        from module.campaign.os_run import OSCampaignRun
        OSCampaignRun(config=self.config, device=self.device).opsi_meowfficer_farming()

<<<<<<< HEAD
    def opsi_hazard1_leveling(self):
        from module.campaign.os_run import OSCampaignRun
        OSCampaignRun(config=self.config, device=self.device).opsi_hazard1_leveling()
=======
    def opsi_cross_month(self):
        from module.campaign.os_run import OSCampaignRun
        OSCampaignRun(config=self.config, device=self.device).opsi_cross_month()
>>>>>>> fbf17e30

    def main(self):
        from module.campaign.run import CampaignRun
        CampaignRun(config=self.config, device=self.device).run(
            name=self.config.Campaign_Name, folder=self.config.Campaign_Event, mode=self.config.Campaign_Mode)

    def main2(self):
        from module.campaign.run import CampaignRun
        CampaignRun(config=self.config, device=self.device).run(
            name=self.config.Campaign_Name, folder=self.config.Campaign_Event, mode=self.config.Campaign_Mode)

    def main3(self):
        from module.campaign.run import CampaignRun
        CampaignRun(config=self.config, device=self.device).run(
            name=self.config.Campaign_Name, folder=self.config.Campaign_Event, mode=self.config.Campaign_Mode)

    def event(self):
        from module.campaign.run import CampaignRun
        CampaignRun(config=self.config, device=self.device).run(
            name=self.config.Campaign_Name, folder=self.config.Campaign_Event, mode=self.config.Campaign_Mode)

    def event2(self):
        from module.campaign.run import CampaignRun
        CampaignRun(config=self.config, device=self.device).run(
            name=self.config.Campaign_Name, folder=self.config.Campaign_Event, mode=self.config.Campaign_Mode)

    def raid(self):
        from module.raid.run import RaidRun
        RaidRun(config=self.config, device=self.device).run()

    def c72_mystery_farming(self):
        from module.campaign.run import CampaignRun
        CampaignRun(config=self.config, device=self.device).run(
            name=self.config.Campaign_Name, folder=self.config.Campaign_Event, mode=self.config.Campaign_Mode)

    def c122_medium_leveling(self):
        from module.campaign.run import CampaignRun
        CampaignRun(config=self.config, device=self.device).run(
            name=self.config.Campaign_Name, folder=self.config.Campaign_Event, mode=self.config.Campaign_Mode)

    def c124_large_leveling(self):
        from module.campaign.run import CampaignRun
        CampaignRun(config=self.config, device=self.device).run(
            name=self.config.Campaign_Name, folder=self.config.Campaign_Event, mode=self.config.Campaign_Mode)

    def gems_farming(self):
        from module.campaign.gems_farming import GemsFarming
        GemsFarming(config=self.config, device=self.device).run(
            name=self.config.Campaign_Name, folder=self.config.Campaign_Event, mode=self.config.Campaign_Mode)

    def wait_until(self, future):
        """
        Wait until a specific time.

        Args:
            future (datetime):

        Returns:
            bool: True if wait finished, False if config changed.
        """
        future = future + timedelta(seconds=1)
        self.config.start_watching()
        while 1:
            if datetime.now() > future:
                return True
            if self.stop_event is not None:
                if self.stop_event.is_set():
                    logger.info("Update event detected")
                    logger.info(f"[{self.config_name}] exited. Reason: Update")
                    exit(0)

            time.sleep(5)

            if self.config.should_reload():
                return False

    def get_next_task(self):
        """
        Returns:
            str: Name of the next task.
        """
        while 1:
            task = self.config.get_next()
            self.config.task = task
            self.config.bind(task)

            from module.base.resource import release_resources
            if self.config.task.command != 'Alas':
                release_resources(next_task=task.command)

            if task.next_run > datetime.now():
                logger.info(f'Wait until {task.next_run} for task `{task.command}`')
                method = self.config.Optimization_WhenTaskQueueEmpty
                if method == 'close_game':
                    logger.info('Close game during wait')
                    self.device.app_stop()
                    release_resources()
                    if not self.wait_until(task.next_run):
                        del self.__dict__['config']
                        continue
                    self.run('start')
                elif method == 'goto_main':
                    logger.info('Goto main page during wait')
                    self.run('goto_main')
                    release_resources()
                    if not self.wait_until(task.next_run):
                        del self.__dict__['config']
                        continue
                elif method == 'stay_there':
                    logger.info('Stay there during wait')
                    release_resources()
                    if not self.wait_until(task.next_run):
                        del self.__dict__['config']
                        continue
                else:
                    logger.warning(f'Invalid Optimization_WhenTaskQueueEmpty: {method}, fallback to stay_there')
                    release_resources()
                    if not self.wait_until(task.next_run):
                        del self.__dict__['config']
                        continue
            break

        AzurLaneConfig.is_hoarding_task = False
        return task.command

    def loop(self):
        logger.set_file_logger(self.config_name)
        logger.info(f'Start scheduler loop: {self.config_name}')
        is_first = True
        failure_record = {}

        while 1:
            # Check update event from GUI
            if self.stop_event is not None:
                if self.stop_event.is_set():
                    logger.info("Update event detected")
                    logger.info(f"Alas [{self.config_name}] exited.")
                    break
            # Check game server maintenance
            self.checker.wait_until_available()
            if self.checker.is_recovered():
                # There is an accidental bug hard to reproduce
                # Sometimes, config won't be updated due to blocking
                # even though it has been changed
                # So update it once recovered
                del_cached_property(self, 'config')
                logger.info('Server or network is recovered. Restart game client')
                self.config.task_call('Restart')
            # Get task
            task = self.get_next_task()
            # Init device and change server
            _ = self.device
            # Skip first restart
            if is_first and task == 'Restart':
                logger.info('Skip task `Restart` at scheduler start')
                self.config.task_delay(server_update=True)
                del self.__dict__['config']
                continue

            # Run
            logger.info(f'Scheduler: Start task `{task}`')
            self.device.stuck_record_clear()
            self.device.click_record_clear()
            logger.hr(task, level=0)
            success = self.run(inflection.underscore(task))
            logger.info(f'Scheduler: End task `{task}`')
            is_first = False

            # Check failures
            failed = deep_get(failure_record, keys=task, default=0)
            failed = 0 if success else failed + 1
            deep_set(failure_record, keys=task, value=failed)
            if failed >= 3:
                logger.critical(f"Task `{task}` failed 3 or more times.")
                logger.critical("Possible reason #1: You haven't used it correctly. "
                                "Please read the help text of the options.")
                logger.critical("Possible reason #2: There is a problem with this task. "
                                "Please contact developers or try to fix it yourself.")
                logger.critical('Request human takeover')
                handle_notify(
                    self.config.Error_OnePushConfig,
                    title=f"Alas <{self.config_name}> crashed",
                    content=f"<{self.config_name}> RequestHumanTakeover\nTask `{task}` failed 3 or more times.",
                )
                exit(1)

            if success:
                del self.__dict__['config']
                continue
            elif self.config.Error_HandleError:
                # self.config.task_delay(success=False)
                del self.__dict__['config']
                self.checker.check_now()
                continue
            else:
                break


if __name__ == '__main__':
    alas = AzurLaneAutoScript()
    alas.loop()<|MERGE_RESOLUTION|>--- conflicted
+++ resolved
@@ -308,15 +308,13 @@
         from module.campaign.os_run import OSCampaignRun
         OSCampaignRun(config=self.config, device=self.device).opsi_meowfficer_farming()
 
-<<<<<<< HEAD
     def opsi_hazard1_leveling(self):
         from module.campaign.os_run import OSCampaignRun
         OSCampaignRun(config=self.config, device=self.device).opsi_hazard1_leveling()
-=======
+
     def opsi_cross_month(self):
         from module.campaign.os_run import OSCampaignRun
         OSCampaignRun(config=self.config, device=self.device).opsi_cross_month()
->>>>>>> fbf17e30
 
     def main(self):
         from module.campaign.run import CampaignRun
